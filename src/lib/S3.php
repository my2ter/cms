<?php
/**
* $Id$
*
* Copyright (c) 2013, Donovan Schönknecht.  All rights reserved.
*
* Redistribution and use in source and binary forms, with or without
* modification, are permitted provided that the following conditions are met:
*
* - Redistributions of source code must retain the above copyright notice,
*   this list of conditions and the following disclaimer.
* - Redistributions in binary form must reproduce the above copyright
*   notice, this list of conditions and the following disclaimer in the
*   documentation and/or other materials provided with the distribution.
*
* THIS SOFTWARE IS PROVIDED BY THE COPYRIGHT HOLDERS AND CONTRIBUTORS "AS IS"
* AND ANY EXPRESS OR IMPLIED WARRANTIES, INCLUDING, BUT NOT LIMITED TO, THE
* IMPLIED WARRANTIES OF MERCHANTABILITY AND FITNESS FOR A PARTICULAR PURPOSE
* ARE DISCLAIMED. IN NO EVENT SHALL THE COPYRIGHT OWNER OR CONTRIBUTORS BE
* LIABLE FOR ANY DIRECT, INDIRECT, INCIDENTAL, SPECIAL, EXEMPLARY, OR
* CONSEQUENTIAL DAMAGES (INCLUDING, BUT NOT LIMITED TO, PROCUREMENT OF
* SUBSTITUTE GOODS OR SERVICES; LOSS OF USE, DATA, OR PROFITS; OR BUSINESS
* INTERRUPTION) HOWEVER CAUSED AND ON ANY THEORY OF LIABILITY, WHETHER IN
* CONTRACT, STRICT LIABILITY, OR TORT (INCLUDING NEGLIGENCE OR OTHERWISE)
* ARISING IN ANY WAY OUT OF THE USE OF THIS SOFTWARE, EVEN IF ADVISED OF THE
* POSSIBILITY OF SUCH DAMAGE.
*
* Amazon S3 is a trademark of Amazon.com, Inc. or its affiliates.
*/

/**
* Amazon S3 PHP class
*
* @link http://undesigned.org.za/2007/10/22/amazon-s3-php-class
* @version 0.5.1-dev
*/
class S3
{
	// ACL flags
	const ACL_PRIVATE = 'private';
	const ACL_PUBLIC_READ = 'public-read';
	const ACL_PUBLIC_READ_WRITE = 'public-read-write';
	const ACL_AUTHENTICATED_READ = 'authenticated-read';

	const STORAGE_CLASS_STANDARD = 'STANDARD';
	const STORAGE_CLASS_RRS = 'REDUCED_REDUNDANCY';

	const SSE_NONE = '';
	const SSE_AES256 = 'AES256';

	/**
	 * The AWS Access key
	 *
	 * @var string
	 * @access private
	 * @static
	 */
	private static $__accessKey = null;
	
	/**
	 * AWS Secret Key
	 *
	 * @var string
	 * @access private
	 * @static
	 */
	private static $__secretKey = null;
	
	/**
	 * SSL Client key
	 *
	 * @var string
	 * @access private
	 * @static
	 */
	private static $__sslKey = null;
	
	/**
	 * AWS URI
	 *
	 * @var string
	 * @acess public
	 * @static
	 */
	public static $endpoint = 's3.amazonaws.com';
	
	/**
	 * Proxy information
	 *
	 * @var null|array
	 * @access public
	 * @static
	 */
	public static $proxy = null;
	
	/**
	 * Connect using SSL?
	 *
	 * @var bool
	 * @access public
	 * @static
	 */
	public static $useSSL = false;
	
	/**
	 * Use SSL validation?
	 *
	 * @var bool
	 * @access public
	 * @static
	 */
	public static $useSSLValidation = true;
	
	/**
	 * Use PHP exceptions?
	 *
	 * @var bool
	 * @access public
	 * @static
	 */
	public static $useExceptions = false;

	/**
	 * Time offset applied to time()
	 * @access private
	 * @static
	 */
	private static $__timeOffset = 0;

	/**
	 * SSL client key
	 *
	 * @var bool
	 * @access public
	 * @static
	 */
	public static $sslKey = null;
	
	/**
	 * SSL client certfificate
	 *
	 * @var string
	 * @acess public
	 * @static
	 */
	public static $sslCert = null;
	
	/**
	 * SSL CA cert (only required if you are having problems with your system CA cert)
	 *
	 * @var string
	 * @access public
	 * @static
	 */
	public static $sslCACert = null;
	
	/**
	 * AWS Key Pair ID
	 *
	 * @var string
	 * @access private
	 * @static
	 */
	private static $__signingKeyPairId = null;
	
	/**
	 * Key resource, freeSigningKey() must be called to clear it from memory
	 *
	 * @var bool
	 * @access private
	 * @static 
	 */
	private static $__signingKeyResource = false;


	/**
	* Constructor - if you're not using the class statically
	*
	* @param string $accessKey Access key
	* @param string $secretKey Secret key
	* @param boolean $useSSL Enable SSL
	* @param string $endpoint Amazon URI
	* @return void
	*/
	public function __construct($accessKey = null, $secretKey = null, $useSSL = false, $endpoint = 's3.amazonaws.com')
	{
		if ($accessKey !== null && $secretKey !== null)
			self::setAuth($accessKey, $secretKey);
		self::$useSSL = $useSSL;
		self::$endpoint = $endpoint;
	}


	/**
	* Set the service endpoint
	*
	* @param string $host Hostname
	* @return void
	*/
	public function setEndpoint($host)
	{
		self::$endpoint = $host;
	}

	/**
	* Set AWS access key and secret key
	*
	* @param string $accessKey Access key
	* @param string $secretKey Secret key
	* @return void
	*/
	public static function setAuth($accessKey, $secretKey)
	{
		self::$__accessKey = $accessKey;
		self::$__secretKey = $secretKey;
	}


	/**
	* Check if AWS keys have been set
	*
	* @return boolean
	*/
	public static function hasAuth() {
		return (self::$__accessKey !== null && self::$__secretKey !== null);
	}


	/**
	* Set SSL on or off
	*
	* @param boolean $enabled SSL enabled
	* @param boolean $validate SSL certificate validation
	* @return void
	*/
	public static function setSSL($enabled, $validate = true)
	{
		self::$useSSL = $enabled;
		self::$useSSLValidation = $validate;
	}


	/**
	* Set SSL client certificates (experimental)
	*
	* @param string $sslCert SSL client certificate
	* @param string $sslKey SSL client key
	* @param string $sslCACert SSL CA cert (only required if you are having problems with your system CA cert)
	* @return void
	*/
	public static function setSSLAuth($sslCert = null, $sslKey = null, $sslCACert = null)
	{
		self::$sslCert = $sslCert;
		self::$sslKey = $sslKey;
		self::$sslCACert = $sslCACert;
	}


	/**
	* Set proxy information
	*
	* @param string $host Proxy hostname and port (localhost:1234)
	* @param string $user Proxy username
	* @param string $pass Proxy password
	* @param constant $type CURL proxy type
	* @return void
	*/
	public static function setProxy($host, $user = null, $pass = null, $type = CURLPROXY_SOCKS5)
	{
		self::$proxy = array('host' => $host, 'type' => $type, 'user' => $user, 'pass' => $pass);
	}


	/**
	* Set the error mode to exceptions
	*
	* @param boolean $enabled Enable exceptions
	* @return void
	*/
	public static function setExceptions($enabled = true)
	{
		self::$useExceptions = $enabled;
	}


	/**
	* Set AWS time correction offset (use carefully)
	*
	* This can be used when an inaccurate system time is generating
	* invalid request signatures.  It should only be used as a last
	* resort when the system time cannot be changed.
	*
	* @param string $offset Time offset (set to zero to use AWS server time)
	* @return void
	*/
	public static function setTimeCorrectionOffset($offset = 0)
	{
		if ($offset == 0)
		{
			$rest = new S3Request('HEAD');
			$rest = $rest->getResponse();
			$awstime = $rest->headers['date'];
			$systime = time();			
			$offset = $systime > $awstime ? -($systime - $awstime) : ($awstime - $systime);
		}
		self::$__timeOffset = $offset;
	}


	/**
	* Set signing key
	*
	* @param string $keyPairId AWS Key Pair ID
	* @param string $signingKey Private Key
	* @param boolean $isFile Load private key from file, set to false to load string
	* @return boolean
	*/
	public static function setSigningKey($keyPairId, $signingKey, $isFile = true)
	{
		self::$__signingKeyPairId = $keyPairId;
		if ((self::$__signingKeyResource = openssl_pkey_get_private($isFile ?
		file_get_contents($signingKey) : $signingKey)) !== false) return true;
		self::__triggerError('S3::setSigningKey(): Unable to open load private key: '.$signingKey, __FILE__, __LINE__);
		return false;
	}


	/**
	* Free signing key from memory, MUST be called if you are using setSigningKey()
	*
	* @return void
	*/
	public static function freeSigningKey()
	{
		if (self::$__signingKeyResource !== false)
			openssl_free_key(self::$__signingKeyResource);
	}


	/**
	* Internal error handler
	*
	* @internal Internal error handler
	* @param string $message Error message
	* @param string $file Filename
	* @param integer $line Line number
	* @param integer $code Error code
	* @return void
	*/
	private static function __triggerError($message, $file, $line, $code = 0)
	{
		if (self::$useExceptions)
			throw new S3Exception($message, $file, $line, $code);
		else
			trigger_error($message, E_USER_WARNING);
	}


	/**
	* Get a list of buckets
	*
	* @param boolean $detailed Returns detailed bucket list when true
	* @return array | false
	*/
	public static function listBuckets($detailed = false)
	{
		$rest = new S3Request('GET', '', '', self::$endpoint);
		$rest = $rest->getResponse();
		if ($rest->error === false && $rest->code !== 200)
			$rest->error = array('code' => $rest->code, 'message' => 'Unexpected HTTP status');
		if ($rest->error !== false)
		{
			self::__triggerError(sprintf("S3::listBuckets(): [%s] %s", $rest->error['code'],
			$rest->error['message']), __FILE__, __LINE__);
			return false;
		}
		$results = array();
		if (!isset($rest->body->Buckets)) return $results;

		if ($detailed)
		{
			if (isset($rest->body->Owner, $rest->body->Owner->ID, $rest->body->Owner->DisplayName))
			$results['owner'] = array(
				'id' => (string)$rest->body->Owner->ID, 'name' => (string)$rest->body->Owner->DisplayName
			);
			$results['buckets'] = array();
			foreach ($rest->body->Buckets->Bucket as $b)
				$results['buckets'][] = array(
					'name' => (string)$b->Name, 'time' => strtotime((string)$b->CreationDate)
				);
		} else
			foreach ($rest->body->Buckets->Bucket as $b) $results[] = (string)$b->Name;

		return $results;
	}


	/**
	* Get contents for a bucket
	*
	* If maxKeys is null this method will loop through truncated result sets
	*
	* @param string $bucket Bucket name
	* @param string $prefix Prefix
	* @param string $marker Marker (last file listed)
	* @param string $maxKeys Max keys (maximum number of keys to return)
	* @param string $delimiter Delimiter
	* @param boolean $returnCommonPrefixes Set to true to return CommonPrefixes
	* @return array | false
	*/
	public static function getBucket($bucket, $prefix = null, $marker = null, $maxKeys = null, $delimiter = null, $returnCommonPrefixes = false)
	{
		$rest = new S3Request('GET', $bucket, '', self::$endpoint);
		if ($maxKeys == 0) $maxKeys = null;
		if ($prefix !== null && $prefix !== '') $rest->setParameter('prefix', $prefix);
		if ($marker !== null && $marker !== '') $rest->setParameter('marker', $marker);
		if ($maxKeys !== null && $maxKeys !== '') $rest->setParameter('max-keys', $maxKeys);
		if ($delimiter !== null && $delimiter !== '') $rest->setParameter('delimiter', $delimiter);
		$response = $rest->getResponse();
		if ($response->error === false && $response->code !== 200)
			$response->error = array('code' => $response->code, 'message' => 'Unexpected HTTP status');
		if ($response->error !== false)
		{
			self::__triggerError(sprintf("S3::getBucket(): [%s] %s",
			$response->error['code'], $response->error['message']), __FILE__, __LINE__);
			return false;
		}

		$results = array();

		$nextMarker = null;
		if (isset($response->body, $response->body->Contents))
		foreach ($response->body->Contents as $c)
		{
			$results[(string)$c->Key] = array(
				'name' => (string)$c->Key,
				'time' => strtotime((string)$c->LastModified),
				'size' => (int)$c->Size,
				'hash' => substr((string)$c->ETag, 1, -1)
			);
			$nextMarker = (string)$c->Key;
		}

		if ($returnCommonPrefixes && isset($response->body, $response->body->CommonPrefixes))
			foreach ($response->body->CommonPrefixes as $c)
				$results[(string)$c->Prefix] = array('prefix' => (string)$c->Prefix);

		if (isset($response->body, $response->body->IsTruncated) &&
		(string)$response->body->IsTruncated == 'false') return $results;

		if (isset($response->body, $response->body->NextMarker))
			$nextMarker = (string)$response->body->NextMarker;

		// Loop through truncated results if maxKeys isn't specified
		if ($maxKeys == null && $nextMarker !== null && (string)$response->body->IsTruncated == 'true')
		do
		{
			$rest = new S3Request('GET', $bucket, '', self::$endpoint);
			if ($prefix !== null && $prefix !== '') $rest->setParameter('prefix', $prefix);
			$rest->setParameter('marker', $nextMarker);
			if ($delimiter !== null && $delimiter !== '') $rest->setParameter('delimiter', $delimiter);

			if (($response = $rest->getResponse()) == false || $response->code !== 200) break;

			if (isset($response->body, $response->body->Contents))
			foreach ($response->body->Contents as $c)
			{
				$results[(string)$c->Key] = array(
					'name' => (string)$c->Key,
					'time' => strtotime((string)$c->LastModified),
					'size' => (int)$c->Size,
					'hash' => substr((string)$c->ETag, 1, -1)
				);
				$nextMarker = (string)$c->Key;
			}

			if ($returnCommonPrefixes && isset($response->body, $response->body->CommonPrefixes))
				foreach ($response->body->CommonPrefixes as $c)
					$results[(string)$c->Prefix] = array('prefix' => (string)$c->Prefix);

			if (isset($response->body, $response->body->NextMarker))
				$nextMarker = (string)$response->body->NextMarker;

		} while ($response !== false && (string)$response->body->IsTruncated == 'true');

		return $results;
	}


	/**
	* Put a bucket
	*
	* @param string $bucket Bucket name
	* @param constant $acl ACL flag
	* @param string $location Set as "EU" to create buckets hosted in Europe
	* @return boolean
	*/
	public static function putBucket($bucket, $acl = self::ACL_PRIVATE, $location = false)
	{
		$rest = new S3Request('PUT', $bucket, '', self::$endpoint);
		$rest->setAmzHeader('x-amz-acl', $acl);

		if ($location !== false)
		{
			$dom = new DOMDocument;
			$createBucketConfiguration = $dom->createElement('CreateBucketConfiguration');
			$locationConstraint = $dom->createElement('LocationConstraint', $location);
			$createBucketConfiguration->appendChild($locationConstraint);
			$dom->appendChild($createBucketConfiguration);
			$rest->data = $dom->saveXML();
			$rest->size = strlen($rest->data);
			$rest->setHeader('Content-Type', 'application/xml');
		}
		$rest = $rest->getResponse();

		if ($rest->error === false && $rest->code !== 200)
			$rest->error = array('code' => $rest->code, 'message' => 'Unexpected HTTP status');
		if ($rest->error !== false)
		{
			self::__triggerError(sprintf("S3::putBucket({$bucket}, {$acl}, {$location}): [%s] %s",
			$rest->error['code'], $rest->error['message']), __FILE__, __LINE__);
			return false;
		}
		return true;
	}


	/**
	* Delete an empty bucket
	*
	* @param string $bucket Bucket name
	* @return boolean
	*/
	public static function deleteBucket($bucket)
	{
		$rest = new S3Request('DELETE', $bucket, '', self::$endpoint);
		$rest = $rest->getResponse();
		if ($rest->error === false && $rest->code !== 204)
			$rest->error = array('code' => $rest->code, 'message' => 'Unexpected HTTP status');
		if ($rest->error !== false)
		{
			self::__triggerError(sprintf("S3::deleteBucket({$bucket}): [%s] %s",
			$rest->error['code'], $rest->error['message']), __FILE__, __LINE__);
			return false;
		}
		return true;
	}


	/**
	* Create input info array for putObject()
	*
	* @param string $file Input file
	* @param mixed $md5sum Use MD5 hash (supply a string if you want to use your own)
	* @return array | false
	*/
	public static function inputFile($file, $md5sum = true)
	{
		if (!file_exists($file) || !is_file($file) || !is_readable($file))
		{
			self::__triggerError('S3::inputFile(): Unable to open input file: '.$file, __FILE__, __LINE__);
			return false;
		}
		return array('file' => $file, 'size' => filesize($file), 'md5sum' => $md5sum !== false ?
		(is_string($md5sum) ? $md5sum : base64_encode(md5_file($file, true))) : '');
	}


	/**
	* Create input array info for putObject() with a resource
	*
	* @param string $resource Input resource to read from
	* @param integer $bufferSize Input byte size
	* @param string $md5sum MD5 hash to send (optional)
	* @return array | false
	*/
	public static function inputResource(&$resource, $bufferSize = false, $md5sum = '')
	{
		if (!is_resource($resource) || (int)$bufferSize < 0)
		{
			self::__triggerError('S3::inputResource(): Invalid resource or buffer size', __FILE__, __LINE__);
			return false;
		}

		// Try to figure out the bytesize
		if ($bufferSize === false)
		{
			if (fseek($resource, 0, SEEK_END) < 0 || ($bufferSize = ftell($resource)) === false)
			{
				self::__triggerError('S3::inputResource(): Unable to obtain resource size', __FILE__, __LINE__);
				return false;
			}
			fseek($resource, 0);
		}

		$input = array('size' => $bufferSize, 'md5sum' => $md5sum);
		$input['fp'] =& $resource;
		return $input;
	}


	/**
	* Put an object
	*
	* @param mixed $input Input data
	* @param string $bucket Bucket name
	* @param string $uri Object URI
	* @param constant $acl ACL constant
	* @param array $metaHeaders Array of x-amz-meta-* headers
	* @param array $requestHeaders Array of request headers or content type as a string
	* @param constant $storageClass Storage class constant
	* @param constant $serverSideEncryption Server-side encryption
	* @return boolean
	*/
	public static function putObject($input, $bucket, $uri, $acl = self::ACL_PRIVATE, $metaHeaders = array(), $requestHeaders = array(), $storageClass = self::STORAGE_CLASS_STANDARD, $serverSideEncryption = self::SSE_NONE)
	{
		if ($input === false) return false;
		$rest = new S3Request('PUT', $bucket, $uri, self::$endpoint);

		if (!is_array($input)) $input = array(
			'data' => $input, 'size' => strlen($input),
			'md5sum' => base64_encode(md5($input, true))
		);

		// Data
		if (isset($input['fp']))
			$rest->fp =& $input['fp'];
		elseif (isset($input['file']))
			$rest->fp = @fopen($input['file'], 'rb');
		elseif (isset($input['data']))
			$rest->data = $input['data'];

		// Content-Length (required)
		if (isset($input['size']) && $input['size'] >= 0)
			$rest->size = $input['size'];
		else {
			if (isset($input['file']))
				$rest->size = filesize($input['file']);
			elseif (isset($input['data']))
				$rest->size = strlen($input['data']);
		}

		// Custom request headers (Content-Type, Content-Disposition, Content-Encoding)
		if (is_array($requestHeaders))
			foreach ($requestHeaders as $h => $v) $rest->setHeader($h, $v);
		elseif (is_string($requestHeaders)) // Support for legacy contentType parameter
			$input['type'] = $requestHeaders;

		// Content-Type
		if (!isset($input['type']))
		{
			if (isset($requestHeaders['Content-Type']))
				$input['type'] =& $requestHeaders['Content-Type'];
			elseif (isset($input['file']))
				$input['type'] = self::__getMIMEType($input['file']);
			else
				$input['type'] = 'application/octet-stream';
		}

		if ($storageClass !== self::STORAGE_CLASS_STANDARD) // Storage class
			$rest->setAmzHeader('x-amz-storage-class', $storageClass);

		if ($serverSideEncryption !== self::SSE_NONE) // Server-side encryption
			$rest->setAmzHeader('x-amz-server-side-encryption', $serverSideEncryption);

		// We need to post with Content-Length and Content-Type, MD5 is optional
		if ($rest->size >= 0 && ($rest->fp !== false || $rest->data !== false))
		{
			$rest->setHeader('Content-Type', $input['type']);
			if (isset($input['md5sum'])) $rest->setHeader('Content-MD5', $input['md5sum']);

			$rest->setAmzHeader('x-amz-acl', $acl);
			foreach ($metaHeaders as $h => $v) $rest->setAmzHeader('x-amz-meta-'.$h, $v);
			$rest->getResponse();
		} else
			$rest->response->error = array('code' => 0, 'message' => 'Missing input parameters');

		if ($rest->response->error === false && $rest->response->code !== 200)
			$rest->response->error = array('code' => $rest->response->code, 'message' => 'Unexpected HTTP status');
		if ($rest->response->error !== false)
		{
			self::__triggerError(sprintf("S3::putObject(): [%s] %s",
			$rest->response->error['code'], $rest->response->error['message']), __FILE__, __LINE__);
			return false;
		}
		return true;
	}


	/**
	* Put an object from a file (legacy function)
	*
	* @param string $file Input file path
	* @param string $bucket Bucket name
	* @param string $uri Object URI
	* @param constant $acl ACL constant
	* @param array $metaHeaders Array of x-amz-meta-* headers
	* @param string $contentType Content type
	* @return boolean
	*/
	public static function putObjectFile($file, $bucket, $uri, $acl = self::ACL_PRIVATE, $metaHeaders = array(), $contentType = null)
	{
		return self::putObject(self::inputFile($file), $bucket, $uri, $acl, $metaHeaders, $contentType);
	}


	/**
	* Put an object from a string (legacy function)
	*
	* @param string $string Input data
	* @param string $bucket Bucket name
	* @param string $uri Object URI
	* @param constant $acl ACL constant
	* @param array $metaHeaders Array of x-amz-meta-* headers
	* @param string $contentType Content type
	* @return boolean
	*/
	public static function putObjectString($string, $bucket, $uri, $acl = self::ACL_PRIVATE, $metaHeaders = array(), $contentType = 'text/plain')
	{
		return self::putObject($string, $bucket, $uri, $acl, $metaHeaders, $contentType);
	}


	/**
	* Get an object
	*
	* @param string $bucket Bucket name
	* @param string $uri Object URI
	* @param mixed $saveTo Filename or resource to write to
	* @return mixed
	*/
	public static function getObject($bucket, $uri, $saveTo = false)
	{
		$rest = new S3Request('GET', $bucket, $uri, self::$endpoint);
		if ($saveTo !== false)
		{
			if (is_resource($saveTo))
				$rest->fp =& $saveTo;
			else
				if (($rest->fp = @fopen($saveTo, 'wb')) !== false)
					$rest->file = realpath($saveTo);
				else
					$rest->response->error = array('code' => 0, 'message' => 'Unable to open save file for writing: '.$saveTo);
		}
		if ($rest->response->error === false) $rest->getResponse();

		if ($rest->response->error === false && $rest->response->code !== 200)
			$rest->response->error = array('code' => $rest->response->code, 'message' => 'Unexpected HTTP status');
		if ($rest->response->error !== false)
		{
			self::__triggerError(sprintf("S3::getObject({$bucket}, {$uri}): [%s] %s",
			$rest->response->error['code'], $rest->response->error['message']), __FILE__, __LINE__);
			return false;
		}
		return $rest->response;
	}


	/**
	* Get object information
	*
	* @param string $bucket Bucket name
	* @param string $uri Object URI
	* @param boolean $returnInfo Return response information
	* @return mixed | false
	*/
	public static function getObjectInfo($bucket, $uri, $returnInfo = true)
	{
		$rest = new S3Request('HEAD', $bucket, $uri, self::$endpoint);
		$rest = $rest->getResponse();
		if ($rest->error === false && ($rest->code !== 200 && $rest->code !== 404))
			$rest->error = array('code' => $rest->code, 'message' => 'Unexpected HTTP status');
		if ($rest->error !== false)
		{
			self::__triggerError(sprintf("S3::getObjectInfo({$bucket}, {$uri}): [%s] %s",
			$rest->error['code'], $rest->error['message']), __FILE__, __LINE__);
			return false;
		}
		return $rest->code == 200 ? $returnInfo ? $rest->headers : true : false;
	}


	/**
	* Copy an object
	*
	* @param string $srcBucket Source bucket name
	* @param string $srcUri Source object URI
	* @param string $bucket Destination bucket name
	* @param string $uri Destination object URI
	* @param constant $acl ACL constant
	* @param array $metaHeaders Optional array of x-amz-meta-* headers
	* @param array $requestHeaders Optional array of request headers (content type, disposition, etc.)
	* @param constant $storageClass Storage class constant
	* @return mixed | false
	*/
	public static function copyObject($srcBucket, $srcUri, $bucket, $uri, $acl = self::ACL_PRIVATE, $metaHeaders = array(), $requestHeaders = array(), $storageClass = self::STORAGE_CLASS_STANDARD)
	{
		$rest = new S3Request('PUT', $bucket, $uri, self::$endpoint);
		$rest->setHeader('Content-Length', 0);
		foreach ($requestHeaders as $h => $v) $rest->setHeader($h, $v);
		foreach ($metaHeaders as $h => $v) $rest->setAmzHeader('x-amz-meta-'.$h, $v);
		if ($storageClass !== self::STORAGE_CLASS_STANDARD) // Storage class
			$rest->setAmzHeader('x-amz-storage-class', $storageClass);
		$rest->setAmzHeader('x-amz-acl', $acl);
		$rest->setAmzHeader('x-amz-copy-source', sprintf('/%s/%s', $srcBucket, rawurlencode($srcUri)));
		if (sizeof($requestHeaders) > 0 || sizeof($metaHeaders) > 0)
			$rest->setAmzHeader('x-amz-metadata-directive', 'REPLACE');

		$rest = $rest->getResponse();
		if ($rest->error === false && $rest->code !== 200)
			$rest->error = array('code' => $rest->code, 'message' => 'Unexpected HTTP status');
		if ($rest->error !== false)
		{
			self::__triggerError(sprintf("S3::copyObject({$srcBucket}, {$srcUri}, {$bucket}, {$uri}): [%s] %s",
			$rest->error['code'], $rest->error['message']), __FILE__, __LINE__);
			return false;
		}
		return isset($rest->body->LastModified, $rest->body->ETag) ? array(
			'time' => strtotime((string)$rest->body->LastModified),
			'hash' => substr((string)$rest->body->ETag, 1, -1)
		) : false;
	}


	/**
	* Set up a bucket redirection
	*
	* @param string $bucket Bucket name
	* @param string $location Target host name
	* @return boolean
	*/
	public static function setBucketRedirect($bucket = NULL, $location = NULL)
	{
		$rest = new S3Request('PUT', $bucket, '', self::$endpoint);

		if( empty($bucket) || empty($location) ) {
			self::__triggerError("S3::setBucketRedirect({$bucket}, {$location}): Empty parameter.", __FILE__, __LINE__);
			return false;
		}

		$dom = new DOMDocument;
		$websiteConfiguration = $dom->createElement('WebsiteConfiguration');
		$redirectAllRequestsTo = $dom->createElement('RedirectAllRequestsTo');
		$hostName = $dom->createElement('HostName', $location);
		$redirectAllRequestsTo->appendChild($hostName);
		$websiteConfiguration->appendChild($redirectAllRequestsTo);
		$dom->appendChild($websiteConfiguration);
		$rest->setParameter('website', null);
		$rest->data = $dom->saveXML();
		$rest->size = strlen($rest->data);
		$rest->setHeader('Content-Type', 'application/xml');
		$rest = $rest->getResponse();

		if ($rest->error === false && $rest->code !== 200)
			$rest->error = array('code' => $rest->code, 'message' => 'Unexpected HTTP status');
		if ($rest->error !== false)
		{
			self::__triggerError(sprintf("S3::setBucketRedirect({$bucket}, {$location}): [%s] %s",
			$rest->error['code'], $rest->error['message']), __FILE__, __LINE__);
			return false;
		}
		return true;
	}


	/**
	* Set logging for a bucket
	*
	* @param string $bucket Bucket name
	* @param string $targetBucket Target bucket (where logs are stored)
	* @param string $targetPrefix Log prefix (e,g; domain.com-)
	* @return boolean
	*/
	public static function setBucketLogging($bucket, $targetBucket, $targetPrefix = null)
	{
		// The S3 log delivery group has to be added to the target bucket's ACP
		if ($targetBucket !== null && ($acp = self::getAccessControlPolicy($targetBucket, '')) !== false)
		{
			// Only add permissions to the target bucket when they do not exist
			$aclWriteSet = false;
			$aclReadSet = false;
			foreach ($acp['acl'] as $acl)
			if ($acl['type'] == 'Group' && $acl['uri'] == 'http://acs.amazonaws.com/groups/s3/LogDelivery')
			{
				if ($acl['permission'] == 'WRITE') $aclWriteSet = true;
				elseif ($acl['permission'] == 'READ_ACP') $aclReadSet = true;
			}
			if (!$aclWriteSet) $acp['acl'][] = array(
				'type' => 'Group', 'uri' => 'http://acs.amazonaws.com/groups/s3/LogDelivery', 'permission' => 'WRITE'
			);
			if (!$aclReadSet) $acp['acl'][] = array(
				'type' => 'Group', 'uri' => 'http://acs.amazonaws.com/groups/s3/LogDelivery', 'permission' => 'READ_ACP'
			);
			if (!$aclReadSet || !$aclWriteSet) self::setAccessControlPolicy($targetBucket, '', $acp);
		}

		$dom = new DOMDocument;
		$bucketLoggingStatus = $dom->createElement('BucketLoggingStatus');
		$bucketLoggingStatus->setAttribute('xmlns', 'http://s3.amazonaws.com/doc/2006-03-01/');
		if ($targetBucket !== null)
		{
			if ($targetPrefix == null) $targetPrefix = $bucket . '-';
			$loggingEnabled = $dom->createElement('LoggingEnabled');
			$loggingEnabled->appendChild($dom->createElement('TargetBucket', $targetBucket));
			$loggingEnabled->appendChild($dom->createElement('TargetPrefix', $targetPrefix));
			// TODO: Add TargetGrants?
			$bucketLoggingStatus->appendChild($loggingEnabled);
		}
		$dom->appendChild($bucketLoggingStatus);

		$rest = new S3Request('PUT', $bucket, '', self::$endpoint);
		$rest->setParameter('logging', null);
		$rest->data = $dom->saveXML();
		$rest->size = strlen($rest->data);
		$rest->setHeader('Content-Type', 'application/xml');
		$rest = $rest->getResponse();
		if ($rest->error === false && $rest->code !== 200)
			$rest->error = array('code' => $rest->code, 'message' => 'Unexpected HTTP status');
		if ($rest->error !== false)
		{
			self::__triggerError(sprintf("S3::setBucketLogging({$bucket}, {$targetBucket}): [%s] %s",
			$rest->error['code'], $rest->error['message']), __FILE__, __LINE__);
			return false;
		}
		return true;
	}


	/**
	* Get logging status for a bucket
	*
	* This will return false if logging is not enabled.
	* Note: To enable logging, you also need to grant write access to the log group
	*
	* @param string $bucket Bucket name
	* @return array | false
	*/
	public static function getBucketLogging($bucket)
	{
		$rest = new S3Request('GET', $bucket, '', self::$endpoint);
		$rest->setParameter('logging', null);
		$rest = $rest->getResponse();
		if ($rest->error === false && $rest->code !== 200)
			$rest->error = array('code' => $rest->code, 'message' => 'Unexpected HTTP status');
		if ($rest->error !== false)
		{
			self::__triggerError(sprintf("S3::getBucketLogging({$bucket}): [%s] %s",
			$rest->error['code'], $rest->error['message']), __FILE__, __LINE__);
			return false;
		}
		if (!isset($rest->body->LoggingEnabled)) return false; // No logging
		return array(
			'targetBucket' => (string)$rest->body->LoggingEnabled->TargetBucket,
			'targetPrefix' => (string)$rest->body->LoggingEnabled->TargetPrefix,
		);
	}


	/**
	* Disable bucket logging
	*
	* @param string $bucket Bucket name
	* @return boolean
	*/
	public static function disableBucketLogging($bucket)
	{
		return self::setBucketLogging($bucket, null);
	}


	/**
	* Get a bucket's location
	*
	* @param string $bucket Bucket name
	* @return string | false
	*/
	public static function getBucketLocation($bucket)
	{
		$rest = new S3Request('GET', $bucket, '', self::$endpoint);
		$rest->setParameter('location', null);
		$rest = $rest->getResponse();
		if ($rest->error === false && $rest->code !== 200)
			$rest->error = array('code' => $rest->code, 'message' => 'Unexpected HTTP status');
		if ($rest->error !== false)
		{
			self::__triggerError(sprintf("S3::getBucketLocation({$bucket}): [%s] %s",
			$rest->error['code'], $rest->error['message']), __FILE__, __LINE__);
			return false;
		}
		return (isset($rest->body[0]) && (string)$rest->body[0] !== '') ? (string)$rest->body[0] : 'US';
	}


	/**
	* Set object or bucket Access Control Policy
	*
	* @param string $bucket Bucket name
	* @param string $uri Object URI
	* @param array $acp Access Control Policy Data (same as the data returned from getAccessControlPolicy)
	* @return boolean
	*/
	public static function setAccessControlPolicy($bucket, $uri = '', $acp = array())
	{
		$dom = new DOMDocument;
		$dom->formatOutput = true;
		$accessControlPolicy = $dom->createElement('AccessControlPolicy');
		$accessControlList = $dom->createElement('AccessControlList');

		// It seems the owner has to be passed along too
		$owner = $dom->createElement('Owner');
		$owner->appendChild($dom->createElement('ID', $acp['owner']['id']));
		$owner->appendChild($dom->createElement('DisplayName', $acp['owner']['name']));
		$accessControlPolicy->appendChild($owner);

		foreach ($acp['acl'] as $g)
		{
			$grant = $dom->createElement('Grant');
			$grantee = $dom->createElement('Grantee');
			$grantee->setAttribute('xmlns:xsi', 'http://www.w3.org/2001/XMLSchema-instance');
			if (isset($g['id']))
			{ // CanonicalUser (DisplayName is omitted)
				$grantee->setAttribute('xsi:type', 'CanonicalUser');
				$grantee->appendChild($dom->createElement('ID', $g['id']));
			}
			elseif (isset($g['email']))
			{ // AmazonCustomerByEmail
				$grantee->setAttribute('xsi:type', 'AmazonCustomerByEmail');
				$grantee->appendChild($dom->createElement('EmailAddress', $g['email']));
			}
			elseif ($g['type'] == 'Group')
			{ // Group
				$grantee->setAttribute('xsi:type', 'Group');
				$grantee->appendChild($dom->createElement('URI', $g['uri']));
			}
			$grant->appendChild($grantee);
			$grant->appendChild($dom->createElement('Permission', $g['permission']));
			$accessControlList->appendChild($grant);
		}

		$accessControlPolicy->appendChild($accessControlList);
		$dom->appendChild($accessControlPolicy);

		$rest = new S3Request('PUT', $bucket, $uri, self::$endpoint);
		$rest->setParameter('acl', null);
		$rest->data = $dom->saveXML();
		$rest->size = strlen($rest->data);
		$rest->setHeader('Content-Type', 'application/xml');
		$rest = $rest->getResponse();
		if ($rest->error === false && $rest->code !== 200)
			$rest->error = array('code' => $rest->code, 'message' => 'Unexpected HTTP status');
		if ($rest->error !== false)
		{
			self::__triggerError(sprintf("S3::setAccessControlPolicy({$bucket}, {$uri}): [%s] %s",
			$rest->error['code'], $rest->error['message']), __FILE__, __LINE__);
			return false;
		}
		return true;
	}


	/**
	* Get object or bucket Access Control Policy
	*
	* @param string $bucket Bucket name
	* @param string $uri Object URI
	* @return mixed | false
	*/
	public static function getAccessControlPolicy($bucket, $uri = '')
	{
		$rest = new S3Request('GET', $bucket, $uri, self::$endpoint);
		$rest->setParameter('acl', null);
		$rest = $rest->getResponse();
		if ($rest->error === false && $rest->code !== 200)
			$rest->error = array('code' => $rest->code, 'message' => 'Unexpected HTTP status');
		if ($rest->error !== false)
		{
			self::__triggerError(sprintf("S3::getAccessControlPolicy({$bucket}, {$uri}): [%s] %s",
			$rest->error['code'], $rest->error['message']), __FILE__, __LINE__);
			return false;
		}

		$acp = array();
		if (isset($rest->body->Owner, $rest->body->Owner->ID, $rest->body->Owner->DisplayName))
			$acp['owner'] = array(
				'id' => (string)$rest->body->Owner->ID, 'name' => (string)$rest->body->Owner->DisplayName
			);

		if (isset($rest->body->AccessControlList))
		{
			$acp['acl'] = array();
			foreach ($rest->body->AccessControlList->Grant as $grant)
			{
				foreach ($grant->Grantee as $grantee)
				{
					if (isset($grantee->ID, $grantee->DisplayName)) // CanonicalUser
						$acp['acl'][] = array(
							'type' => 'CanonicalUser',
							'id' => (string)$grantee->ID,
							'name' => (string)$grantee->DisplayName,
							'permission' => (string)$grant->Permission
						);
					elseif (isset($grantee->EmailAddress)) // AmazonCustomerByEmail
						$acp['acl'][] = array(
							'type' => 'AmazonCustomerByEmail',
							'email' => (string)$grantee->EmailAddress,
							'permission' => (string)$grant->Permission
						);
					elseif (isset($grantee->URI)) // Group
						$acp['acl'][] = array(
							'type' => 'Group',
							'uri' => (string)$grantee->URI,
							'permission' => (string)$grant->Permission
						);
					else continue;
				}
			}
		}
		return $acp;
	}


	/**
	* Delete an object
	*
	* @param string $bucket Bucket name
	* @param string $uri Object URI
	* @return boolean
	*/
	public static function deleteObject($bucket, $uri)
	{
		$rest = new S3Request('DELETE', $bucket, $uri, self::$endpoint);
		$rest = $rest->getResponse();
		if ($rest->error === false && $rest->code !== 204)
			$rest->error = array('code' => $rest->code, 'message' => 'Unexpected HTTP status');
		if ($rest->error !== false)
		{
			self::__triggerError(sprintf("S3::deleteObject(): [%s] %s",
			$rest->error['code'], $rest->error['message']), __FILE__, __LINE__);
			return false;
		}
		return true;
	}


	/**
	* Get a query string authenticated URL
	*
	* @param string $bucket Bucket name
	* @param string $uri Object URI
	* @param integer $lifetime Lifetime in seconds
	* @param boolean $hostBucket Use the bucket name as the hostname
	* @param boolean $https Use HTTPS ($hostBucket should be false for SSL verification)
	* @return string
	*/
	public static function getAuthenticatedURL($bucket, $uri, $lifetime, $hostBucket = false, $https = false)
	{
		$expires = self::__getTime() + $lifetime;
		$uri = str_replace(array('%2F', '%2B'), array('/', '+'), rawurlencode($uri));
		return sprintf(($https ? 'https' : 'http').'://%s/%s?AWSAccessKeyId=%s&Expires=%u&Signature=%s',
		// $hostBucket ? $bucket : $bucket.'.s3.amazonaws.com', $uri, self::$__accessKey, $expires,
		$hostBucket ? $bucket : self::$endpoint.'/'.$bucket, $uri, self::$__accessKey, $expires,
		urlencode(self::__getHash("GET\n\n\n{$expires}\n/{$bucket}/{$uri}")));
	}


	/**
	* Get a CloudFront signed policy URL
	*
	* @param array $policy Policy
	* @return string
	*/
	public static function getSignedPolicyURL($policy)
	{
		$data = json_encode($policy);
		$signature = '';
		if (!openssl_sign($data, $signature, self::$__signingKeyResource)) return false;

		$encoded = str_replace(array('+', '='), array('-', '_', '~'), base64_encode($data));
		$signature = str_replace(array('+', '='), array('-', '_', '~'), base64_encode($signature));

		$url = $policy['Statement'][0]['Resource'] . '?';
		foreach (array('Policy' => $encoded, 'Signature' => $signature, 'Key-Pair-Id' => self::$__signingKeyPairId) as $k => $v)
			$url .= $k.'='.str_replace('%2F', '/', rawurlencode($v)).'&';
		return substr($url, 0, -1);
	}


	/**
	* Get a CloudFront canned policy URL
	*
	* @param string $url URL to sign
	* @param integer $lifetime URL lifetime
	* @return string
	*/
	public static function getSignedCannedURL($url, $lifetime)
	{
		return self::getSignedPolicyURL(array(
			'Statement' => array(
				array('Resource' => $url, 'Condition' => array(
					'DateLessThan' => array('AWS:EpochTime' => self::__getTime() + $lifetime)
				))
			)
		));
	}


	/**
	* Get upload POST parameters for form uploads
	*
	* @param string $bucket Bucket name
	* @param string $uriPrefix Object URI prefix
	* @param constant $acl ACL constant
	* @param integer $lifetime Lifetime in seconds
	* @param integer $maxFileSize Maximum filesize in bytes (default 5MB)
	* @param string $successRedirect Redirect URL or 200 / 201 status code
	* @param array $amzHeaders Array of x-amz-meta-* headers
	* @param array $headers Array of request headers or content type as a string
	* @param boolean $flashVars Includes additional "Filename" variable posted by Flash
	* @return object
	*/
	public static function getHttpUploadPostParams($bucket, $uriPrefix = '', $acl = self::ACL_PRIVATE, $lifetime = 3600,
	$maxFileSize = 5242880, $successRedirect = "201", $amzHeaders = array(), $headers = array(), $flashVars = false)
	{
		// Create policy object
		$policy = new stdClass;
		$policy->expiration = gmdate('Y-m-d\TH:i:s\Z', (self::__getTime() + $lifetime));
		$policy->conditions = array();
		$obj = new stdClass; $obj->bucket = $bucket; array_push($policy->conditions, $obj);
		$obj = new stdClass; $obj->acl = $acl; array_push($policy->conditions, $obj);

		$obj = new stdClass; // 200 for non-redirect uploads
		if (is_numeric($successRedirect) && in_array((int)$successRedirect, array(200, 201)))
			$obj->success_action_status = (string)$successRedirect;
		else // URL
			$obj->success_action_redirect = $successRedirect;
		array_push($policy->conditions, $obj);

		if ($acl !== self::ACL_PUBLIC_READ)
			array_push($policy->conditions, array('eq', '$acl', $acl));

		array_push($policy->conditions, array('starts-with', '$key', $uriPrefix));
		if ($flashVars) array_push($policy->conditions, array('starts-with', '$Filename', ''));
		foreach (array_keys($headers) as $headerKey)
			array_push($policy->conditions, array('starts-with', '$'.$headerKey, ''));
		foreach ($amzHeaders as $headerKey => $headerVal)
		{
			$obj = new stdClass;
			$obj->{$headerKey} = (string)$headerVal;
			array_push($policy->conditions, $obj);
		}
		array_push($policy->conditions, array('content-length-range', 0, $maxFileSize));
		$policy = base64_encode(str_replace('\/', '/', json_encode($policy)));

		// Create parameters
		$params = new stdClass;
		$params->AWSAccessKeyId = self::$__accessKey;
		$params->key = $uriPrefix.'${filename}';
		$params->acl = $acl;
		$params->policy = $policy; unset($policy);
		$params->signature = self::__getHash($params->policy);
		if (is_numeric($successRedirect) && in_array((int)$successRedirect, array(200, 201)))
			$params->success_action_status = (string)$successRedirect;
		else
			$params->success_action_redirect = $successRedirect;
		foreach ($headers as $headerKey => $headerVal) $params->{$headerKey} = (string)$headerVal;
		foreach ($amzHeaders as $headerKey => $headerVal) $params->{$headerKey} = (string)$headerVal;
		return $params;
	}


	/**
	* Create a CloudFront distribution
	*
	* @param string $bucket Bucket name
	* @param boolean $enabled Enabled (true/false)
	* @param array $cnames Array containing CNAME aliases
	* @param string $comment Use the bucket name as the hostname
	* @param string $defaultRootObject Default root object
	* @param string $originAccessIdentity Origin access identity
	* @param array $trustedSigners Array of trusted signers
	* @return array | false
	*/
	public static function createDistribution($bucket, $enabled = true, $cnames = array(), $comment = null, $defaultRootObject = null, $originAccessIdentity = null, $trustedSigners = array())
	{
		if (!extension_loaded('openssl'))
		{
			self::__triggerError(sprintf("S3::createDistribution({$bucket}, ".(int)$enabled.", [], '$comment'): %s",
			"CloudFront functionality requires SSL"), __FILE__, __LINE__);
			return false;
		}
		$useSSL = self::$useSSL;

		self::$useSSL = true; // CloudFront requires SSL
		$rest = new S3Request('POST', '', '2010-11-01/distribution', 'cloudfront.amazonaws.com');
		$rest->data = self::__getCloudFrontDistributionConfigXML(
			$bucket.'.s3.amazonaws.com',
			$enabled,
			(string)$comment,
			(string)microtime(true),
			$cnames,
			$defaultRootObject,
			$originAccessIdentity,
			$trustedSigners
		);

		$rest->size = strlen($rest->data);
		$rest->setHeader('Content-Type', 'application/xml');
		$rest = self::__getCloudFrontResponse($rest);

		self::$useSSL = $useSSL;

		if ($rest->error === false && $rest->code !== 201)
			$rest->error = array('code' => $rest->code, 'message' => 'Unexpected HTTP status');
		if ($rest->error !== false)
		{
			self::__triggerError(sprintf("S3::createDistribution({$bucket}, ".(int)$enabled.", [], '$comment'): [%s] %s",
			$rest->error['code'], $rest->error['message']), __FILE__, __LINE__);
			return false;
		} elseif ($rest->body instanceof SimpleXMLElement)
			return self::__parseCloudFrontDistributionConfig($rest->body);
		return false;
	}


	/**
	* Get CloudFront distribution info
	*
	* @param string $distributionId Distribution ID from listDistributions()
	* @return array | false
	*/
	public static function getDistribution($distributionId)
	{
		if (!extension_loaded('openssl'))
		{
			self::__triggerError(sprintf("S3::getDistribution($distributionId): %s",
			"CloudFront functionality requires SSL"), __FILE__, __LINE__);
			return false;
		}
		$useSSL = self::$useSSL;

		self::$useSSL = true; // CloudFront requires SSL
		$rest = new S3Request('GET', '', '2010-11-01/distribution/'.$distributionId, 'cloudfront.amazonaws.com');
		$rest = self::__getCloudFrontResponse($rest);

		self::$useSSL = $useSSL;

		if ($rest->error === false && $rest->code !== 200)
			$rest->error = array('code' => $rest->code, 'message' => 'Unexpected HTTP status');
		if ($rest->error !== false)
		{
			self::__triggerError(sprintf("S3::getDistribution($distributionId): [%s] %s",
			$rest->error['code'], $rest->error['message']), __FILE__, __LINE__);
			return false;
		}
		elseif ($rest->body instanceof SimpleXMLElement)
		{
			$dist = self::__parseCloudFrontDistributionConfig($rest->body);
			$dist['hash'] = $rest->headers['hash'];
			$dist['id'] = $distributionId;
			return $dist;
		}
		return false;
	}


	/**
	* Update a CloudFront distribution
	*
	* @param array $dist Distribution array info identical to output of getDistribution()
	* @return array | false
	*/
	public static function updateDistribution($dist)
	{
		if (!extension_loaded('openssl'))
		{
			self::__triggerError(sprintf("S3::updateDistribution({$dist['id']}): %s",
			"CloudFront functionality requires SSL"), __FILE__, __LINE__);
			return false;
		}

		$useSSL = self::$useSSL;

		self::$useSSL = true; // CloudFront requires SSL
		$rest = new S3Request('PUT', '', '2010-11-01/distribution/'.$dist['id'].'/config', 'cloudfront.amazonaws.com');
		$rest->data = self::__getCloudFrontDistributionConfigXML(
			$dist['origin'],
			$dist['enabled'],
			$dist['comment'],
			$dist['callerReference'],
			$dist['cnames'],
			$dist['defaultRootObject'],
			$dist['originAccessIdentity'],
			$dist['trustedSigners']
		);

		$rest->size = strlen($rest->data);
		$rest->setHeader('If-Match', $dist['hash']);
		$rest = self::__getCloudFrontResponse($rest);

		self::$useSSL = $useSSL;

		if ($rest->error === false && $rest->code !== 200)
			$rest->error = array('code' => $rest->code, 'message' => 'Unexpected HTTP status');
		if ($rest->error !== false)
		{
			self::__triggerError(sprintf("S3::updateDistribution({$dist['id']}): [%s] %s",
			$rest->error['code'], $rest->error['message']), __FILE__, __LINE__);
			return false;
		} else {
			$dist = self::__parseCloudFrontDistributionConfig($rest->body);
			$dist['hash'] = $rest->headers['hash'];
			return $dist;
		}
		return false;
	}


	/**
	* Delete a CloudFront distribution
	*
	* @param array $dist Distribution array info identical to output of getDistribution()
	* @return boolean
	*/
	public static function deleteDistribution($dist)
	{
		if (!extension_loaded('openssl'))
		{
			self::__triggerError(sprintf("S3::deleteDistribution({$dist['id']}): %s",
			"CloudFront functionality requires SSL"), __FILE__, __LINE__);
			return false;
		}

		$useSSL = self::$useSSL;

		self::$useSSL = true; // CloudFront requires SSL
		$rest = new S3Request('DELETE', '', '2008-06-30/distribution/'.$dist['id'], 'cloudfront.amazonaws.com');
		$rest->setHeader('If-Match', $dist['hash']);
		$rest = self::__getCloudFrontResponse($rest);

		self::$useSSL = $useSSL;

		if ($rest->error === false && $rest->code !== 204)
			$rest->error = array('code' => $rest->code, 'message' => 'Unexpected HTTP status');
		if ($rest->error !== false)
		{
			self::__triggerError(sprintf("S3::deleteDistribution({$dist['id']}): [%s] %s",
			$rest->error['code'], $rest->error['message']), __FILE__, __LINE__);
			return false;
		}
		return true;
	}


	/**
	* Get a list of CloudFront distributions
	*
	* @return array
	*/
	public static function listDistributions()
	{
		if (!extension_loaded('openssl'))
		{
			self::__triggerError(sprintf("S3::listDistributions(): [%s] %s",
			"CloudFront functionality requires SSL"), __FILE__, __LINE__);
			return false;
		}

		$useSSL = self::$useSSL;
		self::$useSSL = true; // CloudFront requires SSL
		$rest = new S3Request('GET', '', '2010-11-01/distribution', 'cloudfront.amazonaws.com');
		$rest = self::__getCloudFrontResponse($rest);
		self::$useSSL = $useSSL;

		if ($rest->error === false && $rest->code !== 200)
			$rest->error = array('code' => $rest->code, 'message' => 'Unexpected HTTP status');
		if ($rest->error !== false)
		{
			self::__triggerError(sprintf("S3::listDistributions(): [%s] %s",
			$rest->error['code'], $rest->error['message']), __FILE__, __LINE__);
			return false;
		}
		elseif ($rest->body instanceof SimpleXMLElement && isset($rest->body->DistributionSummary))
		{
			$list = array();
			if (isset($rest->body->Marker, $rest->body->MaxItems, $rest->body->IsTruncated))
			{
				//$info['marker'] = (string)$rest->body->Marker;
				//$info['maxItems'] = (int)$rest->body->MaxItems;
				//$info['isTruncated'] = (string)$rest->body->IsTruncated == 'true' ? true : false;
			}
			foreach ($rest->body->DistributionSummary as $summary)
				$list[(string)$summary->Id] = self::__parseCloudFrontDistributionConfig($summary);

			return $list;
		}
		return array();
	}

	/**
	* List CloudFront Origin Access Identities
	*
	* @return array
	*/
	public static function listOriginAccessIdentities()
	{
		if (!extension_loaded('openssl'))
		{
			self::__triggerError(sprintf("S3::listOriginAccessIdentities(): [%s] %s",
			"CloudFront functionality requires SSL"), __FILE__, __LINE__);
			return false;
		}

		self::$useSSL = true; // CloudFront requires SSL
		$rest = new S3Request('GET', '', '2010-11-01/origin-access-identity/cloudfront', 'cloudfront.amazonaws.com');
		$rest = self::__getCloudFrontResponse($rest);
		$useSSL = self::$useSSL;

		if ($rest->error === false && $rest->code !== 200)
			$rest->error = array('code' => $rest->code, 'message' => 'Unexpected HTTP status');
		if ($rest->error !== false)
		{
			trigger_error(sprintf("S3::listOriginAccessIdentities(): [%s] %s",
			$rest->error['code'], $rest->error['message']), E_USER_WARNING);
			return false;
		}

		if (isset($rest->body->CloudFrontOriginAccessIdentitySummary))
		{
			$identities = array();
			foreach ($rest->body->CloudFrontOriginAccessIdentitySummary as $identity)
				if (isset($identity->S3CanonicalUserId))
					$identities[(string)$identity->Id] = array('id' => (string)$identity->Id, 's3CanonicalUserId' => (string)$identity->S3CanonicalUserId);
			return $identities;
		}
		return false;
	}


	/**
	* Invalidate objects in a CloudFront distribution
	*
	* Thanks to Martin Lindkvist for S3::invalidateDistribution()
	*
	* @param string $distributionId Distribution ID from listDistributions()
	* @param array $paths Array of object paths to invalidate
	* @return boolean
	*/
	public static function invalidateDistribution($distributionId, $paths)
	{
		if (!extension_loaded('openssl'))
		{
			self::__triggerError(sprintf("S3::invalidateDistribution(): [%s] %s",
			"CloudFront functionality requires SSL"), __FILE__, __LINE__);
			return false;
		}

		$useSSL = self::$useSSL;
		self::$useSSL = true; // CloudFront requires SSL
		$rest = new S3Request('POST', '', '2010-08-01/distribution/'.$distributionId.'/invalidation', 'cloudfront.amazonaws.com');
		$rest->data = self::__getCloudFrontInvalidationBatchXML($paths, (string)microtime(true));
		$rest->size = strlen($rest->data);
		$rest = self::__getCloudFrontResponse($rest);
		self::$useSSL = $useSSL;

		if ($rest->error === false && $rest->code !== 201)
			$rest->error = array('code' => $rest->code, 'message' => 'Unexpected HTTP status');
		if ($rest->error !== false)
		{
			trigger_error(sprintf("S3::invalidate('{$distributionId}',{$paths}): [%s] %s",
			$rest->error['code'], $rest->error['message']), E_USER_WARNING);
			return false;
		}
		return true;
	}


	/**
	* Get a InvalidationBatch DOMDocument
	*
	* @internal Used to create XML in invalidateDistribution()
	* @param array $paths Paths to objects to invalidateDistribution
	* @param int $callerReference
	* @return string
	*/
	private static function __getCloudFrontInvalidationBatchXML($paths, $callerReference = '0')
	{
		$dom = new DOMDocument('1.0', 'UTF-8');
		$dom->formatOutput = true;
		$invalidationBatch = $dom->createElement('InvalidationBatch');
		foreach ($paths as $path)
			$invalidationBatch->appendChild($dom->createElement('Path', $path));

		$invalidationBatch->appendChild($dom->createElement('CallerReference', $callerReference));
		$dom->appendChild($invalidationBatch);
		return $dom->saveXML();
	}


	/**
	* List your invalidation batches for invalidateDistribution() in a CloudFront distribution
	*
	* http://docs.amazonwebservices.com/AmazonCloudFront/latest/APIReference/ListInvalidation.html
	* returned array looks like this:
	*	Array
	*	(
	*		[I31TWB0CN9V6XD] => InProgress
	*		[IT3TFE31M0IHZ] => Completed
	*		[I12HK7MPO1UQDA] => Completed
	*		[I1IA7R6JKTC3L2] => Completed
	*	)
	*
	* @param string $distributionId Distribution ID from listDistributions()
	* @return array
	*/
	public static function getDistributionInvalidationList($distributionId)
	{
		if (!extension_loaded('openssl'))
		{
			self::__triggerError(sprintf("S3::getDistributionInvalidationList(): [%s] %s",
			"CloudFront functionality requires SSL"), __FILE__, __LINE__);
			return false;
		}

		$useSSL = self::$useSSL;
		self::$useSSL = true; // CloudFront requires SSL
		$rest = new S3Request('GET', '', '2010-11-01/distribution/'.$distributionId.'/invalidation', 'cloudfront.amazonaws.com');
		$rest = self::__getCloudFrontResponse($rest);
		self::$useSSL = $useSSL;

		if ($rest->error === false && $rest->code !== 200)
			$rest->error = array('code' => $rest->code, 'message' => 'Unexpected HTTP status');
		if ($rest->error !== false)
		{
			trigger_error(sprintf("S3::getDistributionInvalidationList('{$distributionId}'): [%s]",
			$rest->error['code'], $rest->error['message']), E_USER_WARNING);
			return false;
		}
		elseif ($rest->body instanceof SimpleXMLElement && isset($rest->body->InvalidationSummary))
		{
			$list = array();
			foreach ($rest->body->InvalidationSummary as $summary)
				$list[(string)$summary->Id] = (string)$summary->Status;

			return $list;
		}
		return array();
	}


	/**
	* Get a DistributionConfig DOMDocument
	*
	* http://docs.amazonwebservices.com/AmazonCloudFront/latest/APIReference/index.html?PutConfig.html
	*
	* @internal Used to create XML in createDistribution() and updateDistribution()
	* @param string $bucket S3 Origin bucket
	* @param boolean $enabled Enabled (true/false)
	* @param string $comment Comment to append
	* @param string $callerReference Caller reference
	* @param array $cnames Array of CNAME aliases
	* @param string $defaultRootObject Default root object
	* @param string $originAccessIdentity Origin access identity
	* @param array $trustedSigners Array of trusted signers
	* @return string
	*/
	private static function __getCloudFrontDistributionConfigXML($bucket, $enabled, $comment, $callerReference = '0', $cnames = array(), $defaultRootObject = null, $originAccessIdentity = null, $trustedSigners = array())
	{
		$dom = new DOMDocument('1.0', 'UTF-8');
		$dom->formatOutput = true;
		$distributionConfig = $dom->createElement('DistributionConfig');
		$distributionConfig->setAttribute('xmlns', 'http://cloudfront.amazonaws.com/doc/2010-11-01/');

		$origin = $dom->createElement('S3Origin');
		$origin->appendChild($dom->createElement('DNSName', $bucket));
		if ($originAccessIdentity !== null) $origin->appendChild($dom->createElement('OriginAccessIdentity', $originAccessIdentity));
		$distributionConfig->appendChild($origin);

		if ($defaultRootObject !== null) $distributionConfig->appendChild($dom->createElement('DefaultRootObject', $defaultRootObject));

		$distributionConfig->appendChild($dom->createElement('CallerReference', $callerReference));
		foreach ($cnames as $cname)
			$distributionConfig->appendChild($dom->createElement('CNAME', $cname));
		if ($comment !== '') $distributionConfig->appendChild($dom->createElement('Comment', $comment));
		$distributionConfig->appendChild($dom->createElement('Enabled', $enabled ? 'true' : 'false'));

		$trusted = $dom->createElement('TrustedSigners');
		foreach ($trustedSigners as $id => $type)
			$trusted->appendChild($id !== '' ? $dom->createElement($type, $id) : $dom->createElement($type));
		$distributionConfig->appendChild($trusted);

		$dom->appendChild($distributionConfig);
		//var_dump($dom->saveXML());
		return $dom->saveXML();
	}


	/**
	* Parse a CloudFront distribution config
	*
	* See http://docs.amazonwebservices.com/AmazonCloudFront/latest/APIReference/index.html?GetDistribution.html
	*
	* @internal Used to parse the CloudFront DistributionConfig node to an array
	* @param object &$node DOMNode
	* @return array
	*/
	private static function __parseCloudFrontDistributionConfig(&$node)
	{
		if (isset($node->DistributionConfig))
			return self::__parseCloudFrontDistributionConfig($node->DistributionConfig);

		$dist = array();
		if (isset($node->Id, $node->Status, $node->LastModifiedTime, $node->DomainName))
		{
			$dist['id'] = (string)$node->Id;
			$dist['status'] = (string)$node->Status;
			$dist['time'] = strtotime((string)$node->LastModifiedTime);
			$dist['domain'] = (string)$node->DomainName;
		}

		if (isset($node->CallerReference))
			$dist['callerReference'] = (string)$node->CallerReference;

		if (isset($node->Enabled))
			$dist['enabled'] = (string)$node->Enabled == 'true' ? true : false;

		if (isset($node->S3Origin))
		{
			if (isset($node->S3Origin->DNSName))
				$dist['origin'] = (string)$node->S3Origin->DNSName;

			$dist['originAccessIdentity'] = isset($node->S3Origin->OriginAccessIdentity) ?
			(string)$node->S3Origin->OriginAccessIdentity : null;
		}

		$dist['defaultRootObject'] = isset($node->DefaultRootObject) ? (string)$node->DefaultRootObject : null;

		$dist['cnames'] = array();
		if (isset($node->CNAME))
			foreach ($node->CNAME as $cname)
				$dist['cnames'][(string)$cname] = (string)$cname;

		$dist['trustedSigners'] = array();
		if (isset($node->TrustedSigners))
			foreach ($node->TrustedSigners as $signer)
			{
				if (isset($signer->Self))
					$dist['trustedSigners'][''] = 'Self';
				elseif (isset($signer->KeyPairId))
					$dist['trustedSigners'][(string)$signer->KeyPairId] = 'KeyPairId';
				elseif (isset($signer->AwsAccountNumber))
					$dist['trustedSigners'][(string)$signer->AwsAccountNumber] = 'AwsAccountNumber';
			}

		$dist['comment'] = isset($node->Comment) ? (string)$node->Comment : null;
		return $dist;
	}


	/**
	* Grab CloudFront response
	*
	* @internal Used to parse the CloudFront S3Request::getResponse() output
	* @param object &$rest S3Request instance
	* @return object
	*/
	private static function __getCloudFrontResponse(&$rest)
	{
		$rest->getResponse();
		if ($rest->response->error === false && isset($rest->response->body) &&
		is_string($rest->response->body) && substr($rest->response->body, 0, 5) == '<?xml')
		{
			$rest->response->body = simplexml_load_string($rest->response->body);
			// Grab CloudFront errors
			if (isset($rest->response->body->Error, $rest->response->body->Error->Code,
			$rest->response->body->Error->Message))
			{
				$rest->response->error = array(
					'code' => (string)$rest->response->body->Error->Code,
					'message' => (string)$rest->response->body->Error->Message
				);
				unset($rest->response->body);
			}
		}
		return $rest->response;
	}


	/**
	* Get MIME type for file
	*
	* To override the putObject() Content-Type, add it to $requestHeaders
	*
	* To use fileinfo, ensure the MAGIC environment variable is set
	*
	* @internal Used to get mime types
	* @param string &$file File path
	* @return string
	*/
	private static function __getMIMEType(&$file)
	{
		static $exts = array(
			'jpg' => 'image/jpeg', 'jpeg' => 'image/jpeg', 'gif' => 'image/gif',
			'png' => 'image/png', 'ico' => 'image/x-icon', 'pdf' => 'application/pdf',
			'tif' => 'image/tiff', 'tiff' => 'image/tiff', 'svg' => 'image/svg+xml',
			'svgz' => 'image/svg+xml', 'swf' => 'application/x-shockwave-flash', 
			'zip' => 'application/zip', 'gz' => 'application/x-gzip',
			'tar' => 'application/x-tar', 'bz' => 'application/x-bzip',
			'bz2' => 'application/x-bzip2',  'rar' => 'application/x-rar-compressed',
			'exe' => 'application/x-msdownload', 'msi' => 'application/x-msdownload',
			'cab' => 'application/vnd.ms-cab-compressed', 'txt' => 'text/plain',
			'asc' => 'text/plain', 'htm' => 'text/html', 'html' => 'text/html',
			'css' => 'text/css', 'js' => 'text/javascript',
			'xml' => 'text/xml', 'xsl' => 'application/xsl+xml',
			'ogg' => 'application/ogg', 'mp3' => 'audio/mpeg', 'wav' => 'audio/x-wav',
			'avi' => 'video/x-msvideo', 'mpg' => 'video/mpeg', 'mpeg' => 'video/mpeg',
			'mov' => 'video/quicktime', 'flv' => 'video/x-flv', 'php' => 'text/x-php'
		);

		$ext = strtolower(pathinfo($file, PATHINFO_EXTENSION));
		if (isset($exts[$ext])) return $exts[$ext];

		// Use fileinfo if available
		if (extension_loaded('fileinfo') && isset($_ENV['MAGIC']) &&
		($finfo = finfo_open(FILEINFO_MIME, $_ENV['MAGIC'])) !== false)
		{
			if (($type = finfo_file($finfo, $file)) !== false)
			{
				// Remove the charset and grab the last content-type
				$type = explode(' ', str_replace('; charset=', ';charset=', $type));
				$type = array_pop($type);
				$type = explode(';', $type);
				$type = trim(array_shift($type));
			}
			finfo_close($finfo);
			if ($type !== false && strlen($type) > 0) return $type;
		}

		return 'application/octet-stream';
	}


	/**
	* Get the current time
	*
	* @internal Used to apply offsets to sytem time
	* @return integer
	*/
	public static function __getTime()
	{
		return time() + self::$__timeOffset;
	}


	/**
	* Generate the auth string: "AWS AccessKey:Signature"
	*
	* @internal Used by S3Request::getResponse()
	* @param string $string String to sign
	* @return string
	*/
	public static function __getSignature($string)
	{
		return 'AWS '.self::$__accessKey.':'.self::__getHash($string);
	}


	/**
	* Creates a HMAC-SHA1 hash
	*
	* This uses the hash extension if loaded
	*
	* @internal Used by __getSignature()
	* @param string $string String to sign
	* @return string
	*/
	private static function __getHash($string)
	{
		return base64_encode(extension_loaded('hash') ?
		hash_hmac('sha1', $string, self::$__secretKey, true) : pack('H*', sha1(
		(str_pad(self::$__secretKey, 64, chr(0x00)) ^ (str_repeat(chr(0x5c), 64))) .
		pack('H*', sha1((str_pad(self::$__secretKey, 64, chr(0x00)) ^
		(str_repeat(chr(0x36), 64))) . $string)))));
	}

}

/**
 * S3 Request class 
 *
 * @link http://undesigned.org.za/2007/10/22/amazon-s3-php-class
 * @version 0.5.0-dev
 */
final class S3Request
{
	/**
	 * AWS URI
	 *
	 * @var string
	 * @access pricate
	 */
	private $endpoint;
	
	/**
	 * Verb
	 *
	 * @var string
	 * @access private
	 */
	private $verb;
	
	/**
	 * S3 bucket name
	 *
	 * @var string
	 * @access private
	 */
	private $bucket;
	
	/**
	 * Object URI
	 *
	 * @var string
	 * @access private
	 */
	private $uri;
	
	/**
	 * Final object URI
	 *
	 * @var string
	 * @access private
	 */
	private $resource = '';
	
	/**
	 * Additional request parameters
	 *
	 * @var array
	 * @access private
	 */
	private $parameters = array();
	
	/**
	 * Amazon specific request headers
	 *
	 * @var array
	 * @access private
	 */
	private $amzHeaders = array();

	/**
	 * HTTP request headers
	 *
	 * @var array
	 * @access private
	 */
	private $headers = array(
		'Host' => '', 'Date' => '', 'Content-MD5' => '', 'Content-Type' => ''
	);

	/**
	 * Use HTTP PUT?
	 *
	 * @var bool
	 * @access public
	 */
	public $fp = false;

	/**
	 * PUT file size
	 *
	 * @var int
	 * @access public
	 */
	public $size = 0;

	/**
	 * PUT post fields
	 *
	 * @var array
	 * @access public
	 */
	public $data = false;

	/**
	 * S3 request respone
	 *
	 * @var object
	 * @access public
	 */
	public $response;


	/**
	* Constructor
	*
	* @param string $verb Verb
	* @param string $bucket Bucket name
	* @param string $uri Object URI
	* @param string $endpoint AWS endpoint URI
	* @return mixed
	*/
	function __construct($verb, $bucket = '', $uri = '', $endpoint = 's3.amazonaws.com')
	{
		
		$this->endpoint = $endpoint;
		$this->verb = $verb;
		$this->bucket = $bucket;
		$this->uri = $uri !== '' ? '/'.str_replace('%2F', '/', rawurlencode($uri)) : '/';

		//if ($this->bucket !== '')
		//	$this->resource = '/'.$this->bucket.$this->uri;
		//else
		//	$this->resource = $this->uri;

		if ($this->bucket !== '')
		{
			if ($this->__dnsBucketName($this->bucket))
			{
				$this->headers['Host'] = $this->bucket.'.'.$this->endpoint;
				$this->resource = '/'.$this->bucket.$this->uri;
			}
			else
			{
				$this->headers['Host'] = $this->endpoint;
				$this->uri = $this->uri;
				if ($this->bucket !== '') $this->uri = '/'.$this->bucket.$this->uri;
				$this->bucket = '';
				$this->resource = $this->uri;
			}
		}
		else
		{
			$this->headers['Host'] = $this->endpoint;
			$this->resource = $this->uri;
		}


		$this->headers['Date'] = gmdate('D, d M Y H:i:s T');
		$this->response = new STDClass;
		$this->response->error = false;
		$this->response->body = null;
		$this->response->headers = array();
	}


	/**
	* Set request parameter
	*
	* @param string $key Key
	* @param string $value Value
	* @return void
	*/
	public function setParameter($key, $value)
	{
		$this->parameters[$key] = $value;
	}


	/**
	* Set request header
	*
	* @param string $key Key
	* @param string $value Value
	* @return void
	*/
	public function setHeader($key, $value)
	{
		$this->headers[$key] = $value;
	}


	/**
	* Set x-amz-meta-* header
	*
	* @param string $key Key
	* @param string $value Value
	* @return void
	*/
	public function setAmzHeader($key, $value)
	{
		$this->amzHeaders[$key] = $value;
	}


	/**
	* Get the S3 response
	*
	* @return object | false
	*/
	public function getResponse()
	{
		$query = '';
		if (sizeof($this->parameters) > 0)
		{
			$query = substr($this->uri, -1) !== '?' ? '?' : '&';
			foreach ($this->parameters as $var => $value)
				if ($value == null || $value == '') $query .= $var.'&';
				else $query .= $var.'='.rawurlencode($value).'&';
			$query = substr($query, 0, -1);
			$this->uri .= $query;

			if (array_key_exists('acl', $this->parameters) ||
			array_key_exists('location', $this->parameters) ||
			array_key_exists('torrent', $this->parameters) ||
			array_key_exists('website', $this->parameters) ||
			array_key_exists('logging', $this->parameters))
				$this->resource .= $query;
		}
		$url = (S3::$useSSL ? 'https://' : 'http://') . ($this->headers['Host'] !== '' ? $this->headers['Host'] : $this->endpoint) . $this->uri;

		//var_dump('bucket: ' . $this->bucket, 'uri: ' . $this->uri, 'resource: ' . $this->resource, 'url: ' . $url);

		// Basic setup
		$curl = curl_init();
		curl_setopt($curl, CURLOPT_USERAGENT, 'S3/php');

		if (S3::$useSSL)
		{
			// SSL Validation can now be optional for those with broken OpenSSL installations
			curl_setopt($curl, CURLOPT_SSL_VERIFYHOST, S3::$useSSLValidation ? 2 : 0);
			curl_setopt($curl, CURLOPT_SSL_VERIFYPEER, S3::$useSSLValidation ? 1 : 0);

			if (S3::$sslKey !== null) curl_setopt($curl, CURLOPT_SSLKEY, S3::$sslKey);
			if (S3::$sslCert !== null) curl_setopt($curl, CURLOPT_SSLCERT, S3::$sslCert);
			if (S3::$sslCACert !== null) curl_setopt($curl, CURLOPT_CAINFO, S3::$sslCACert);
		}

		curl_setopt($curl, CURLOPT_URL, $url);

		if (S3::$proxy != null && isset(S3::$proxy['host']))
		{
			curl_setopt($curl, CURLOPT_PROXY, S3::$proxy['host']);
			curl_setopt($curl, CURLOPT_PROXYTYPE, S3::$proxy['type']);
			if (isset(S3::$proxy['user'], S3::$proxy['pass']) && S3::$proxy['user'] != null && S3::$proxy['pass'] != null)
				curl_setopt($curl, CURLOPT_PROXYUSERPWD, sprintf('%s:%s', S3::$proxy['user'], S3::$proxy['pass']));
		}

		// Headers
		$headers = array(); $amz = array();
		foreach ($this->amzHeaders as $header => $value)
			if (strlen($value) > 0) $headers[] = $header.': '.$value;
		foreach ($this->headers as $header => $value)
			if (strlen($value) > 0) $headers[] = $header.': '.$value;

		// Collect AMZ headers for signature
		foreach ($this->amzHeaders as $header => $value)
			if (strlen($value) > 0) $amz[] = strtolower($header).':'.$value;

		// AMZ headers must be sorted
		if (sizeof($amz) > 0)
		{
			//sort($amz);
			usort($amz, array(&$this, '__sortMetaHeadersCmp'));
			$amz = "\n".implode("\n", $amz);
		} else $amz = '';

		if (S3::hasAuth())
		{
			// Authorization string (CloudFront stringToSign should only contain a date)
			if ($this->headers['Host'] == 'cloudfront.amazonaws.com')
				$headers[] = 'Authorization: ' . S3::__getSignature($this->headers['Date']);
			else
			{
				$headers[] = 'Authorization: ' . S3::__getSignature(
					$this->verb."\n".
					$this->headers['Content-MD5']."\n".
					$this->headers['Content-Type']."\n".
					$this->headers['Date'].$amz."\n".
					$this->resource
				);
			}
		}

		curl_setopt($curl, CURLOPT_HTTPHEADER, $headers);
		curl_setopt($curl, CURLOPT_HEADER, false);
		curl_setopt($curl, CURLOPT_RETURNTRANSFER, false);
		curl_setopt($curl, CURLOPT_WRITEFUNCTION, array(&$this, '__responseWriteCallback'));
		curl_setopt($curl, CURLOPT_HEADERFUNCTION, array(&$this, '__responseHeaderCallback'));

<<<<<<< HEAD
		// This will trigger an error on systems where open_basedir is enabled.
		//curl_setopt($curl, CURLOPT_FOLLOWLOCATION, true);
=======
		// Handle open_basedir & safe mode
		if (!ini_get('safe_mode') && !ini_get('open_basedir'))
		{
			curl_setopt($curl, CURLOPT_FOLLOWLOCATION, true);
		}
>>>>>>> 53dd1e28

		// Request types
		switch ($this->verb)
		{
			case 'GET': break;
			case 'PUT': case 'POST': // POST only used for CloudFront
				if ($this->fp !== false)
				{
					curl_setopt($curl, CURLOPT_PUT, true);
					curl_setopt($curl, CURLOPT_INFILE, $this->fp);
					if ($this->size >= 0)
						curl_setopt($curl, CURLOPT_INFILESIZE, $this->size);
				}
				elseif ($this->data !== false)
				{
					curl_setopt($curl, CURLOPT_CUSTOMREQUEST, $this->verb);
					curl_setopt($curl, CURLOPT_POSTFIELDS, $this->data);
				}
				else
					curl_setopt($curl, CURLOPT_CUSTOMREQUEST, $this->verb);
			break;
			case 'HEAD':
				curl_setopt($curl, CURLOPT_CUSTOMREQUEST, 'HEAD');
				curl_setopt($curl, CURLOPT_NOBODY, true);
			break;
			case 'DELETE':
				curl_setopt($curl, CURLOPT_CUSTOMREQUEST, 'DELETE');
			break;
			default: break;
		}

		// Execute, grab errors
		if (curl_exec($curl))
			$this->response->code = curl_getinfo($curl, CURLINFO_HTTP_CODE);
		else
			$this->response->error = array(
				'code' => curl_errno($curl),
				'message' => curl_error($curl),
				'resource' => $this->resource
			);

		// work around not having CURLOPT_FOLLOWLOCATION
		if ($this->response->code == '301' OR $this->response->code == '302')
		{
			static $redirect_count = 0;
			if (++$redirect_count > 5)
			{
				throw new Exception('Redirect error for S3 library');
			}

			$info = curl_getinfo($curl);
			if (!empty($info['redirect_url']))
			{
				return $this->getResponse($info['redirect_url']);
			}
		}

		@curl_close($curl);

		// Parse body into XML
		if ($this->response->error === false && isset($this->response->headers['type']) &&
		$this->response->headers['type'] == 'application/xml' && isset($this->response->body))
		{
			$this->response->body = simplexml_load_string($this->response->body);

			// Grab S3 errors
			if (!in_array($this->response->code, array(200, 204, 206)) &&
			isset($this->response->body->Code, $this->response->body->Message))
			{
				$this->response->error = array(
					'code' => (string)$this->response->body->Code,
					'message' => (string)$this->response->body->Message
				);
				if (isset($this->response->body->Resource))
					$this->response->error['resource'] = (string)$this->response->body->Resource;
				unset($this->response->body);
			}
		}

		// Clean up file resources
		if ($this->fp !== false && is_resource($this->fp)) fclose($this->fp);

		return $this->response;
	}

	/**
	* Sort compare for meta headers
	*
	* @internal Used to sort x-amz meta headers
	* @param string $a String A
	* @param string $b String B
	* @return integer
	*/
	private function __sortMetaHeadersCmp($a, $b)
	{
		$lenA = strpos($a, ':');
		$lenB = strpos($b, ':');
		$minLen = min($lenA, $lenB);
		$ncmp = strncmp($a, $b, $minLen);
		if ($lenA == $lenB) return $ncmp;
		if (0 == $ncmp) return $lenA < $lenB ? -1 : 1;
		return $ncmp;
	}

	/**
	* CURL write callback
	*
	* @param resource &$curl CURL resource
	* @param string &$data Data
	* @return integer
	*/
	private function __responseWriteCallback(&$curl, &$data)
	{
		if (in_array($this->response->code, array(200, 206)) && $this->fp !== false)
			return fwrite($this->fp, $data);
		else
			$this->response->body .= $data;
		return strlen($data);
	}


	/**
	* Check DNS conformity
	*
	* @param string $bucket Bucket name
	* @return boolean
	*/
	private function __dnsBucketName($bucket)
	{
		if (strlen($bucket) > 63 || preg_match("/[^a-z0-9\.-]/", $bucket) > 0) return false;
		if (strstr($bucket, '-.') !== false) return false;
		if (strstr($bucket, '..') !== false) return false;
		if (!preg_match("/^[0-9a-z]/", $bucket)) return false;
		if (!preg_match("/[0-9a-z]$/", $bucket)) return false;
		return true;
	}


	/**
	* CURL header callback
	*
	* @param resource &$curl CURL resource
	* @param string &$data Data
	* @return integer
	*/
	private function __responseHeaderCallback(&$curl, &$data)
	{
		if (($strlen = strlen($data)) <= 2) return $strlen;
		if (substr($data, 0, 4) == 'HTTP')
			$this->response->code = (int)substr($data, 9, 3);
		else
		{
			$data = trim($data);
			if (strpos($data, ': ') === false) return $strlen;
			list($header, $value) = explode(': ', $data, 2);
			if ($header == 'Last-Modified')
				$this->response->headers['time'] = strtotime($value);
			elseif ($header == 'Date')
				$this->response->headers['date'] = strtotime($value);
			elseif ($header == 'Content-Length')
				$this->response->headers['size'] = (int)$value;
			elseif ($header == 'Content-Type')
				$this->response->headers['type'] = $value;
			elseif ($header == 'ETag')
				$this->response->headers['hash'] = $value{0} == '"' ? substr($value, 1, -1) : $value;
			elseif (preg_match('/^x-amz-meta-.*$/', $header))
				$this->response->headers[$header] = $value;
		}
		return $strlen;
	}

}

/**
 * S3 exception class
 *
 * @link http://undesigned.org.za/2007/10/22/amazon-s3-php-class
 * @version 0.5.0-dev
 */

class S3Exception extends Exception {
	/**
	 * Class constructor
	 *
	 * @param string $message Exception message
	 * @param string $file File in which exception was created
	 * @param string $line Line number on which exception was created
	 * @param int $code Exception code
	 */
	function __construct($message, $file, $line, $code = 0)
	{
		parent::__construct($message, $code);
		$this->file = $file;
		$this->line = $line;
	}
}<|MERGE_RESOLUTION|>--- conflicted
+++ resolved
@@ -2178,16 +2178,11 @@
 		curl_setopt($curl, CURLOPT_WRITEFUNCTION, array(&$this, '__responseWriteCallback'));
 		curl_setopt($curl, CURLOPT_HEADERFUNCTION, array(&$this, '__responseHeaderCallback'));
 
-<<<<<<< HEAD
-		// This will trigger an error on systems where open_basedir is enabled.
-		//curl_setopt($curl, CURLOPT_FOLLOWLOCATION, true);
-=======
 		// Handle open_basedir & safe mode
 		if (!ini_get('safe_mode') && !ini_get('open_basedir'))
 		{
 			curl_setopt($curl, CURLOPT_FOLLOWLOCATION, true);
 		}
->>>>>>> 53dd1e28
 
 		// Request types
 		switch ($this->verb)
