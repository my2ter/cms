--- conflicted
+++ resolved
@@ -7,24 +7,16 @@
  * @author    Pixel & Tonic, Inc. <support@pixelandtonic.com>
  * @copyright Copyright (c) 2014, Pixel & Tonic, Inc.
  * @license   http://buildwithcraft.com/license Craft License Agreement
- * @see       http://buildwithcraft.com
+ * @link      http://buildwithcraft.com
  * @package   craft.app.assetsourcetypes
  * @since     1.0
  */
 class LocalAssetSourceType extends BaseAssetSourceType
 {
-	////////////////////
-	// PROPERTIES
-	////////////////////
-
 	/**
 	 * @var bool
 	 */
-	protected $isSourceLocal = true;
-
-	////////////////////
-	// PUBLIC METHODS
-	////////////////////
+	protected $_isSourceLocal = true;
 
 	/**
 	 * Returns the name of the source type.
@@ -34,6 +26,19 @@
 	public function getName()
 	{
 		return Craft::t('Local Folder');
+	}
+
+	/**
+	 * Defines the settings.
+	 *
+	 * @return array
+	 */
+	protected function defineSettings()
+	{
+		return array(
+			'path' => array(AttributeType::String, 'required' => true),
+			'url'  => array(AttributeType::String, 'required' => true, 'label' => 'URL'),
+		);
 	}
 
 	/**
@@ -77,7 +82,7 @@
 
 		$indexedFolderIds[craft()->assetIndexing->ensureTopFolder($this->model)] = true;
 
-		$localPath = $this->getSourceFileSystemPath();
+		$localPath = $this->_getSourceFileSystemPath();
 
 		if ($localPath == '/' || !IOHelper::folderExists($localPath) || $localPath === false)
 		{
@@ -92,7 +97,6 @@
 			{
 				$path = mb_substr($value, mb_strlen($localPath));
 				$segments = explode('/', $path);
-
 				// Ignore the file
 				array_pop($segments);
 
@@ -117,8 +121,8 @@
 			{
 				if (is_dir($file))
 				{
-					$fullPath = rtrim(str_replace($this->getSourceFileSystemPath(), '', $file), '/').'/';
-					$folderId = $this->ensureFolderByFullPath($fullPath);
+					$fullPath = rtrim(str_replace($this->_getSourceFileSystemPath(), '', $file), '/') . '/';
+					$folderId = $this->_ensureFolderByFullPath($fullPath);
 					$indexedFolderIds[$folderId] = true;
 				}
 				else
@@ -137,9 +141,23 @@
 			}
 		}
 
-		$missingFolders = $this->getMissingFolders($indexedFolderIds);
+		$missingFolders = $this->_getMissingFolders($indexedFolderIds);
 
 		return array('sourceId' => $this->model->id, 'total' => $total, 'missingFolders' => $missingFolders);
+	}
+
+	/**
+	 * Get the file system path for upload source.
+	 *
+	 * @param BaseAssetSourceType|LocalAssetSourceType $sourceType
+	 *
+	 * @return string
+	 */
+	protected function _getSourceFileSystemPath(LocalAssetSourceType $sourceType = null)
+	{
+		$path = is_null($sourceType) ? $this->getBasePath() : $sourceType->getBasePath();
+		$path = IOHelper::getRealPath($path);
+		return $path;
 	}
 
 	/**
@@ -160,14 +178,14 @@
 		}
 
 		// Make sure we have a trailing slash. Some people love to skip those.
-		$uploadPath = $this->getSourceFileSystemPath();
+		$uploadPath = $this->_getSourceFileSystemPath();
 
 		$file = $indexEntryModel->uri;
 
 		// This is the part of the path that actually matters
 		$uriPath = mb_substr($file, mb_strlen($uploadPath));
 
-		$fileModel = $this->indexFile($uriPath);
+		$fileModel = $this->_indexFile($uriPath);
 
 		if ($fileModel)
 		{
@@ -192,126 +210,6 @@
 	}
 
 	/**
-	 * Copy a transform for a file from source location to target location.
-	 *
-	 * @param AssetFileModel $file
-	 * @param                $source
-	 * @param                $target
-	 *
-	 * @return mixed
-	 */
-	public function copyTransform(AssetFileModel $file, $source, $target)
-	{
-		$fileFolder = $file->getFolder();
-		$basePath = $this->getSourceFileSystemPath().$fileFolder->path;
-
-		IOHelper::copyFile($basePath.$source.'/'.$file->filename, $basePath.$target.'/'.$file->filename);
-	}
-
-	/**
-	 * Get the timestamp of when a file transform was last modified.
-	 *
-	 * @param AssetFileModel $fileModel
-	 * @param string         $transformLocation
-	 *
-	 * @return mixed
-	 */
-	public function getTimeTransformModified(AssetFileModel $fileModel, $transformLocation)
-	{
-		$path = $this->_getImageServerPath($fileModel, $transformLocation);
-
-		if (!IOHelper::fileExists($path))
-		{
-			return false;
-		}
-
-		return IOHelper::getLastTimeModified($path);
-	}
-
-	/**
-	 * Put an image transform for the File and handle using the provided path to the source image.
-	 *
-	 * @param AssetFileModel $fileModel
-	 * @param                $handle
-	 * @param                $sourceImage
-	 *
-	 * @return mixed
-	 */
-	public function putImageTransform(AssetFileModel $fileModel, $handle, $sourceImage)
-	{
-		return IOHelper::copyFile($sourceImage, $this->_getImageServerPath($fileModel, $handle));
-	}
-
-	/**
-	 * Get the image source path with the optional handle name.
-	 *
-	 * @param AssetFileModel $fileModel
-	 * @param string         $handle
-	 *
-	 * @return mixed
-	 */
-	public function getImageSourcePath(AssetFileModel $fileModel, $handle = '')
-	{
-		return $this->_getImageServerPath($fileModel, $handle);
-	}
-
-	/**
-	 * Make a local copy of the file and return the path to it.
-	 *
-	 * @param AssetFileModel $file
-	 *
-	 * @return mixed
-	 */
-
-	public function getLocalCopy(AssetFileModel $file)
-	{
-		$location = AssetsHelper::getTempFilePath($file->getExtension());
-		IOHelper::copyFile($this->_getFileSystemPath($file), $location);
-		clearstatcache();
-
-		return $location;
-	}
-
-	/**
-	 * Return true if a transform exists at the location for a file.
-	 *
-	 * @param AssetFileModel $file
-	 * @param                $location
-	 *
-	 * @return mixed
-	 */
-	public function transformExists(AssetFileModel $file, $location)
-	{
-		return IOHelper::fileExists($this->_getImageServerPath($file, $location));
-	}
-
-	/**
-	 * Return the source's base URL.
-	 *
-	 * @return string
-	 */
-	public function getBaseUrl()
-	{
-		$url = $this->getSettings()->url;
-		return craft()->config->parseEnvironmentString($url);
-	}
-
-	/**
-	 * Returns the source's base server path.
-	 *
-	 * @return string
-	 */
-	public function getBasePath()
-	{
-		$path = $this->getSettings()->path;
-		return craft()->config->parseEnvironmentString($path);
-	}
-
-	////////////////////
-	// PROTECTED METHODS
-	////////////////////
-
-	/**
 	 * Insert a file from path in folder.
 	 *
 	 * @param AssetFolderModel $folder
@@ -321,10 +219,10 @@
 	 * @throws Exception
 	 * @return AssetOperationResponseModel
 	 */
-	protected function insertFileInFolder(AssetFolderModel $folder, $filePath, $fileName)
+	protected function _insertFileInFolder(AssetFolderModel $folder, $filePath, $fileName)
 	{
 		// Check if the set file system path exists
-		$basePath = $this->getSourceFileSystemPath();
+		$basePath = $this->_getSourceFileSystemPath();
 
 		if (empty($basePath))
 		{
@@ -336,7 +234,7 @@
 			}
 		}
 
-		$targetFolder = $this->getSourceFileSystemPath().$folder->path;
+		$targetFolder = $this->_getSourceFileSystemPath() . $folder->path;
 
 		// Make sure the folder exists.
 		if (!IOHelper::folderExists($targetFolder))
@@ -350,13 +248,8 @@
 			throw new Exception(Craft::t('The folder “{folder}” is not writable.', array('folder' => $targetFolder)));
 		}
 
-<<<<<<< HEAD
-		$fileName = IOHelper::cleanFilename($fileName);
-		$targetPath = $targetFolder.$fileName;
-=======
 		$fileName = AssetsHelper::cleanAssetName($fileName);
 		$targetPath = $targetFolder . $fileName;
->>>>>>> cf00615a
 		$extension = IOHelper::getExtension($fileName);
 
 		if (!IOHelper::isExtensionAllowed($extension))
@@ -367,7 +260,7 @@
 		if (IOHelper::fileExists($targetPath))
 		{
 			$response = new AssetOperationResponseModel();
-			return $response->setPrompt($this->getUserPromptOptions($fileName))->setDataItem('fileName', $fileName);
+			return $response->setPrompt($this->_getUserPromptOptions($fileName))->setDataItem('fileName', $fileName);
 		}
 
 		if (! IOHelper::copyFile($filePath, $targetPath))
@@ -389,9 +282,9 @@
 	 *
 	 * @return string
 	 */
-	protected function getNameReplacement(AssetFolderModel $folder, $fileName)
-	{
-		$fileList = IOHelper::getFolderContents($this->getSourceFileSystemPath().$folder->path, false);
+	protected function _getNameReplacement(AssetFolderModel $folder, $fileName)
+	{
+		$fileList = IOHelper::getFolderContents($this->_getSourceFileSystemPath() . $folder->path, false);
 		$existingFiles = array();
 
 		foreach ($fileList as $file)
@@ -421,31 +314,102 @@
 	}
 
 	/**
-	 * Defines the settings.
-	 *
-	 * @return array
-	 */
-	protected function defineSettings()
-	{
-		return array(
-			'path' => array(AttributeType::String, 'required' => true),
-			'url'  => array(AttributeType::String, 'required' => true, 'label' => 'URL'),
-		);
-	}
-
-	/**
-	 * Get the file system path for upload source.
-	 *
-	 * @param BaseAssetSourceType|LocalAssetSourceType $sourceType
+	 * Get the timestamp of when a file transform was last modified.
+	 *
+	 * @param AssetFileModel $fileModel
+	 * @param string         $transformLocation
+	 *
+	 * @return mixed
+	 */
+	public function getTimeTransformModified(AssetFileModel $fileModel, $transformLocation)
+	{
+		$path = $this->_getImageServerPath($fileModel, $transformLocation);
+
+		if (!IOHelper::fileExists($path))
+		{
+			return false;
+		}
+
+		return IOHelper::getLastTimeModified($path);
+	}
+
+	/**
+	 * Put an image transform for the File and handle using the provided path to the source image.
+	 *
+	 * @param AssetFileModel $fileModel
+	 * @param                $handle
+	 * @param                $sourceImage
+	 *
+	 * @return mixed
+	 */
+	public function putImageTransform(AssetFileModel $fileModel, $handle, $sourceImage)
+	{
+		return IOHelper::copyFile($sourceImage, $this->_getImageServerPath($fileModel, $handle));
+	}
+
+	/**
+	 * Get the image source path with the optional handle name.
+	 *
+	 * @param AssetFileModel $fileModel
+	 * @param string         $handle
+	 *
+	 * @return mixed
+	 */
+	public function getImageSourcePath(AssetFileModel $fileModel, $handle = '')
+	{
+		return $this->_getImageServerPath($fileModel, $handle);
+	}
+
+	/**
+	 * Get the local path for an image, optionally with a size handle.
+	 *
+	 * @param AssetFileModel $fileModel
+	 * @param string         $transformLocation
 	 *
 	 * @return string
 	 */
-	protected function getSourceFileSystemPath(LocalAssetSourceType $sourceType = null)
-	{
-		$path = is_null($sourceType) ? $this->getBasePath() : $sourceType->getBasePath();
-		$path = IOHelper::getRealPath($path);
-
-		return $path;
+	private function _getImageServerPath(AssetFileModel $fileModel, $transformLocation = '')
+	{
+		if (!empty($transformLocation))
+		{
+			$transformLocation = '_'.ltrim($transformLocation, '_');
+		}
+
+		$targetFolder = $this->_getSourceFileSystemPath().$fileModel->getFolder()->path;
+		$targetFolder .= !empty($transformLocation) ? $transformLocation.'/': '';
+
+		return $targetFolder.$fileModel->filename;
+	}
+
+	/**
+	 * Make a local copy of the file and return the path to it.
+	 *
+	 * @param AssetFileModel $file
+	 *
+	 * @return mixed
+	 */
+
+	public function getLocalCopy(AssetFileModel $file)
+	{
+		$location = AssetsHelper::getTempFilePath($file->getExtension());
+		IOHelper::copyFile($this->_getFileSystemPath($file), $location);
+		clearstatcache();
+
+		return $location;
+	}
+
+	/**
+	 * Get a file's system path.
+	 *
+	 * @param AssetFileModel $file
+	 *
+	 * @return string
+	 */
+	private function _getFileSystemPath(AssetFileModel $file)
+	{
+		$folder = $file->getFolder();
+		$fileSourceType = craft()->assetSources->getSourceTypeById($file->sourceId);
+		return $this->_getSourceFileSystemPath($fileSourceType).$folder->path.$file->filename;
 	}
 
 	/**
@@ -454,11 +418,11 @@
 	 * @param AssetFolderModel $folder
 	 * @param                  $filename
 	 *
-	 * @return null
-	 */
-	protected function deleteSourceFile(AssetFolderModel $folder, $filename)
-	{
-		IOHelper::deleteFile($this->getSourceFileSystemPath().$folder->path.$filename);
+	 * @return void
+	 */
+	protected function _deleteSourceFile(AssetFolderModel $folder, $filename)
+	{
+		IOHelper::deleteFile($this->_getSourceFileSystemPath().$folder->path.$filename);
 	}
 
 	/**
@@ -466,16 +430,15 @@
 	 *
 	 * @param AssetFileModel $file
 	 *
-	 * @return null
-	 */
-	protected function deleteGeneratedImageTransforms(AssetFileModel $file)
+	 * @return void
+	 */
+	protected function _deleteGeneratedImageTransforms(AssetFileModel $file)
 	{
 		$transformLocations = craft()->assetTransforms->getGeneratedTransformLocationsForFile($file);
 		$folder = $file->getFolder();
-
 		foreach ($transformLocations as $location)
 		{
-			IOHelper::deleteFile($this->getSourceFileSystemPath().$folder->path.$location.'/'.$file->filename);
+			IOHelper::deleteFile($this->_getSourceFileSystemPath().$folder->path.$location.'/'.$file->filename);
 		}
 	}
 
@@ -489,14 +452,14 @@
 	 *
 	 * @return mixed
 	 */
-	protected function moveSourceFile(AssetFileModel $file, AssetFolderModel $targetFolder, $fileName = '', $overwrite = false)
+	protected function _moveSourceFile(AssetFileModel $file, AssetFolderModel $targetFolder, $fileName = '', $overwrite = false)
 	{
 		if (empty($fileName))
 		{
 			$fileName = $file->filename;
 		}
 
-		$newServerPath = $this->getSourceFileSystemPath().$targetFolder->path.$fileName;
+		$newServerPath = $this->_getSourceFileSystemPath().$targetFolder->path.$fileName;
 
 		$conflictingRecord = craft()->assets->findFile(array(
 			'folderId' => $targetFolder->id,
@@ -508,7 +471,7 @@
 		if ($conflict)
 		{
 			$response = new AssetOperationResponseModel();
-			return $response->setPrompt($this->getUserPromptOptions($fileName))->setDataItem('fileName', $fileName);
+			return $response->setPrompt($this->_getUserPromptOptions($fileName))->setDataItem('fileName', $fileName);
 		}
 
 		if (!IOHelper::move($this->_getFileSystemPath($file), $newServerPath, true))
@@ -519,12 +482,12 @@
 
 		if ($file->kind == 'image')
 		{
-			$this->deleteGeneratedThumbnails($file);
+			$this->_deleteGeneratedThumbnails($file);
 
 			// Move transforms
 			$transforms = craft()->assetTransforms->getGeneratedTransformLocationsForFile($file);
-			$baseFromPath = $this->getSourceFileSystemPath().$file->getFolder()->path;
-			$baseToPath = $this->getSourceFileSystemPath().$targetFolder->path;
+			$baseFromPath = $this->_getSourceFileSystemPath().$file->getFolder()->path;
+			$baseToPath = $this->_getSourceFileSystemPath().$targetFolder->path;
 
 			foreach ($transforms as $location)
 			{
@@ -543,41 +506,34 @@
 	}
 
 	/**
-	 * Return true if a physical folder exists.
+	 * Return TRUE if a physical folder exists.
 	 *
 	 * @param AssetFolderModel $parentFolder
 	 * @param                  $folderName
 	 *
-	 * @return bool
-	 */
-<<<<<<< HEAD
-	protected function sourceFolderExists(AssetFolderModel $parentFolder, $folderName)
-	{
-		return IOHelper::folderExists($this->getSourceFileSystemPath().$parentFolder->path.$folderName);
-=======
+	 * @return boolean
+	 */
 	protected function _sourceFolderExists($parentPath, $folderName)
 
 	{
 		return IOHelper::folderExists($this->_getSourceFileSystemPath() . $parentPath . $folderName);
->>>>>>> cf00615a
-	}
-
-	/**
-	 * Create a physical folder, return true on success.
+	}
+
+	/**
+	 * Create a physical folder, return TRUE on success.
 	 *
 	 * @param AssetFolderModel $parentFolder
 	 * @param                  $folderName
 	 *
-	 * @return bool
-	 */
-	protected function createSourceFolder(AssetFolderModel $parentFolder, $folderName)
-	{
-		if (!IOHelper::isWritable($this->getSourceFileSystemPath().$parentFolder->path))
+	 * @return boolean
+	 */
+	protected function _createSourceFolder(AssetFolderModel $parentFolder, $folderName)
+	{
+		if (!IOHelper::isWritable($this->_getSourceFileSystemPath() . $parentFolder->path))
 		{
 			return false;
 		}
-
-		return IOHelper::createFolder($this->getSourceFileSystemPath().$parentFolder->path.$folderName, IOHelper::getWritableFolderPermissions());
+		return IOHelper::createFolder($this->_getSourceFileSystemPath() . $parentFolder->path . $folderName, IOHelper::getWritableFolderPermissions());
 	}
 
 	/**
@@ -586,13 +542,13 @@
 	 * @param AssetFolderModel $folder
 	 * @param                  $newName
 	 *
-	 * @return bool
-	 */
-	protected function renameSourceFolder(AssetFolderModel $folder, $newName)
+	 * @return boolean
+	 */
+	protected function _renameSourceFolder(AssetFolderModel $folder, $newName)
 	{
 		$newFullPath = IOHelper::getParentFolderPath($folder->path).$newName.'/';
 
-		return IOHelper::rename($this->getSourceFileSystemPath().$folder->path, $this->getSourceFileSystemPath().$newFullPath);
+		return IOHelper::rename($this->_getSourceFileSystemPath().$folder->path, $this->_getSourceFileSystemPath().$newFullPath);
 	}
 
 	/**
@@ -601,11 +557,11 @@
 	 * @param AssetFolderModel $parentFolder
 	 * @param string           $folderName
 	 *
-	 * @return bool
-	 */
-	protected function deleteSourceFolder(AssetFolderModel $parentFolder, $folderName)
-	{
-		return IOHelper::deleteFolder($this->getSourceFileSystemPath().$parentFolder->path.$folderName);
+	 * @return boolean
+	 */
+	protected function _deleteSourceFolder(AssetFolderModel $parentFolder, $folderName)
+	{
+		return IOHelper::deleteFolder($this->_getSourceFileSystemPath().$parentFolder->path.$folderName);
 	}
 
 	/**
@@ -620,42 +576,54 @@
 		return $originalSource->isSourceLocal();
 	}
 
-	////////////////////
-	// PRIVATE METHODS
-	////////////////////
-
-	/**
-	 * Get the local path for an image, optionally with a size handle.
-	 *
-	 * @param AssetFileModel $fileModel
-	 * @param string         $transformLocation
+	/**
+	 * Copy a transform for a file from source location to target location.
+	 *
+	 * @param AssetFileModel $file
+	 * @param                $source
+	 * @param                $target
+	 *
+	 * @return mixed
+	 */
+	public function copyTransform(AssetFileModel $file, $source, $target)
+	{
+		$fileFolder = $file->getFolder();
+		$basePath = $this->_getSourceFileSystemPath().$fileFolder->path;
+		IOHelper::copyFile($basePath.$source.'/'.$file->filename, $basePath.$target.'/'.$file->filename);
+	}
+
+	/**
+	 * Return true if a transform exists at the location for a file.
+	 *
+	 * @param AssetFileModel $file
+	 * @param                $location
+	 *
+	 * @return mixed
+	 */
+	public function transformExists(AssetFileModel $file, $location)
+	{
+		return IOHelper::fileExists($this->_getImageServerPath($file, $location));
+	}
+
+	/**
+	 * Return the source's base URL.
 	 *
 	 * @return string
 	 */
-	private function _getImageServerPath(AssetFileModel $fileModel, $transformLocation = '')
-	{
-		if (!empty($transformLocation))
-		{
-			$transformLocation = '_'.ltrim($transformLocation, '_');
-		}
-
-		$targetFolder = $this->getSourceFileSystemPath().$fileModel->getFolder()->path;
-		$targetFolder .= !empty($transformLocation) ? $transformLocation.'/': '';
-
-		return $targetFolder.$fileModel->filename;
-	}
-
-	/**
-	 * Get a file's system path.
-	 *
-	 * @param AssetFileModel $file
+	public function getBaseUrl()
+	{
+		$url = $this->getSettings()->url;
+		return craft()->config->parseEnvironmentString($url);
+	}
+
+	/**
+	 * Returns the source's base server path.
 	 *
 	 * @return string
 	 */
-	private function _getFileSystemPath(AssetFileModel $file)
-	{
-		$folder = $file->getFolder();
-		$fileSourceType = craft()->assetSources->getSourceTypeById($file->sourceId);
-		return $this->getSourceFileSystemPath($fileSourceType).$folder->path.$file->filename;
+	public function getBasePath()
+	{
+		$path = $this->getSettings()->path;
+		return craft()->config->parseEnvironmentString($path);
 	}
 }