<?php
namespace Craft;

/**
 * The local asset source type class. Handles the implementation of the local filesystem as an asset source type in
 * Craft.
 *
 * @author    Pixel & Tonic, Inc. <support@pixelandtonic.com>
 * @copyright Copyright (c) 2014, Pixel & Tonic, Inc.
 * @license   http://buildwithcraft.com/license Craft License Agreement
 * @see       http://buildwithcraft.com
 * @package   craft.app.assetsourcetypes
 * @since     1.0
 */
class LocalAssetSourceType extends BaseAssetSourceType
{
	// Properties
	// =========================================================================

	/**
	 * @var bool
	 */
	protected $isSourceLocal = true;

	// Public Methods
	// =========================================================================

	/**
	 * Returns the name of the source type.
	 *
	 * @return string
	 */
	public function getName()
	{
		return Craft::t('Local Folder');
	}

	/**
	 * Returns the component's settings HTML.
	 *
	 * @return string|null
	 */
	public function getSettingsHtml()
	{
		return craft()->templates->render('_components/assetsourcetypes/Local/settings', array(
			'settings' => $this->getSettings()
		));
	}

	/**
	 * Preps the settings before they're saved to the database.
	 *
	 * @param array $settings
	 *
	 * @return array
	 */
	public function prepSettings($settings)
	{
		// Add a trailing slash to the Path and URL settings
		$settings['path'] = !empty($settings['path']) ? rtrim($settings['path'], '/').'/' : '';
		$settings['url'] = !empty($settings['url']) ? rtrim($settings['url'], '/').'/' : '';

		return $settings;
	}

	/**
	 * Starts an indexing session.
	 *
	 * @param string $sessionId Indexing session id.
	 *
	 * @return array
	 */
	public function startIndex($sessionId)
	{
		$indexedFolderIds = array();

		$indexedFolderIds[craft()->assetIndexing->ensureTopFolder($this->model)] = true;

		$localPath = $this->getSourceFileSystemPath();

		if ($localPath == '/' || !IOHelper::folderExists($localPath) || $localPath === false)
		{
			return array('sourceId' => $this->model->id, 'error' => Craft::t('The path of your source “{source}” appears to be invalid.', array('source' => $this->model->name)));
		}

		$fileList = IOHelper::getFolderContents($localPath, true);

		if ($fileList && is_array($fileList) && count($fileList) > 0)
		{
			$fileList = array_filter($fileList, function($value) use ($localPath)
			{
				$path = mb_substr($value, mb_strlen($localPath));
				$segments = explode('/', $path);

				// Ignore the file
				array_pop($segments);

				foreach ($segments as $segment)
				{
					if (isset($segment[0]) && $segment[0] == '_')
					{
						return false;
					}
				}

				return true;
			});
		}

		$offset = 0;
		$total = 0;

		foreach ($fileList as $file)
		{
			if (!preg_match(AssetsHelper::INDEX_SKIP_ITEMS_PATTERN, $file))
			{
				if (is_dir($file))
				{
					$fullPath = rtrim(str_replace($this->getSourceFileSystemPath(), '', $file), '/').'/';
					$folderId = $this->ensureFolderByFullPath($fullPath);
					$indexedFolderIds[$folderId] = true;
				}
				else
				{
					$indexEntry = array(
						'sourceId' => $this->model->id,
						'sessionId' => $sessionId,
						'offset' => $offset++,
						'uri' => $file,
						'size' => is_dir($file) ? 0 : filesize($file)
					);

					craft()->assetIndexing->storeIndexEntry($indexEntry);
					$total++;
				}
			}
		}

		$missingFolders = $this->getMissingFolders($indexedFolderIds);

		return array('sourceId' => $this->model->id, 'total' => $total, 'missingFolders' => $missingFolders);
	}

	/**
	 * Process an indexing session.
	 *
	 * @param string $sessionId Indexing session id.
	 * @param int    $offset    The offset of the item to index.
	 *
	 * @return mixed
	 */
	public function processIndex($sessionId, $offset)
	{
		$indexEntryModel = craft()->assetIndexing->getIndexEntry($this->model->id, $sessionId, $offset);

		if (empty($indexEntryModel))
		{
			return false;
		}

		// Make sure we have a trailing slash. Some people love to skip those.
		$uploadPath = $this->getSourceFileSystemPath();

		$file = $indexEntryModel->uri;

		// This is the part of the path that actually matters
		$uriPath = mb_substr($file, mb_strlen($uploadPath));

		$fileModel = $this->indexFile($uriPath);

		if ($fileModel)
		{
			craft()->assetIndexing->updateIndexEntryRecordId($indexEntryModel->id, $fileModel->id);

			$fileModel->size = $indexEntryModel->size;
			$fileModel->dateModified = IOHelper::getLastTimeModified($indexEntryModel->uri);

			if ($fileModel->kind == 'image')
			{
				list ($width, $height) = getimagesize($indexEntryModel->uri);
				$fileModel->width = $width;
				$fileModel->height = $height;
			}

			craft()->assets->storeFile($fileModel);

			return $fileModel->id;
		}

		return false;
	}

	/**
	 * Put an image transform for the File and Transform Index using the
	 * provided path to the source image.
	 *
	 * @param AssetFileModel           $file        The assetFileModel to put the 
	 *                                              image transform in.
	 * @param AssetTransformIndexModel $index       The handle of the transform.
	 * @param string                   $sourceImage The source image.
	 *
	 * @return mixed
	 */
	public function putImageTransform(AssetFileModel $file, AssetTransformIndexModel $index, $sourceImage)
	{
		$folder =  $this->getSourceFileSystemPath().$file->getFolder()->path;
		$targetPath = $folder.craft()->assetTransforms->getTransformSubpath($file, $index);

		return IOHelper::copyFile($sourceImage, $targetPath);
	}

	/**
	 * Get the image source path
	 *
	 * @param AssetFileModel $file The file to get the source path for.
	 *
	 * @return mixed
	 */
	public function getImageSourcePath(AssetFileModel $file)
	{
<<<<<<< HEAD
		return $this->getSourceFileSystemPath().$file->getFolder()->path.$file->filename;
=======
		$path = $this->_getImageServerPath($fileModel, $transformLocation);

		if (!IOHelper::fileExists($path))
		{
			return false;
		}

		return IOHelper::getLastTimeModified($path);
	}

	/**
	 * Put an image transform for the File and handle using the provided path to the source image.
	 *
	 * @param AssetFileModel $fileModel
	 * @param                $handle
	 * @param                $sourceImage
	 *
	 * @return mixed
	 */
	public function putImageTransform(AssetFileModel $fileModel, $handle, $sourceImage)
	{
		return IOHelper::copyFile($sourceImage, $this->_getImageServerPath($fileModel, $handle));
	}

	/**
	 * Get the image source path with the optional handle name.
	 *
	 * @param AssetFileModel $fileModel
	 * @param string         $handle
	 *
	 * @return mixed
	 */
	public function getImageSourcePath(AssetFileModel $fileModel, $handle = '')
	{
		return $this->_getImageServerPath($fileModel, $handle);
>>>>>>> 779bddbd
	}

	/**
	 * Make a local copy of the file and return the path to it.
	 *
	 * @param AssetFileModel $file The file to get a local copy of.
	 *
	 * @return mixed
	 */

	public function getLocalCopy(AssetFileModel $file)
	{
		$location = AssetsHelper::getTempFilePath($file->getExtension());
		IOHelper::copyFile($this->_getFileSystemPath($file), $location);
		clearstatcache();

		return $location;
	}

	/**
	 * Return true if a physical folder exists.
	 *
	 * @param AssetFolderModel $parentPath
	 * @param string           $folderName
	 *
	 * @return boolean
	 */
	public function folderExists($parentPath, $folderName)
	{
		return IOHelper::folderExists($this->getSourceFileSystemPath().$parentPath.$folderName);
	}

	/**
	 * Return the source's base URL.
	 *
	 * @return string
	 */
	public function getBaseUrl()
	{
		$url = $this->getSettings()->url;

		return craft()->config->parseEnvironmentString($url);
	}

	/**
	 * Returns the source's base server path.
	 *
	 * @return string
	 */
	public function getBasePath()
	{
		$path = $this->getSettings()->path;

		return craft()->config->parseEnvironmentString($path);
	}

	// Protected Methods
	// =========================================================================

	/**
	 * Insert a file from path in folder.
	 *
	 * @param AssetFolderModel $folder   The folder to insert the files into.
	 * @param string           $filePath The location of the file to insert.
	 * @param string           $fileName The filename to use.
	 *
	 * @throws Exception
	 * @return AssetOperationResponseModel
	 */
	protected function insertFileInFolder(AssetFolderModel $folder, $filePath, $fileName)
	{
		// Check if the set file system path exists
		$basePath = $this->getSourceFileSystemPath();

		if (empty($basePath))
		{
			$basePath = $this->getBasePath();

			if (!empty($basePath))
			{
				throw new Exception(Craft::t('The file system path “{folder}” set for this source does not exist.', array('folder' => $this->getBasePath())));
			}
		}

		$targetFolder = $this->getSourceFileSystemPath().$folder->path;

		// Make sure the folder exists.
		if (!IOHelper::folderExists($targetFolder))
		{
			throw new Exception(Craft::t('The folder “{folder}” does not exist.', array('folder' => $targetFolder)));
		}

		// Make sure the folder is writable
		if (!IOHelper::isWritable($targetFolder))
		{
			throw new Exception(Craft::t('The folder “{folder}” is not writable.', array('folder' => $targetFolder)));
		}

		$fileName = AssetsHelper::cleanAssetName($fileName);
		$targetPath = $targetFolder.$fileName;
		$extension = IOHelper::getExtension($fileName);

		if (!IOHelper::isExtensionAllowed($extension))
		{
			throw new Exception(Craft::t('This file type is not allowed'));
		}

		if (IOHelper::fileExists($targetPath))
		{
			$response = new AssetOperationResponseModel();
			return $response->setPrompt($this->getUserPromptOptions($fileName))->setDataItem('fileName', $fileName);
		}

		if (! IOHelper::copyFile($filePath, $targetPath))
		{
			throw new Exception(Craft::t('Could not copy file to target destination'));
		}

		IOHelper::changePermissions($targetPath, IOHelper::getWritableFilePermissions());

		$response = new AssetOperationResponseModel();

		return $response->setSuccess()->setDataItem('filePath', $targetPath);
	}

	/**
	 * Get a name replacement for a filename already taken in a folder.
	 *
	 * @param AssetFolderModel $folder   The folder to check.
	 * @param string           $fileName The filename to check.
	 *
	 * @return string
	 */
	protected function getNameReplacement(AssetFolderModel $folder, $fileName)
	{
		$fileList = IOHelper::getFolderContents($this->getSourceFileSystemPath().$folder->path, false);
		$existingFiles = array();

		foreach ($fileList as $file)
		{
			$existingFiles[IOHelper::getFileName($file)] = true;
		}

		// Double-check
		if (!isset($existingFiles[$fileName]))
		{
			return $fileName;
		}

		$fileParts = explode(".", $fileName);
		$extension = array_pop($fileParts);
		$fileName = join(".", $fileParts);

		for ($i = 1; $i <= 50; $i++)
		{
			if (!isset($existingFiles[$fileName.'_'.$i.'.'.$extension]))
			{
				return $fileName.'_'.$i.'.'.$extension;
			}
		}

		return false;
	}

	/**
	 * Defines the settings.
	 *
	 * @return array
	 */
	protected function defineSettings()
	{
		return array(
			'path' => array(AttributeType::String, 'required' => true),
			'url'  => array(AttributeType::String, 'required' => true, 'label' => 'URL'),
		);
	}

	/**
	 * Get the file system path for upload source.
	 *
	 * @param LocalAssetSourceType $sourceType The SourceType.
	 *
	 * @return string
	 */
	protected function getSourceFileSystemPath(LocalAssetSourceType $sourceType = null)
	{
		$path = is_null($sourceType) ? $this->getBasePath() : $sourceType->getBasePath();
		$path = IOHelper::getRealPath($path);

		return $path;
	}

	/**
	 * Delete just the source file for an Assets File.
	 *
	 * @param string $subpath The subpath of the file to delete within the source.
	 *
	 * @return null
	 */
	protected function deleteSourceFile($subpath)
	{
		IOHelper::deleteFile($this->getSourceFileSystemPath().$subpath);
	}

	/**
	 * Delete all the generated image transforms for this file.
	 *
	 * @param AssetFileModel $file
	 *
	 * @return null
	 */
	protected function deleteGeneratedImageTransforms(AssetFileModel $file)
	{
		$transformLocations = craft()->assetTransforms->getGeneratedTransformLocationsForFile($file);
		$folder = $file->getFolder();

		foreach ($transformLocations as $location)
		{
			IOHelper::deleteFile($this->getSourceFileSystemPath().$folder->path.$location.'/'.$file->filename);
		}
	}

	/**
	 * Move a file in source.
	 *
<<<<<<< HEAD
	 * @param AssetFileModel   $file         The file to move.
	 * @param AssetFolderModel $targetFolder The folder where to move the file.
	 * @param string           $fileName     The filename to use.
	 * @param bool             $overwrite    If true, will overwrite target
	 *                                       destination.
=======
	 * @param AssetFileModel   $file
	 * @param AssetFolderModel $targetFolder
	 * @param string           $fileName
	 * @param bool             $overwrite    If true, will overwrite target destination.
>>>>>>> 779bddbd
	 *
	 * @return mixed
	 */
	protected function moveSourceFile(AssetFileModel $file, AssetFolderModel $targetFolder, $fileName = '', $overwrite = false)
	{
		if (empty($fileName))
		{
			$fileName = $file->filename;
		}

		$newServerPath = $this->getSourceFileSystemPath().$targetFolder->path.$fileName;

		$conflictingRecord = craft()->assets->findFile(array(
			'folderId' => $targetFolder->id,
			'filename' => $fileName
		));

		$conflict = !$overwrite && (IOHelper::fileExists($newServerPath) || (!craft()->assets->isMergeInProgress() && is_object($conflictingRecord)));

		if ($conflict)
		{
			$response = new AssetOperationResponseModel();
			return $response->setPrompt($this->getUserPromptOptions($fileName))->setDataItem('fileName', $fileName);
		}

		if (!IOHelper::move($this->_getFileSystemPath($file), $newServerPath))
		{
			$response = new AssetOperationResponseModel();
			return $response->setError(Craft::t('Could not move the file “{filename}”.', array('filename' => $fileName)));
		}

		if ($file->kind == 'image')
		{
			$this->deleteGeneratedThumbnails($file);

			// Move transforms
			$transforms = craft()->assetTransforms->getGeneratedTransformLocationsForFile($file);
			$baseFromPath = $this->getSourceFileSystemPath().$file->getFolder()->path;
			$baseToPath = $this->getSourceFileSystemPath().$targetFolder->path;

			foreach ($transforms as $location)
			{
				if (IOHelper::fileExists($baseFromPath.$location.'/'.$file->filename))
				{
					IOHelper::ensureFolderExists($baseToPath.$location);
					IOHelper::move($baseFromPath.$location.'/'.$file->filename, $baseToPath.$location.'/'.$fileName);
				}
			}
		}

		$response = new AssetOperationResponseModel();

		return $response->setSuccess()
				->setDataItem('newId', $file->id)
				->setDataItem('newFileName', $fileName);
	}

	/**
	 * Copy a physical file inside the source.
	 *
	 * @param string $sourceUri The source URI of the file.
	 * @param string $targetUri The target URI of the file.
	 * @return bool
	 */
	protected function copySourceFile($sourceUri, $targetUri)
	{
		return IOHelper::copyFile($this->getSourceFileSystemPath().$sourceUri, $this->getSourceFileSystemPath().$targetUri, true);
	}

	/**
	 * Create a physical folder, return true on success.
	 *
	 * @param AssetFolderModel $parentFolder The folder in which to create it.
	 * @param string           $folderName   The name of the new folder.
	 *
	 * @return bool
	 */
	protected function createSourceFolder(AssetFolderModel $parentFolder, $folderName)
	{
		if (!IOHelper::isWritable($this->getSourceFileSystemPath().$parentFolder->path))
		{
			return false;
		}

		return IOHelper::createFolder($this->getSourceFileSystemPath().$parentFolder->path.$folderName, IOHelper::getWritableFolderPermissions());
	}

	/**
	 * Rename a source folder.
	 *
	 * @param AssetFolderModel $folder  The folder to rename.
	 * @param string           $newName The new name.
	 *
	 * @return bool
	 */
	protected function renameSourceFolder(AssetFolderModel $folder, $newName)
	{
		$newFullPath = IOHelper::getParentFolderPath($folder->path).$newName.'/';

		return IOHelper::rename(
			$this->getSourceFileSystemPath().$folder->path,
			$this->getSourceFileSystemPath().$newFullPath);
	}

	/**
	 * Delete the source folder.
	 *
	 * @param AssetFolderModel $parentFolder The parent folder.
	 * @param string           $folderName   THe folder to delete.
	 *
	 * @return bool
	 */
	protected function deleteSourceFolder(AssetFolderModel $parentFolder, $folderName)
	{
		return IOHelper::deleteFolder($this->getSourceFileSystemPath().$parentFolder->path.$folderName);
	}

	/**
	 * Determines if a file can be moved internally from original source.
	 *
	 * @param BaseAssetSourceType $originalSource The source with whom to test.
	 *
	 * @return mixed
	 */
	protected function canMoveFileFrom(BaseAssetSourceType $originalSource)
	{
		return $originalSource->isSourceLocal();
	}

	// Private Methods
	// =========================================================================

	/**
	 * Get a file's system path.
	 *
	 * @param AssetFileModel $file
	 *
	 * @return string
	 */
	private function _getFileSystemPath(AssetFileModel $file)
	{
		$folder = $file->getFolder();
		$fileSourceType = craft()->assetSources->getSourceTypeById($file->sourceId);

		return $this->getSourceFileSystemPath($fileSourceType).$folder->path.$file->filename;
	}
}<|MERGE_RESOLUTION|>--- conflicted
+++ resolved
@@ -206,31 +206,6 @@
 		$folder =  $this->getSourceFileSystemPath().$file->getFolder()->path;
 		$targetPath = $folder.craft()->assetTransforms->getTransformSubpath($file, $index);
 
-		return IOHelper::copyFile($sourceImage, $targetPath);
-	}
-
-	/**
-	 * Get the image source path
-	 *
-	 * @param AssetFileModel $file The file to get the source path for.
-	 *
-	 * @return mixed
-	 */
-	public function getImageSourcePath(AssetFileModel $file)
-	{
-<<<<<<< HEAD
-		return $this->getSourceFileSystemPath().$file->getFolder()->path.$file->filename;
-=======
-		$path = $this->_getImageServerPath($fileModel, $transformLocation);
-
-		if (!IOHelper::fileExists($path))
-		{
-			return false;
-		}
-
-		return IOHelper::getLastTimeModified($path);
-	}
-
 	/**
 	 * Put an image transform for the File and handle using the provided path to the source image.
 	 *
@@ -242,21 +217,19 @@
 	 */
 	public function putImageTransform(AssetFileModel $fileModel, $handle, $sourceImage)
 	{
-		return IOHelper::copyFile($sourceImage, $this->_getImageServerPath($fileModel, $handle));
-	}
-
-	/**
-	 * Get the image source path with the optional handle name.
-	 *
-	 * @param AssetFileModel $fileModel
-	 * @param string         $handle
+		return IOHelper::copyFile($sourceImage, $targetPath);
+	}
+
+	/**
+	 * Get the image source path
+	 *
+	 * @param AssetFileModel $file The file to get the source path for.
 	 *
 	 * @return mixed
 	 */
-	public function getImageSourcePath(AssetFileModel $fileModel, $handle = '')
-	{
-		return $this->_getImageServerPath($fileModel, $handle);
->>>>>>> 779bddbd
+	public function getImageSourcePath(AssetFileModel $file)
+	{
+		return $this->getSourceFileSystemPath().$file->getFolder()->path.$file->filename;
 	}
 
 	/**
@@ -482,18 +455,10 @@
 	/**
 	 * Move a file in source.
 	 *
-<<<<<<< HEAD
 	 * @param AssetFileModel   $file         The file to move.
 	 * @param AssetFolderModel $targetFolder The folder where to move the file.
 	 * @param string           $fileName     The filename to use.
 	 * @param bool             $overwrite    If true, will overwrite target
-	 *                                       destination.
-=======
-	 * @param AssetFileModel   $file
-	 * @param AssetFolderModel $targetFolder
-	 * @param string           $fileName
-	 * @param bool             $overwrite    If true, will overwrite target destination.
->>>>>>> 779bddbd
 	 *
 	 * @return mixed
 	 */
