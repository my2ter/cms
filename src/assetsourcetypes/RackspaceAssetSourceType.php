--- conflicted
+++ resolved
@@ -9,24 +9,17 @@
  * @author    Pixel & Tonic, Inc. <support@pixelandtonic.com>
  * @copyright Copyright (c) 2014, Pixel & Tonic, Inc.
  * @license   http://buildwithcraft.com/license Craft License Agreement
- * @see       http://buildwithcraft.com
+ * @link      http://buildwithcraft.com
  * @package   craft.app.assetsourcetypes
  * @since     1.0
  */
 class RackspaceAssetSourceType extends BaseAssetSourceType
 {
-	////////////////////
-	// CONSTANTS
-	////////////////////
-
 	const RackspaceAuthHost = 'https://identity.api.rackspacecloud.com/v2.0/tokens';
+
 	const RackspaceStorageOperation = 'storage';
 	const RackspaceCDNOperation = 'cdn';
 
-	////////////////////
-	// PROPERTIES
-	////////////////////
-
 	/**
 	 * Stores access information.
 	 *
@@ -34,10 +27,6 @@
 	 */
 	private static $_accessStore = array();
 
-	////////////////////
-	// PUBLIC METHODS
-	////////////////////
-
 	/**
 	 * Returns the name of the source type.
 	 *
@@ -46,6 +35,23 @@
 	public function getName()
 	{
 		return 'Rackspace Cloud Files';
+	}
+
+	/**
+	 * Defines the settings.
+	 *
+	 * @return array
+	 */
+	protected function defineSettings()
+	{
+		return array(
+			'username'   => array(AttributeType::String, 'required' => true),
+			'apiKey'     => array(AttributeType::String, 'required' => true),
+			'region'     => array(AttributeType::String, 'required' => true),
+			'container'	 => array(AttributeType::String, 'required' => true),
+			'urlPrefix'  => array(AttributeType::String, 'required' => true),
+			'subfolder'  => array(AttributeType::String, 'default' => ''),
+		);
 	}
 
 	/**
@@ -59,6 +65,7 @@
 			'settings' => $this->getSettings()
 		));
 	}
+
 
 	/**
 	 * Get container list.
@@ -89,7 +96,6 @@
 		return $returnData;
 	}
 
-
 	/**
 	 * Get region list.
 	 *
@@ -99,13 +105,11 @@
 	{
 		$this->_refreshConnectionInformation();
 		$regions = array();
-
 		foreach (self::$_accessStore as $key => $information)
 		{
 			$parts = explode('#', $key);
 			$regions[] = end($parts);
 		}
-
 		return $regions;
 	}
 
@@ -212,11 +216,11 @@
 		// Ensure folders are in the DB
 		foreach ($containerFolders as $fullPath => $nothing)
 		{
-			$folderId = $this->ensureFolderByFullPath($fullPath.'/');
+			$folderId = $this->_ensureFolderByFullPath($fullPath.'/');
 			$indexedFolderIds[$folderId] = true;
 		}
 
-		$missingFolders = $this->getMissingFolders($indexedFolderIds);
+		$missingFolders = $this->_getMissingFolders($indexedFolderIds);
 
 		return array('sourceId' => $this->model->id, 'total' => $total, 'missingFolders' => $missingFolders);
 	}
@@ -239,7 +243,7 @@
 		}
 
 		$uriPath = $indexEntryModel->uri;
-		$fileModel = $this->indexFile($uriPath);
+		$fileModel = $this->_indexFile($uriPath);
 
 		if ($fileModel)
 		{
@@ -276,8 +280,6 @@
 	}
 
 	/**
-<<<<<<< HEAD
-=======
 	 * Insert a file from path in folder.
 	 *
 	 * @param AssetFolderModel $folder
@@ -326,7 +328,6 @@
 	}
 
 	/**
->>>>>>> cf00615a
 	 * Get the image source path with the optional handle name.
 	 *
 	 * @param AssetFileModel $fileModel
@@ -387,80 +388,6 @@
 	}
 
 	/**
-	 * Make a local copy of the file and return the path to it.
-	 *
-	 * @param AssetFileModel $file
-	 *
-	 * @return mixed
-	 */
-
-	public function getLocalCopy(AssetFileModel $file)
-	{
-		$location = AssetsHelper::getTempFilePath($file->getExtension());
-
-		$this->_downloadFile($this->_getRackspacePath($file), $location);
-
-		return $location;
-	}
-
-	/**
-	 * Return true if the source is a remote source.
-	 *
-	 * @return bool
-	 */
-	public function isRemote()
-	{
-		return true;
-	}
-
-	/**
-	 * Return the source's base URL.
-	 *
-	 * @return string
-	 */
-	public function getBaseUrl()
-	{
-		return $this->getSettings()->urlPrefix.$this->_getPathPrefix();
-	}
-
-	/**
-	 * Copy a transform for a file from source location to target location.
-	 *
-	 * @param AssetFileModel $file
-	 * @param                $source
-	 * @param                $target
-	 *
-	 * @return mixed
-	 */
-	public function copyTransform(AssetFileModel $file, $source, $target)
-	{
-		$container = $this->getSettings()->container;
-		$basePath = $this->_getPathPrefix().$file->getFolder()->path;
-
-		$sourceUri = $this->_prepareRequestURI($container, $basePath.$source.'/'.$file->filename);
-		$targetUri = $this->_prepareRequestURI($container, $basePath.$target.'/'.$file->filename);
-
-		$this->_copyFile($sourceUri, $targetUri);
-	}
-
-	/**
-	 * Return true if a transform exists at the location for a file.
-	 *
-	 * @param AssetFileModel $file
-	 * @param                $location
-	 *
-	 * @return mixed
-	 */
-	public function transformExists(AssetFileModel $file, $location)
-	{
-		return (bool) $this->_getObjectInfo($this->_getPathPrefix().$file->getFolder()->path.$location.'/'.$file->filename);
-	}
-
-	////////////////////
-	// PROTECTED METHODS
-	////////////////////
-
-	/**
 	 * Get a name replacement for a filename already taken in a folder.
 	 *
 	 * @param AssetFolderModel $folder
@@ -468,7 +395,7 @@
 	 *
 	 * @return mixed
 	 */
-	protected function getNameReplacement(AssetFolderModel $folder, $fileName)
+	protected function _getNameReplacement(AssetFolderModel $folder, $fileName)
 	{
 		$prefix = $this->_getPathPrefix().$folder->path;
 
@@ -489,78 +416,45 @@
 		$fileNameParts = explode(".", $fileName);
 		$extension = array_pop($fileNameParts);
 
-		$fileNameStart = join(".", $fileNameParts).'_';
+		$fileNameStart = join(".", $fileNameParts) . '_';
 		$index = 1;
 
-		while ( isset($fileList[$this->_getPathPrefix().$folder->path.$fileNameStart.$index.'.'.$extension]))
+		while ( isset($fileList[$this->_getPathPrefix().$folder->path . $fileNameStart . $index . '.' . $extension]))
 		{
 			$index++;
 		}
 
-		return $fileNameStart.$index.'.'.$extension;
-	}
-
-	/**
-	 * Defines the settings.
-	 *
-	 * @return array
-	 */
-	protected function defineSettings()
-	{
-		return array(
-			'username'   => array(AttributeType::String, 'required' => true),
-			'apiKey'     => array(AttributeType::String, 'required' => true),
-			'region'     => array(AttributeType::String, 'required' => true),
-			'container'	 => array(AttributeType::String, 'required' => true),
-			'urlPrefix'  => array(AttributeType::String, 'required' => true),
-			'subfolder'  => array(AttributeType::String, 'default' => ''),
-		);
-	}
-
-	/**
-	 * Insert a file from path in folder.
-	 *
-	 * @param AssetFolderModel $folder
-	 * @param                  $filePath
-	 * @param                  $fileName
-	 *
-	 * @throws Exception
-	 * @return AssetFileModel
-	 */
-	protected function insertFileInFolder(AssetFolderModel $folder, $filePath, $fileName)
-	{
-		$fileName = IOHelper::cleanFilename($fileName);
-		$extension = IOHelper::getExtension($fileName);
-
-		if (! IOHelper::isExtensionAllowed($extension))
-		{
-			throw new Exception(Craft::t('This file type is not allowed'));
-		}
-
-		$uriPath = $this->_getPathPrefix().$folder->path.$fileName;
-
-		$fileInfo = $this->_getObjectInfo($uriPath);
-
-		if ($fileInfo)
-		{
-			$response = new AssetOperationResponseModel();
-			return $response->setPrompt($this->getUserPromptOptions($fileName))->setDataItem('fileName', $fileName);
-		}
-
-		clearstatcache();
-
-		// Upload file
-		try
-		{
-			$this->_uploadFile($uriPath, $filePath);
-		}
-		catch (\Exception $exception)
-		{
-			throw new Exception(Craft::t('Could not copy file to target destination'));
-		}
-
-		$response = new AssetOperationResponseModel();
-		return $response->setSuccess()->setDataItem('filePath', $uriPath);
+		return $fileNameStart . $index . '.' . $extension;
+	}
+
+	/**
+	 * Make a local copy of the file and return the path to it.
+	 *
+	 * @param AssetFileModel $file
+	 *
+	 * @return mixed
+	 */
+
+	public function getLocalCopy(AssetFileModel $file)
+	{
+		$location = AssetsHelper::getTempFilePath($file->getExtension());
+
+		$this->_downloadFile($this->_getRackspacePath($file), $location);
+
+		return $location;
+	}
+
+	/**
+	 * Get a file's S3 path.
+	 *
+	 * @param AssetFileModel $file
+	 *
+	 * @return string
+	 */
+	private function _getRackspacePath(AssetFileModel $file)
+	{
+		$folder = $file->getFolder();
+		return $this->_getPathPrefix().$folder->path.$file->filename;
 	}
 
 	/**
@@ -569,11 +463,11 @@
 	 * @param AssetFolderModel $folder
 	 * @param                  $filename
 	 *
-	 * @return null
-	 */
-	protected function deleteSourceFile(AssetFolderModel $folder, $filename)
-	{
-		$uriPath = $this->_prepareRequestURI($this->getSettings()->container, $this->_getPathPrefix().$folder->path.$filename);
+	 * @return void
+	 */
+	protected function _deleteSourceFile(AssetFolderModel $folder, $filename)
+	{
+		$uriPath = $this->_prepareRequestURI($this->getSettings()->container, $this->_getPathPrefix() . $folder->path . $filename);
 
 		$this->_deleteObject($uriPath);
 
@@ -584,9 +478,9 @@
 	 *
 	 * @param AssetFileModel $file
 	 *
-	 * @return null
-	 */
-	protected function deleteGeneratedImageTransforms(AssetFileModel $file)
+	 * @return void
+	 */
+	protected function _deleteGeneratedImageTransforms(AssetFileModel $file)
 	{
 		$folder = craft()->assets->getFolderById($file->folderId);
 		$transforms = craft()->assetTransforms->getGeneratedTransformLocationsForFile($file);
@@ -607,7 +501,7 @@
 	 *
 	 * @return mixed
 	 */
-	protected function moveSourceFile(AssetFileModel $file, AssetFolderModel $targetFolder, $fileName = '', $overwrite = false)
+	protected function _moveSourceFile(AssetFileModel $file, AssetFolderModel $targetFolder, $fileName = '', $overwrite = false)
 	{
 		if (empty($fileName))
 		{
@@ -629,7 +523,7 @@
 		if ($conflict)
 		{
 			$response = new AssetOperationResponseModel();
-			return $response->setPrompt($this->getUserPromptOptions($fileName))->setDataItem('fileName', $fileName);
+			return $response->setPrompt($this->_getUserPromptOptions($fileName))->setDataItem('fileName', $fileName);
 		}
 
 		$sourceFolder = $file->getFolder();
@@ -646,7 +540,7 @@
 
 		if ($file->kind == 'image')
 		{
-			$this->deleteGeneratedThumbnails($file);
+			$this->_deleteGeneratedThumbnails($file);
 
 			// Move transforms
 			$transforms = craft()->assetTransforms->getGeneratedTransformLocationsForFile($file);
@@ -675,17 +569,11 @@
 	 * @param AssetFolderModel $parentFolder
 	 * @param                  $folderName
 	 *
-<<<<<<< HEAD
-	 * @return bool
-	 */
-	protected function sourceFolderExists(AssetFolderModel $parentFolder, $folderName)
-=======
 	 * @param string $parentPath
 	 * @param $folderName
 	 * @return boolean
 	 */
 	protected function _sourceFolderExists($parentPath, $folderName)
->>>>>>> cf00615a
 	{
 		return (bool) $this->_getObjectInfo($this->_getPathPrefix().$parentPath.rtrim($folderName, "/")."/");
 
@@ -697,9 +585,9 @@
 	 * @param AssetFolderModel $parentFolder
 	 * @param                  $folderName
 	 *
-	 * @return bool
-	 */
-	protected function createSourceFolder(AssetFolderModel $parentFolder, $folderName)
+	 * @return boolean
+	 */
+	protected function _createSourceFolder(AssetFolderModel $parentFolder, $folderName)
 	{
 		$headers = array(
 			'Content-type: application/directory',
@@ -718,15 +606,14 @@
 	 * @param AssetFolderModel $folder
 	 * @param                  $newName
 	 *
-	 * @return bool
-	 */
-	protected function renameSourceFolder(AssetFolderModel $folder, $newName)
+	 * @return boolean
+	 */
+	protected function _renameSourceFolder(AssetFolderModel $folder, $newName)
 	{
 		$newFullPath = $this->_getPathPrefix().IOHelper::getParentFolderPath($folder->path).$newName.'/';
 
 		$objectList = $this->_getFileList($this->_getPathPrefix().$folder->path);
 		$filesToMove = array();
-
 		foreach ($objectList as $object)
 		{
 			$filesToMove[$object->name] = $object;
@@ -747,7 +634,7 @@
 		// This may or may not exist.
 		$this->_deleteObject($this->_prepareRequestURI($this->getSettings()->container, $this->_getPathPrefix().rtrim($folder->path, '/')));
 
-		return true;
+		return TRUE;
 	}
 
 	/**
@@ -758,7 +645,7 @@
 	 *
 	 * @return bool
 	 */
-	protected function deleteSourceFolder(AssetFolderModel $parentFolder, $folderName)
+	protected function _deleteSourceFolder(AssetFolderModel $parentFolder, $folderName)
 	{
 		$container = $this->getSettings()->container;
 		$objectsToDelete = $this->_getFileList($this->_getPathPrefix().$parentFolder->path.$folderName);
@@ -786,7 +673,6 @@
 		{
 			$settings = $originalSource->getSettings();
 			$theseSettings = $this->getSettings();
-
 			if ($settings->username == $theseSettings->username && $settings->apiKey == $theseSettings->apiKey)
 			{
 				return true;
@@ -797,230 +683,73 @@
 	}
 
 	/**
-	 * Purge a file from Akamai CDN.
-	 *
-	 * @param AssetFolderModel $folder
-	 * @param $filename
-	 *
-	 * @return null
-	 */
-	protected function purgeCachedSourceFile(AssetFolderModel $folder, $filename)
-	{
-		$uriPath = $this->_prepareRequestURI($this->getSettings()->container, $this->_getPathPrefix().$folder->path.$filename);
-		$this->_purgeObject($uriPath);
-	}
-
-	////////////////////
-	// PRIVATE METHODS
-	////////////////////
-
-	/**
-<<<<<<< HEAD
-	 * Create the authorization request URL
-	 *
-=======
+	 * Copy a transform for a file from source location to target location.
+	 *
+	 * @param AssetFileModel $file
+	 * @param                $source
+	 * @param                $target
+	 *
+	 * @return mixed
+	 */
+	public function copyTransform(AssetFileModel $file, $source, $target)
+	{
+		$container = $this->getSettings()->container;
+		$basePath = $this->_getPathPrefix().$file->getFolder()->path;
+
+		$sourceUri = $this->_prepareRequestURI($container, $basePath.$source.'/'.$file->filename);
+		$targetUri = $this->_prepareRequestURI($container, $basePath.$target.'/'.$file->filename);
+		$this->_copyFile($sourceUri, $targetUri);
+	}
+
+	/**
 	 * Return a prefix for S3 path for settings.
 	 *
 	 * @param object|null $settings The settings to use.  If null, will use the current settings.
->>>>>>> cf00615a
 	 * @return string
 	 */
-	private static function _makeAuthorizationRequestUrl()
-	{
-		return static::RackspaceAuthHost;
-	}
-
-	/**
-	 * Load Rackspace access data from DB.
-	 *
-	 * @return null
-	 */
-	private static function _loadAccessData()
-	{
-		$rows = craft()->db->createCommand()->select('connectionKey, token, storageUrl, cdnUrl')->from('rackspaceaccess')->queryAll();
-
-		foreach ($rows as $row)
-		{
-			static::$_accessStore[$row['connectionKey']] = array(
-					'token' => $row['token'],
-					'storageUrl' => $row['storageUrl'],
-					'cdnUrl' => $row['cdnUrl']);
-		}
-	}
-
-
-
-	/**
-	 * Update or insert access data for a connection key.
-	 *
-	 * @param $connectionKey
-	 * @param $data
-	 *
-	 * @return null
-	 */
-	private static function _updateAccessData($connectionKey, $data)
-	{
-		$recordExists = craft()->db->createCommand()
-			->select('id')
-			->where('connectionKey = :connectionKey', array(':connectionKey' => $connectionKey))
-			->from('rackspaceaccess')
-			->queryScalar();
-
-		if ($recordExists)
-		{
-			craft()->db->createCommand()->update('rackspaceaccess', $data, 'id = :id', array(':id' => $recordExists));
-		}
-		else
-		{
-			$data['connectionKey'] = $connectionKey;
-			craft()->db->createCommand()->insert('rackspaceaccess', $data);
-		}
-	}
-
-	/**
-	 * Extract a header from a response.
-	 *
-	 * @param $response
-	 * @param $header
+	private function _getPathPrefix($settings = null)
+	{
+		if (is_null($settings))
+		{
+			$settings = $this->getSettings();
+		}
+
+		if (!empty($settings->subfolder))
+		{
+			return rtrim($settings->subfolder, '/').'/';
+		}
+
+		return "";
+	}
+
+	/**
+	 * Return true if a transform exists at the location for a file.
+	 *
+	 * @param AssetFileModel $file
+	 * @param                $location
 	 *
 	 * @return mixed
 	 */
-	private static function _extractHeader($response, $header)
-	{
-		preg_match('/.*'.$header.': (?P<value>.+)\r/', $response, $matches);
-
-		return isset($matches['value']) ? $matches['value'] : false;
-	}
-
-	/**
-	 * Extract the response form a response that has headers.
-	 *
-	 * @param $response
+	public function transformExists(AssetFileModel $file, $location)
+	{
+		return (bool) $this->_getObjectInfo($this->_getPathPrefix().$file->getFolder()->path.$location.'/'.$file->filename);
+	}
+
+	/**
+	 * Return the source's base URL.
 	 *
 	 * @return string
 	 */
-	private static function _extractRequestResponse($response)
-	{
-		return rtrim(mb_substr($response, mb_strpos($response, "\r\n\r\n") + 4));
-	}
-
-	/**
-	 * Log an unexpected response.
-	 *
-	 * @param $response
-	 *
-	 * @return null
-	 */
-	private static function _logUnexpectedResponse($response)
-	{
-		Craft::log('RACKSPACE: Received unexpected response: '.$response, LogLevel::Error);
-	}
-
-	/**
-	 * Make a request and return the response.
-	 *
-	 * @param $url
-	 * @param $method
-	 * @param $headers
-	 * @param $curlOptions
-	 * @param $payload
-	 *
-	 * @return string
-	 */
-	private static function _doRequest($url, $method = 'GET', $headers = array(), $curlOptions = array(), $payload = "")
-	{
-		$ch = curl_init($url);
-		if ($method == 'HEAD')
-		{
-			curl_setopt($ch, CURLOPT_NOBODY, 1);
-		}
-		else
-		{
-			curl_setopt($ch, CURLOPT_CUSTOMREQUEST, $method);
-		}
-
-		curl_setopt($ch, CURLOPT_HTTP_VERSION, CURL_HTTP_VERSION_1_1);
-		curl_setopt($ch, CURLOPT_HEADER, 1);
-		curl_setopt($ch, CURLOPT_HTTPHEADER, $headers);
-		curl_setopt($ch, CURLOPT_SSL_VERIFYPEER, 0);
-		curl_setopt($ch, CURLOPT_SSL_VERIFYHOST, 0);
-		curl_setopt($ch, CURLOPT_RETURNTRANSFER, true);
-
-		foreach ($curlOptions as $option => $value)
-		{
-			curl_setopt($ch, $option, $value);
-		}
-
-		if ($method == "POST")
-		{
-			curl_setopt($ch, CURLOPT_POSTFIELDS, $payload);
-		}
-
-
-		$response = curl_exec($ch);
-		curl_close($ch);
-
-		return $response;
-	}
-
-	/**
-	 * Upload a file to Rackspace.
-	 *
-	 * @param $targetUri
-	 * @param $sourceFile
-	 *
-	 * @return bool
-	 */
-	private function _uploadFile($targetUri, $sourceFile)
-	{
-		$fileSize = IOHelper::getFileSize($sourceFile);
-		$fp = fopen($sourceFile, "r");
-
-		$headers = array(
-			'Content-type: '.IOHelper::getMimeType($sourceFile),
-			'Content-length: '.$fileSize
-		);
-
-		$curlOptions = array(
-			CURLOPT_UPLOAD => true,
-			CURLOPT_INFILE => $fp,
-			CURLOPT_INFILESIZE => $fileSize
-		);
-
-		$targetUri = $this->_prepareRequestURI($this->getSettings()->container, $targetUri);
-		$this->_doAuthenticatedRequest(static::RackspaceStorageOperation, $targetUri, 'PUT', $headers, $curlOptions);
-		fclose($fp);
-
-		return true;
-	}
-
-	/**
-	 * Return a prefix for S3 path for settings.
-	 *
-	 * @param object|null $settings The settings to use.  If null, will use the current settings.
-	 *
-	 * @return string
-	 */
-	private function _getPathPrefix($settings = null)
-	{
-		if (is_null($settings))
-		{
-			$settings = $this->getSettings();
-		}
-
-		if (!empty($settings->subfolder))
-		{
-			return rtrim($settings->subfolder, '/').'/';
-		}
-
-		return '';
+	public function getBaseUrl()
+	{
+		return $this->getSettings()->urlPrefix.$this->_getPathPrefix();
 	}
 
 	/**
 	 * Refresh a connection information and return authorization token.
 	 *
 	 * @throws Exception
-	 * @return null
+	 * @return void
 	 */
 	private function _refreshConnectionInformation()
 	{
@@ -1073,7 +802,6 @@
 					{
 						$regions[$endpoint->region] = array();
 					}
-
 					if ($service->name == 'cloudFilesCDN')
 					{
 						$regions[$endpoint->region]['cdnUrl'] = $endpoint->publicURL;
@@ -1099,6 +827,64 @@
 		}
 	}
 
+
+	/**
+	 * Create the authorization request URL
+	 *
+	 * @return string
+	 */
+	private static function _makeAuthorizationRequestUrl()
+	{
+		return static::RackspaceAuthHost;
+	}
+
+	/**
+	 * Make a request and return the response.
+	 *
+	 * @param $url
+	 * @param $method
+	 * @param $headers
+	 * @param $curlOptions
+	 * @param $payload
+	 *
+	 * @return string
+	 */
+	private static function _doRequest($url, $method = 'GET', $headers = array(), $curlOptions = array(), $payload = "")
+	{
+		$ch = curl_init($url);
+		if ($method == 'HEAD')
+		{
+			curl_setopt($ch, CURLOPT_NOBODY, 1);
+		}
+		else
+		{
+			curl_setopt($ch, CURLOPT_CUSTOMREQUEST, $method);
+		}
+
+		curl_setopt($ch, CURLOPT_HTTP_VERSION, CURL_HTTP_VERSION_1_1);
+		curl_setopt($ch, CURLOPT_HEADER, 1);
+		curl_setopt($ch, CURLOPT_HTTPHEADER, $headers);
+		curl_setopt($ch, CURLOPT_SSL_VERIFYPEER, 0);
+		curl_setopt($ch, CURLOPT_SSL_VERIFYHOST, 0);
+		curl_setopt($ch, CURLOPT_RETURNTRANSFER, true);
+
+		foreach ($curlOptions as $option => $value)
+		{
+			curl_setopt($ch, $option, $value);
+		}
+
+		if ($method == "POST")
+		{
+			curl_setopt($ch, CURLOPT_POSTFIELDS, $payload);
+		}
+
+
+		$response = curl_exec($ch);
+		curl_close($ch);
+
+		return $response;
+	}
+
 	/**
 	 * Get object information by path.
 	 *
@@ -1146,7 +932,6 @@
 		{
 			throw new Exception(Craft::t("Please update your Rackspace source settings, including the container's region information for this source to work."));
 		}
-
 		$connectionKey = $this->_getConnectionKey($username, $apiKey, $region);
 
 		// If we don't have the access information, load it from DB
@@ -1169,7 +954,7 @@
 
 		$connectionInformation = static::$_accessStore[$connectionKey];
 
-		$headers[] = 'X-Auth-Token: '.$connectionInformation['token'];
+		$headers[] = 'X-Auth-Token: ' . $connectionInformation['token'];
 
 		switch ($operationType)
 		{
@@ -1231,6 +1016,90 @@
 	}
 
 	/**
+	 * Load Rackspace access data from DB.
+	 *
+	 * @return void
+	 */
+	private static function _loadAccessData()
+	{
+		$rows = craft()->db->createCommand()->select('connectionKey, token, storageUrl, cdnUrl')->from('rackspaceaccess')->queryAll();
+		foreach ($rows as $row)
+		{
+			static::$_accessStore[$row['connectionKey']] = array(
+					'token' => $row['token'],
+					'storageUrl' => $row['storageUrl'],
+					'cdnUrl' => $row['cdnUrl']);
+		}
+	}
+
+	/**
+	 * Update or insert access data for a connection key.
+	 *
+	 * @param $connectionKey
+	 * @param $data
+	 *
+	 * @return void
+	 */
+	private static function _updateAccessData($connectionKey, $data)
+	{
+		$recordExists = craft()->db->createCommand()
+			->select('id')
+			->where('connectionKey = :connectionKey', array(':connectionKey' => $connectionKey))
+			->from('rackspaceaccess')
+			->queryScalar();
+
+		if ($recordExists)
+		{
+			craft()->db->createCommand()->update('rackspaceaccess', $data, 'id = :id', array(':id' => $recordExists));
+		}
+		else
+		{
+			$data['connectionKey'] = $connectionKey;
+			craft()->db->createCommand()->insert('rackspaceaccess', $data);
+		}
+	}
+
+	/**
+	 * Extract a header from a response.
+	 *
+	 * @param $response
+	 * @param $header
+	 *
+	 * @return mixed
+	 */
+	private static function _extractHeader($response, $header)
+	{
+		preg_match('/.*'.$header.': (?P<value>.+)\r/', $response, $matches);
+		return isset($matches['value']) ? $matches['value'] : false;
+	}
+
+
+
+	/**
+	 * Extract the response form a response that has headers.
+	 *
+	 * @param $response
+	 *
+	 * @return string
+	 */
+	private static function _extractRequestResponse($response)
+	{
+		return rtrim(mb_substr($response, mb_strpos($response, "\r\n\r\n") + 4));
+	}
+
+	/**
+	 * Log an unexpected response.
+	 *
+	 * @param $response
+	 *
+	 * @return void
+	 */
+	private static function _logUnexpectedResponse($response)
+	{
+		Craft::log('RACKSPACE: Received unexpected response: '.$response, LogLevel::Error);
+	}
+
+	/**
 	 * Download a file to the target location. The file will be downloaded using the public URL, instead of cURL.
 	 *
 	 * @param $path
@@ -1253,6 +1122,36 @@
 	}
 
 	/**
+	 * Upload a file to Rackspace.
+	 *
+	 * @param $targetUri
+	 * @param $sourceFile
+	 *
+	 * @return bool
+	 */
+	public function _uploadFile($targetUri, $sourceFile)
+	{
+		$fileSize = IOHelper::getFileSize($sourceFile);
+		$fp = fopen($sourceFile, "r");
+
+		$headers = array(
+			'Content-type: ' . IOHelper::getMimeType($sourceFile),
+			'Content-length: ' . $fileSize
+		);
+
+		$curlOptions = array(
+			CURLOPT_UPLOAD => true,
+			CURLOPT_INFILE => $fp,
+			CURLOPT_INFILESIZE => $fileSize
+		);
+
+		$targetUri = $this->_prepareRequestURI($this->getSettings()->container, $targetUri);
+		$this->_doAuthenticatedRequest(static::RackspaceStorageOperation, $targetUri, 'PUT', $headers, $curlOptions);
+		fclose($fp);
+		return true;
+	}
+
+	/**
 	 * Get file list from Rackspace.
 	 *
 	 * @param $prefix
@@ -1282,7 +1181,7 @@
 	 *
 	 * @param $uriPath
 	 *
-	 * @return null
+	 * @return void
 	 */
 	private function _deleteObject($uriPath)
 	{
@@ -1294,11 +1193,25 @@
 	 *
 	 * @param $uriPath
 	 *
-	 * @return null
+	 * @return void
 	 */
 	private function _purgeObject($uriPath)
 	{
 		$this->_doAuthenticatedRequest(static::RackspaceCDNOperation, $uriPath, 'DELETE');
+	}
+
+	/**
+	 * Purge a file from Akamai CDN.
+	 *
+	 * @param AssetFolderModel $folder
+	 * @param $filename
+	 *
+	 * @return void
+	 */
+	protected function _purgeCachedSourceFile(AssetFolderModel $folder, $filename)
+	{
+		$uriPath = $this->_prepareRequestURI($this->getSettings()->container, $this->_getPathPrefix() . $folder->path . $filename);
+		$this->_purgeObject($uriPath);
 	}
 
 	/**
@@ -1307,7 +1220,7 @@
 	 * @param $sourceUri
 	 * @param $targetUri
 	 *
-	 * @return null
+	 * @return void
 	 */
 	private function _copyFile($sourceUri, $targetUri)
 	{
@@ -1326,6 +1239,16 @@
 	private function _prepareRequestURI($container, $uri = '')
 	{
 		return rawurlencode($container).(!empty($uri) ? '/'.rawurlencode($uri) : '');
+	}
+
+	/**
+	 * Return true if the source is a remote source.
+	 *
+	 * @return bool
+	 */
+	public function isRemote()
+	{
+		return true;
 	}
 
 	/**
@@ -1342,17 +1265,4 @@
 		return implode('#', array($username, $apiKey, $region));
 	}
 
-	/**
-	 * Get a file's S3 path.
-	 *
-	 * @param AssetFileModel $file
-	 *
-	 * @return string
-	 */
-	private function _getRackspacePath(AssetFileModel $file)
-	{
-		$folder = $file->getFolder();
-		return $this->_getPathPrefix().$folder->path.$file->filename;
-	}
-
 }