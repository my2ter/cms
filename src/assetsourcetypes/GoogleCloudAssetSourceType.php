--- conflicted
+++ resolved
@@ -95,9 +95,8 @@
 	 *
 	 * @param $keyId
 	 * @param $secret
-	 *
+	 * @return array
 	 * @throws Exception
-	 * @return array
 	 */
 	public static function getBucketList($keyId, $secret)
 	{
@@ -566,14 +565,11 @@
 	/**
 	 * Return TRUE if a physical folder exists.
 	 *
-<<<<<<< HEAD
+	 * @param AssetFolderModel $parentFolder
+	 * @param                  $folderName
+	 *
 	 * @param string $parentPath
 	 * @param $folderName
-=======
-	 * @param AssetFolderModel $parentFolder
-	 * @param                  $folderName
-	 *
->>>>>>> 9d4ec7c4
 	 * @return boolean
 	 */
 	protected function _sourceFolderExists($parentPath, $folderName)
