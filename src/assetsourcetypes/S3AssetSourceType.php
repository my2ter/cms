--- conflicted
+++ resolved
@@ -379,7 +379,6 @@
 	}
 
 	/**
-<<<<<<< HEAD
 	 * Return true if a physical folder exists.
 	 *
 	 * @param AssetFolderModel $parentPath
@@ -394,11 +393,7 @@
 	}
 
 	/**
-	 * Put an image transform for the File and handle using the provided path to
-	 * the source image.
-=======
 	 * Put an image transform for the File and handle using the provided path to the source image.
->>>>>>> 787a81fd
 	 *
 	 * @param AssetFileModel $fileModel
 	 * @param                $handle
