--- conflicted
+++ resolved
@@ -784,19 +784,7 @@
 	abstract protected function deleteGeneratedImageTransforms(AssetFileModel $file);
 
 	/**
-<<<<<<< HEAD
-=======
-	 * Return true if a physical folder exists.
-	 *
-	 * @param AssetFolderModel $parentFolder The assetFolderModel that has the folder to check if it exists.
-	 * @param string           $folderName   The name of the folder to check if it exists.
-	 *
-	 * @return bool
-	 */
-	abstract protected function sourceFolderExists(AssetFolderModel $parentFolder, $folderName);
-
-	/**
->>>>>>> 787a81fd
+	 * @param AssetFolderModel $parentFolder The assetFolderModel that has the
 	 * Creates a physical folder, returns true on success.
 	 *
 	 * @param AssetFolderModel $parentFolder The assetFolderModel that has the parent folder of the folder to create.
