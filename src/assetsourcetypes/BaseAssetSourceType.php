--- conflicted
+++ resolved
@@ -13,27 +13,11 @@
 namespace craft\app\assetsourcetypes;
 
 use Craft;
-<<<<<<< HEAD
-use craft\app\components\BaseSavableComponentType;
-use craft\app\enums\AssetConflictResolution;
-use craft\app\enums\PeriodType;
-=======
 use craft\app\dates\DateTime;
->>>>>>> 803c89d0
 use craft\app\errors\Exception;
 use craft\app\filesourcetypes\BaseFlysystemFileSourceType;
 use craft\app\helpers\IOHelper;
-<<<<<<< HEAD
-use craft\app\helpers\StringHelper;
-use craft\app\elements\Asset;
-use craft\app\models\AssetFolder as AssetFolderModel;
-use craft\app\models\AssetOperationResponse as AssetOperationResponseModel;
-use craft\app\models\AssetTransformIndex as AssetTransformIndexModel;
-use craft\app\models\FolderCriteria as FolderCriteriaModel;
-use craft\app\services\Assets;
-=======
 use craft\app\models\Asset as AssetModel;
->>>>>>> 803c89d0
 
 abstract class BaseAssetSourceType extends BaseFlysystemFileSourceType implements IAssetSourceType
 {
@@ -58,550 +42,7 @@
 	// =========================================================================
 
 	/**
-<<<<<<< HEAD
-	 * Starts an indexing session.
-	 *
-	 * @param string $sessionId The unique session id to keep track of this indexing operation.
-	 *
-	 * @return array
-	 */
-	abstract public function startIndex($sessionId);
-
-	/**
-	 * Process an indexing session.
-	 *
-	 * @param string $sessionId The unique session id to keep track of this indexing operation.
-	 * @param int    $offset    The offset of this index.
-	 *
-	 * @return mixed
-	 */
-	abstract public function processIndex($sessionId, $offset);
-
-	/**
-	 * Get the image source path.
-	 *
-	 * @param Asset $fileModel The Asset model for the image source path.
-	 *
-	 * @return mixed
-	 */
-	abstract public function getImageSourcePath(Asset $fileModel);
-
-	/**
-	 * Put an image transform for the File and Transform Index using the provided path to the source image.
-	 *
-	 * @param Asset                    $file        The Asset model that the transform belongs to
-	 * @param AssetTransformIndexModel $index       The Transform Index data.
-	 * @param string                   $sourceImage The source image.
-	 *
-	 * @return mixed
-	 */
-	abstract public function putImageTransform(Asset $file, AssetTransformIndexModel $index, $sourceImage);
-
-	/**
-	 * Make a local copy of the file and return the path to it.
-	 *
-	 * @param Asset $file The Asset model that has the file to make a copy of.
-	 *
-	 * @return mixed
-	 */
-	abstract public function getLocalCopy(Asset $file);
-
-	/**
-	 * Return true if a physical folder exists.
-	 *
-	 * @param AssetFolderModel $parentFolder The AssetFolderModel model that has the folder to check if it exists.
-	 * @param string           $folderName   The name of the folder to check if it exists.
-	 *
-	 * @return boolean
-	 */
-	abstract public function folderExists(AssetFolderModel $parentFolder, $folderName);
-
-	/**
-	 * Return the source's base URL.
-	 *
-	 * @return string
-	 */
-	abstract public function getBaseUrl();
-
-	/**
-	 * Returns true if this is a valid source. Used for type-specific validations.
-	 *
-	 * @return array
-	 */
-	public function getSourceErrors()
-	{
-		return [];
-	}
-
-	/**
-	 * Upload a file.
-	 *
-	 * @param AssetFolderModel $folder The AssetFolderModel model where the file should be uploaded to.
-	 *
-	 * @throws Exception
-	 * @return AssetOperationResponseModel
-	 */
-	public function uploadFile(AssetFolderModel $folder)
-	{
-		// Upload the file and drop it in the temporary folder
-		$file = $_FILES['assets-upload'];
-
-		// Make sure a file was uploaded
-		if (empty($file['name']))
-		{
-			throw new Exception(Craft::t('app', 'No file was uploaded'));
-		}
-
-		$size = $file['size'];
-
-		// Make sure the file isn't empty
-		if (!$size)
-		{
-			throw new Exception(Craft::t('app', 'Uploaded file was empty'));
-		}
-
-		$filename = AssetsHelper::cleanAssetName($file['name']);
-
-		// Save the file to a temp location and pass this on to the source type implementation
-		$filePath = AssetsHelper::getTempFilePath(IOHelper::getExtension($filename));
-		move_uploaded_file($file['tmp_name'], $filePath);
-
-		$response = $this->insertFileByPath($filePath, $folder, $filename);
-
-		// Make sure the file is removed.
-		IOHelper::deleteFile($filePath, true);
-
-		// Prevent sensitive information leak. Just in case.
-		$response->deleteDataItem('filePath');
-
-		return $response;
-	}
-
-	/**
-	 * Insert a file into a folder by it's local path.
-	 *
-	 * @param string           $localFilePath    The local file path of the file to insert.
-	 * @param AssetFolderModel $folder           The AssetFolderModel model where the file should be uploaded to.
-	 * @param string           $filename         The name of the file to insert.
-	 * @param bool             $preventConflicts If set to true, will ensure that a conflict is not encountered by
-	 *                                           checking the file name prior insertion.
-	 *
-	 * @return AssetOperationResponseModel
-	 */
-	public function insertFileByPath($localFilePath, AssetFolderModel $folder, $filename, $preventConflicts = false)
-	{
-		// Fire a 'beforeUploadAsset' event
-		$event = new AssetEvent([
-			'path'     => $localFilePath,
-			'folder'   => $folder,
-			'filename' => $filename
-		]);
-
-		Craft::$app->assets->trigger(Assets::EVENT_BEFORE_UPLOAD_ASSET, $event);
-
-		if ($event->performAction)
-		{
-			// We hate Javascript and PHP in our image files.
-			if (IOHelper::getFileKind(IOHelper::getExtension($localFilePath)) == 'image' && ImageHelper::isImageManipulatable(IOHelper::getExtension($localFilePath)))
-			{
-				Craft::$app->images->cleanImage($localFilePath);
-			}
-
-			if ($preventConflicts)
-			{
-				$newFilename = $this->getNameReplacement($folder, $filename);
-				$response = $this->insertFileInFolder($folder, $localFilePath, $newFilename);
-			}
-			else
-			{
-				$response = $this->insertFileInFolder($folder, $localFilePath, $filename);
-
-				// Naming conflict. create a new file and ask the user what to do with it
-				if ($response->isConflict())
-				{
-					$newFilename = $this->getNameReplacement($folder, $filename);
-					$conflictResponse = $response;
-					$response = $this->insertFileInFolder($folder, $localFilePath, $newFilename);
-				}
-			}
-
-			if ($response->isSuccess())
-			{
-				$filename = IOHelper::getFilename($response->getDataItem('filePath'));
-
-				$fileModel = new Asset();
-				$fileModel->sourceId = $this->model->id;
-				$fileModel->folderId = $folder->id;
-				$fileModel->filename = IOHelper::getFilename($filename);
-				$fileModel->kind = IOHelper::getFileKind(IOHelper::getExtension($filename));
-				$fileModel->size = filesize($localFilePath);
-				$fileModel->dateModified = IOHelper::getLastTimeModified($localFilePath);
-
-				if ($fileModel->kind == 'image')
-				{
-					list ($width, $height) = getimagesize($localFilePath);
-					$fileModel->width = $width;
-					$fileModel->height = $height;
-				}
-
-				Craft::$app->assets->storeFile($fileModel);
-
-				if (!$this->isSourceLocal() && $fileModel->kind == 'image')
-				{
-					Craft::$app->assetTransforms->storeLocalSource($localFilePath, Craft::$app->path->getAssetsImageSourcePath().'/'.$fileModel->id.'.'.IOHelper::getExtension($fileModel->filename));
-				}
-
-				// Check if we stored a conflict response originally - send that back then.
-				if (isset($conflictResponse))
-				{
-					$response = $conflictResponse;
-				}
-
-				$response->setDataItem('fileId', $fileModel->id);
-			}
-		}
-		else
-		{
-			$response = new AssetOperationResponseModel();
-			$response->setError(Craft::t('app', 'The file upload was cancelled.'));
-		}
-
-		return $response;
-	}
-
-	/**
-	 * Transfer a file into the source.
-	 *
-	 * @todo: Refactor this and moveFileInsideSource method - a lot of duplicate code.
-	 *
-	 * @param string           $localCopy          The local copy of the file to transfer.
-	 * @param AssetFolderModel $folder        The AssetFolderModel model that contains the file to transfer.
-	 * @param Asset            $file          The Asset model that represents the file to transfer.
-	 * @param string           $conflictResolution The action to perform during the transfer.
-	 *
-	 * @return AssetOperationResponseModel
-	 */
-	public function transferFileIntoSource($localCopy, AssetFolderModel $folder, Asset $file, $conflictResolution)
-	{
-		$filename = AssetsHelper::cleanAssetName($file->filename);
-
-		if (!empty($conflictResolution))
-		{
-			switch ($conflictResolution)
-			{
-				case AssetConflictResolution::Replace:
-				{
-					$fileToReplace = Craft::$app->assets->findFile(['folderId' => $folder->id, 'filename' => $filename]);
-
-					if ($fileToReplace)
-					{
-						$this->mergeFile($file, $fileToReplace);
-					}
-					else
-					{
-						$this->deleteSourceFile($folder->path.$filename);
-					}
-
-					break;
-				}
-
-				case AssetConflictResolution::KeepBoth:
-				{
-					$filename = $this->getNameReplacement($folder, $filename);
-					break;
-				}
-			}
-		}
-
-		$response = $this->insertFileInFolder($folder, $localCopy, $filename);
-
-		if ($response->isSuccess())
-		{
-			$file->folderId = $folder->id;
-			$file->filename = $filename;
-			$file->sourceId = $folder->sourceId;
-			Craft::$app->assets->storeFile($file);
-
-			if (!$this->isSourceLocal() && $file->kind == 'image')
-			{
-				// Store copy locally for all sorts of operations.
-				Craft::$app->assetTransforms->storeLocalSource($localCopy, Craft::$app->path->getAssetsImageSourcePath().'/'.$file->id.'.'.IOHelper::getExtension($file->filename));
-			}
-		}
-
-		return $response;
-	}
-
-	/**
-	 * Move file from one path to another if it's possible. Return false on failure.
-	 *
-	 * @param BaseAssetSourceType $originalSource     The original source of the file being moved.
-	 * @param Asset               $file               The Asset model representing the file to move.
-	 * @param AssetFolderModel    $targetFolder       The AssetFolderModel model representing the target folder.
-	 * @param string              $filename           The file name of the file to move.
-	 * @param string              $conflictResolution The action to perform during the file move.
-	 *
-	 * @return bool|AssetOperationResponseModel
-	 */
-	public function moveFileInsideSource(BaseAssetSourceType $originalSource, Asset $file, AssetFolderModel $targetFolder, $filename, $conflictResolution = null)
-	{
-		if (!$this->canMoveFileFrom($originalSource))
-		{
-			return false;
-		}
-
-		if ($file->folderId == $targetFolder->id && $filename == $file->filename)
-		{
-			$response = new AssetOperationResponseModel();
-			return $response->setSuccess();
-		}
-
-		$mergeFiles = false;
-
-		// If this is a revisited conflict, perform the appropriate actions
-		if (!empty($conflictResolution))
-		{
-			switch ($conflictResolution)
-			{
-				case AssetConflictResolution::Replace:
-				{
-					$fileToReplace = Craft::$app->assets->findFile(['folderId' => $targetFolder->id, 'filename' => $filename]);
-
-					if ($fileToReplace)
-					{
-						$this->mergeFile($file, $fileToReplace);
-						$this->purgeCachedSourceFile($targetFolder, $filename);
-						$mergeFiles = true;
-					}
-					else
-					{
-						$this->deleteSourceFile($targetFolder->path.$filename);
-						$this->purgeCachedSourceFile($targetFolder, $filename);
-					}
-
-					break;
-				}
-
-				case AssetConflictResolution::KeepBoth:
-				{
-					$filename = $this->getNameReplacement($targetFolder, $filename);
-					break;
-				}
-			}
-		}
-
-		// If it's the same folder and the case is changing (if it's not, it's covered above), overwrite the file.
-		if ($file->folderId == $targetFolder->id && StringHelper::toLowerCase($filename) == StringHelper::toLowerCase($file->filename))
-		{
-			$overwrite = true;
-		}
-		else
-		{
-			$overwrite = false || $mergeFiles;
-		}
-
-		$response = $this->moveSourceFile($file, $targetFolder, $filename, $overwrite);
-
-		if ($response->isSuccess())
-		{
-			$file->folderId = $targetFolder->id;
-			$file->filename = $filename;
-			$file->sourceId = $targetFolder->sourceId;
-			Craft::$app->assets->storeFile($file);
-		}
-
-		return $response;
-	}
-
-
-	/**
-	 * Replace physical file.
-	 *
-	 * @param Asset  $oldFile       The Asset model representing the original file.
-	 * @param Asset  $replaceWith   The Asset model representing the new file.
-	 * @param string $filenameToUse The filename to use for the replaced file. If left empty, will use the name of
-	 *                              the new file.
-	 *
-	 * @return null
-	 */
-	public function replaceFile(Asset $oldFile, Asset $replaceWith, $filenameToUse = "")
-	{
-		if ($oldFile->kind == 'image')
-		{
-			Craft::$app->assetTransforms->deleteAllTransformData($oldFile);
-			$this->deleteSourceFile($oldFile->getFolder()->path.$oldFile->filename);
-			$this->purgeCachedSourceFile($oldFile->getFolder(), $oldFile->filename);
-
-			// For remote sources, fetch the source image and move it in the old ones place
-			if (!$this->isSourceLocal())
-			{
-				if ($replaceWith->kind == 'image')
-				{
-					$localCopy = $replaceWith->getTransformSource();
-					IOHelper::copyFile($localCopy, Craft::$app->path->getAssetsImageSourcePath().'/'.$oldFile->id.'.'.IOHelper::getExtension($oldFile->filename));
-				}
-			}
-		}
-
-		$newFilename = !empty($filenameToUse) ? $filenameToUse : $oldFile->filename;
-		$folder = Craft::$app->assets->getFolderById($oldFile->folderId);
-
-		$filenameChanges = StringHelper::toLowerCase($newFilename) != StringHelper::toLowerCase($replaceWith->filename);
-
-		// If the filename does not change, this can trigger errors in some source types.
-		if ($filenameChanges)
-		{
-			$this->moveSourceFile($replaceWith, $folder, $newFilename, true);
-		}
-
-		// Update file info
-		$oldFile->width        = $replaceWith->width;
-		$oldFile->height       = $replaceWith->height;
-		$oldFile->size         = $replaceWith->size;
-		$oldFile->kind         = $replaceWith->kind;
-		$oldFile->dateModified = $replaceWith->dateModified;
-		$oldFile->filename     = $newFilename;
-
-		if (empty($filenameToUse))
-		{
-			$replaceWith->filename = $this->getNameReplacement($folder, $replaceWith->filename);
-			Craft::$app->assets->storeFile($replaceWith);
-		}
-		else
-		{
-			// If the file name has not changed, we're reusing the source file,
-			// so we have to prevent deletion of source file here.
-			Craft::$app->assets->deleteFiles($replaceWith->id, $filenameChanges);
-		}
-
-		Craft::$app->assets->storeFile($oldFile);
-	}
-
-	/**
-	 * Delete a file.
-	 *
-	 * @param Asset $file The Asset model representing the file to delete.
-	 *
-	 * @return AssetOperationResponseModel
-	 */
-	public function deleteFile(Asset $file)
-	{
-		Craft::$app->assetTransforms->deleteAllTransformData($file);
-
-		// Delete DB record and the file itself.
-		Craft::$app->elements->deleteElementById($file->id);
-
-		$this->deleteSourceFile($file->getFolder()->path.$file->filename);
-
-		$response = new AssetOperationResponseModel();
-
-		return $response->setSuccess();
-	}
-
-	/**
-	 * Merge a file.
-	 *
-	 * @param Asset $sourceFile The Asset model representing the file being merged.
-	 * @param Asset $targetFile The Asset model representing the file that is being merged into.
-	 *
-	 * @return AssetOperationResponseModel
-	 */
-	public function mergeFile(Asset $sourceFile, Asset $targetFile)
-	{
-		Craft::$app->assetTransforms->deleteAllTransformData($targetFile);
-
-		// Delete DB record and the file itself.
-		Craft::$app->elements->mergeElementsByIds($targetFile->id, $sourceFile->id);
-
-		$this->deleteSourceFile($targetFile->getFolder()->path.$targetFile->filename);
-
-		$response = new AssetOperationResponseModel();
-
-		return $response->setSuccess();
-	}
-
-	/**
-	 * Delete a generated transform for a file.
-	 *
-	 * @param Asset $file
-	 * @param AssetTransformIndexModel $index
-	 *
-	 * @return null
-	 */
-	public function deleteTransform(Asset $file, AssetTransformIndexModel $index)
-	{
-		$folder = $file->getFolder();
-
-		$this->deleteSourceFile($folder->path.Craft::$app->assetTransforms->getTransformSubpath($file, $index));
-	}
-
-	/**
-	 * Copy a transform for a file from source location to target location.
-	 *
-	 * @param Asset                    $file         The Asset model that has the transform to copy.
-	 * @param AssetFolderModel         $targetFolder The AssetFolderModel model that contains the target folder.
-	 * @param AssetTransformIndexModel $source       The source transform index data.
-	 * @param AssetTransformIndexModel $target       The destination transform index data.
-	 *
-	 * @return mixed
-	 */
-	public function copyTransform(Asset $file, AssetFolderModel $targetFolder, AssetTransformIndexModel $source, AssetTransformIndexModel $target)
-	{
-		$folder = $file->getFolder();
-
-		$sourceTransformPath = $folder->path.Craft::$app->assetTransforms->getTransformSubpath($file, $source);
-		$targetTransformPath = $targetFolder->path.Craft::$app->assetTransforms->getTransformSubpath($file, $target);
-
-		return $this->copySourceFile($sourceTransformPath, $targetTransformPath);
-	}
-
-
-	/**
-	 * Create a folder.
-	 *
-	 * @param AssetFolderModel $parentFolder The AssetFolderModel model representing the folder to create.
-	 * @param string           $folderName   The name of the folder to create.
-	 *
-	 * @throws Exception
-	 * @return AssetOperationResponseModel
-	 */
-	public function createFolder(AssetFolderModel $parentFolder, $folderName)
-	{
-		$folderName = AssetsHelper::cleanAssetName($folderName, false);
-
-		// If folder exists in DB or physically, bail out
-		if (Craft::$app->assets->findFolder(['parentId' => $parentFolder->id, 'name' => $folderName])
-			|| $this->folderExists($parentFolder, $folderName))
-		{
-			throw new Exception(Craft::t('app', 'A folder already exists with that name!'));
-		}
-
-		if ( !$this->createSourceFolder($parentFolder, $folderName))
-		{
-			throw new Exception(Craft::t('app', 'There was an error while creating the folder.'));
-		}
-
-		$newFolder = new AssetFolderModel();
-		$newFolder->sourceId = $parentFolder->sourceId;
-		$newFolder->parentId = $parentFolder->id;
-		$newFolder->name = $folderName;
-		$newFolder->path = $parentFolder->path.$folderName.'/';
-
-		$folderId = Craft::$app->assets->storeFolder($newFolder);
-
-		$response = new AssetOperationResponseModel();
-
-		return $response->setSuccess()
-			->setDataItem('folderId', $folderId)
-			->setDataItem('parentId', $parentFolder->id)
-			->setDataItem('folderName', $folderName);
-	}
-
-	/**
-	 * Rename a folder.
-=======
 	 * Returns whether this source stores files locally on the server.
->>>>>>> 803c89d0
 	 *
 	 * @return bool Whether files are stored locally.
 	 */
@@ -617,51 +58,7 @@
 	 */
 	public function getSourceErrors()
 	{
-<<<<<<< HEAD
-		$response = new AssetOperationResponseModel();
-
-		if ($folder->id == $newParentFolder->id)
-		{
-			return $response->setSuccess();
-		}
-
-		$removeFromTree = '';
-
-		if ($this->folderExists($newParentFolder, $folder->name))
-		{
-			if ($overwriteTarget)
-			{
-				$existingFolder = Craft::$app->assets->findFolder(['parentId' => $newParentFolder->id, 'name' => $folder->name]);
-
-				if ($existingFolder)
-				{
-					$removeFromTree = $existingFolder->id;
-					$this->deleteFolder($existingFolder);
-				}
-				else
-				{
-					$this->deleteSourceFolder($newParentFolder, $folder->name);
-				}
-			}
-			else
-			{
-				return $response->setPrompt($this->getUserFolderPromptOptions($folder->name, $folder->id))->setDataItem('folderId', $folder->id);
-			}
-		}
-
-		$response->setSuccess()->setDataItem('deleteList', [$folder->id])->setDataItem('removeFromTree', $removeFromTree);
-
-		$mirroringData = ['changedFolderIds' => []];
-		$this->_mirrorStructure($newParentFolder, $folder, $mirroringData);
-
-		$response->setDataItem('changedFolderIds', $mirroringData['changedFolderIds']);
-
-		$criteria = Asset::find();
-		$criteria->folderId = array_keys(Craft::$app->assets->getAllDescendantFolders($folder));
-		$files = $criteria->find();
-=======
 		$errors = array();
->>>>>>> 803c89d0
 
 		return $errors;
 	}
@@ -669,47 +66,8 @@
 	/**
 	 * Save a file from the source's uriPath to a target path.
 	 *
-<<<<<<< HEAD
-	 * @param AssetFolderModel $folder The AssetFolderModel model representing the folder to be deleted.
-	 *
-	 * @return AssetOperationResponseModel
-	 */
-	public function deleteFolder(AssetFolderModel $folder)
-	{
-		// Get rid of children files
-		$criteria = Asset::find();
-		$criteria->folderId = $folder->id;
-		$files = $criteria->find();
-
-		foreach ($files as $file)
-		{
-			$this->deleteFile($file);
-		}
-
-		// Delete children folders
-		$childFolders = Craft::$app->assets->findFolders(['parentId' => $folder->id]);
-
-		foreach ($childFolders as $childFolder)
-		{
-			$this->deleteFolder($childFolder);
-		}
-
-		$parentFolder = Craft::$app->assets->getFolderById($folder->parentId);
-		$this->deleteSourceFolder($parentFolder, $folder->name);
-
-		Craft::$app->assets->deleteFolderRecord($folder->id);
-
-		$response = new AssetOperationResponseModel();
-
-		return $response->setSuccess();
-	}
-
-	/**
-	 * Returns whether this is a local source or not.
-=======
 	 * @param $uriPath
 	 * @param $targetPath
->>>>>>> 803c89d0
 	 *
 	 * @return int $bytes amount of bytes copied
 	 */
@@ -718,22 +76,8 @@
 		$stream = $this->getFilesystem()->readStream($uriPath);
 		$outputStream = fopen($targetPath, 'wb');
 
-<<<<<<< HEAD
-	/**
-	 * Finalize a file transfer between sources for the provided file.
-	 *
-	 * @param Asset $file The Asset model representing the file we're finalizing the transfer for.
-	 *
-	 * @return null
-	 */
-	public function finalizeTransfer(Asset $file)
-	{
-		$this->deleteSourceFile($file->getFolder()->path.$file->filename);
-	}
-=======
 		rewind($stream);
 		$bytes = stream_copy_to_stream($stream, $outputStream);
->>>>>>> 803c89d0
 
 		fclose($stream);
 		fclose($outputStream);
@@ -750,69 +94,6 @@
 	 * @throws Exception
 	 * @return mixed
 	 */
-<<<<<<< HEAD
-	abstract protected function getNameReplacement(AssetFolderModel $folder, $filename);
-
-	/**
-	 * Delete just the file inside of a source for an Assets File.
-	 *
-	 * @param string $subpath The subpath of the file to delete within the source
-	 */
-	abstract protected function deleteSourceFile($subpath);
-
-	/**
-	 * Move a file in source.
-	 *
-	 * @param Asset            $file         The Asset model of the file to move.
-	 * @param AssetFolderModel $targetFolder The AssetFolderModel model that is the target destination of the file.
-	 * @param string           $filename     The name of the file to move.
-	 * @param bool             $overwrite    If true, will overwrite target destination, if necessary.
-	 *
-	 * @return AssetOperationResponseModel
-	 */
-	abstract protected function moveSourceFile(Asset $file, AssetFolderModel $targetFolder, $filename = '', $overwrite = false);
-
-	/**
-	 * Copy a physical file inside the source.
-	 *
-	 * @param string $sourceUri source subpath
-	 * @param string $targetUri target subpath
-	 *
-	 * @return bool
-	 */
-	abstract protected function copySourceFile($sourceUri, $targetUri);
-
-	/**
-	 * Creates a physical folder, returns true on success.
-	 *
-	 * @param AssetFolderModel $parentFolder The AssetFolderModel model that has the parent folder of the folder to create.
-	 * @param string           $folderName   The name of the folder to create.
-	 *
-	 * @return bool
-	 */
-	abstract protected function createSourceFolder(AssetFolderModel $parentFolder, $folderName);
-
-	/**
-	 * Delete the source folder.
-	 *
-	 * @param AssetFolderModel $parentFolder The AssetFolderModel model that has the parent of the folder to be deleted
-	 * @param string           $folderName   The name of the folder to be deleted.
-	 *
-	 * @return bool
-	 */
-	abstract protected function deleteSourceFolder(AssetFolderModel $parentFolder, $folderName);
-
-	/**
-	 * Rename a source folder.
-	 *
-	 * @param AssetFolderModel $folder  The AssetFolderModel model that has the folder to be renamed.
-	 * @param string           $newName The new name of the folder.
-	 *
-	 * @return bool
-	 */
-	abstract protected function renameSourceFolder(AssetFolderModel $folder, $newName);
-=======
->>>>>>> 803c89d0
 
 	public static final function loadSourceTypeData($dataType, $parameters)
 	{
@@ -827,86 +108,19 @@
 	/**
 	 * Return a path where the image sources are being stored for this source.
 	 *
-<<<<<<< HEAD
-	 * @param string $uriPath The URI path fo the file to index.
-	 *
-	 * @return Asset|bool|null
-=======
 	 * @return string
->>>>>>> 803c89d0
 	 */
 	public function getImageTransformSourceLocation()
 	{
-<<<<<<< HEAD
-		$extension = IOHelper::getExtension($uriPath);
-
-		if (IOHelper::isExtensionAllowed($extension))
-		{
-			$parts = explode('/', $uriPath);
-			$filename = array_pop($parts);
-
-			$searchFullPath = join('/', $parts).(empty($parts) ? '' : '/');
-
-			if (empty($searchFullPath))
-			{
-				$parentId = ':empty:';
-			}
-			else
-			{
-				$parentId = false;
-			}
-
-			$parentFolder = Craft::$app->assets->findFolder([
-				'sourceId' => $this->model->id,
-				'path' => $searchFullPath,
-				'parentId' => $parentId
-			]);
-
-			if (empty($parentFolder))
-			{
-				return false;
-			}
-
-			$folderId = $parentFolder->id;
-
-			$fileModel = Craft::$app->assets->findFile([
-				'folderId' => $folderId,
-				'filename' => $filename
-			]);
-
-			if (is_null($fileModel))
-			{
-				$fileModel = new Asset();
-				$fileModel->sourceId = $this->model->id;
-				$fileModel->folderId = $folderId;
-				$fileModel->filename = $filename;
-				$fileModel->kind = IOHelper::getFileKind($extension);
-				Craft::$app->assets->storeFile($fileModel);
-			}
-
-			return $fileModel;
-		}
-
-		return false;
-=======
 		return Craft::$app->path->getAssetsImageSourcePath();
->>>>>>> 803c89d0
 	}
 
 	/**
 	 * @inheritDoc IAssetSourceType::getRootUrl()
 	 *
-<<<<<<< HEAD
-	 * @param Asset $file The Asset model representing the file to delete any generated thumbnails for.
-	 *
-	 * @return null
-	 */
-	protected function deleteGeneratedThumbnails(Asset $file)
-=======
 	 * @return string
 	 */
 	public function getRootUrl()
->>>>>>> 803c89d0
 	{
 		if (is_object($this->model))
 		{
