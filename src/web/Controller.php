<?php
/**
 * @link      https://craftcms.com/
 * @copyright Copyright (c) Pixel & Tonic, Inc.
 * @license   https://craftcms.com/license
 */

namespace craft\app\web;

use Craft;
use craft\app\helpers\Header;
use craft\app\helpers\Io;
use craft\app\helpers\Url;
use yii\base\InvalidParamException;
use yii\web\BadRequestHttpException;
use yii\web\ForbiddenHttpException;
use yii\web\Response as YiiResponse;

/**
 * Controller is a base class that all controllers in Craft extend.
 *
 * It extends Yii’s [[\yii\web\Controller]], overwriting specific methods as required.
 *
 * @method View getView() Returns the view object that can be used to render views or view files
 *
 * @author Pixel & Tonic, Inc. <support@pixelandtonic.com>
 * @since  3.0
 */
abstract class Controller extends \yii\web\Controller
{
    // Properties
    // =========================================================================

    /**
     * @var boolean|string[] Whether this controller’s actions can be accessed anonymously
     *
     * If set to false, you are required to be logged in to execute any of the given controller's actions.
     *
     * If set to true, anonymous access is allowed for all of the given controller's actions.
     *
     * If the value is an array of action IDs, then you must be logged in for any actions except for the ones in
     * the array list.
     *
     * If you have a controller that where the majority of actions allow anonymous access, but you only want require
     * login on a few, you can set this to true and call [[requireLogin()]] in the individual methods.
     */
    protected $allowAnonymous = false;

    // Public Methods
    // =========================================================================

    /**
     * @inheritdoc
     */
    public function beforeAction($action)
    {
        if (parent::beforeAction($action)) {
            // Enforce $allowAnonymous
            if (
                (is_array($this->allowAnonymous) && (!preg_grep("/{$action->id}/i", $this->allowAnonymous))) ||
                $this->allowAnonymous === false
            ) {
                $this->requireLogin();
            }

            return true;
        }

        return false;
    }

    /**
     * Renders a template.
     *
     * @param mixed $template      The name of the template to load in a format supported by
     *                             [[\craft\app\web\View::resolveTemplate()]], or a [[\craft\app\web\twig\StringTemplate]] object.
     * @param array $variables     The variables that should be available to the template.
     *
     * @return string The rendering result
     * @throws InvalidParamException if the view file does not exist.
     */
    public function renderTemplate($template, $variables = [])
    {
        // Set the MIME type for the request based on the matched template's file extension (unless the
        // Content-Type header was already set, perhaps by the template via the {% header %} tag)
        if (!Header::isHeaderSet('Content-Type')) {
            $templateFile = Craft::$app->getView()->resolveTemplate($template);
            $extension = Io::getExtension($templateFile, 'html');

            if ($extension == 'twig') {
                $extension = 'html';
            }

            Header::setContentTypeByExtension($extension);
        }

        // Set the charset header
        Header::setHeader(['charset' => 'utf-8']);

        // Render and return the template
        return $this->getView()->renderPageTemplate($template, $variables);
    }

    /**
     * Redirects the user to the login template if they're not logged in.
     *
     * @return void
     */
    public function requireLogin()
    {
        $user = Craft::$app->getUser();

        if ($user->getIsGuest()) {
            $user->loginRequired();
            Craft::$app->end();
        }
    }

    /**
     * Throws a 403 error if the current user is not an admin.
     *
     * @return void
     * @throws ForbiddenHttpException if the current user is not an admin
     */
    public function requireAdmin()
    {
        // First make sure someone's actually logged in
        $this->requireLogin();

        // Make sure they're an admin
        if (!Craft::$app->getUser()->getIsAdmin()) {
            throw new ForbiddenHttpException('User is not permitted to perform this action');
        }
    }

    /**
     * Checks whether the current user has a given permission, and ends the request with a 403 error if they don’t.
     *
     * @param string $permissionName The name of the permission.
     *
     * @return void
     * @throws ForbiddenHttpException if the current user doesn’t have the required permission
     */
    public function requirePermission($permissionName)
    {
        if (!Craft::$app->getUser()->checkPermission($permissionName)) {
            throw new ForbiddenHttpException('User is not permitted to perform this action');
        }
    }

    /**
     * Checks whether the current user can perform a given action, and ends the request with a 403 error if they don’t.
     *
     * @param string $action The name of the action to check.
     *
     * @return void
     * @throws ForbiddenHttpException if the current user is not authorized
     */
    public function requireAuthorization($action)
    {
        if (!Craft::$app->getSession()->checkAuthorization($action)) {
            throw new ForbiddenHttpException('User is not authorized to perform this action');
        }
    }

    /**
     * Requires that the user has an elevated session.
     *
     * @return void
     * @throws ForbiddenHttpException if the current user does not have an elevated session
     */
    public function requireElevatedSession()
    {
        if (!Craft::$app->getUser()->getHasElevatedSession()) {
            throw new ForbiddenHttpException(403, Craft::t('app', 'This action may only be performed with an elevated session.'));
        }
    }

    /**
     * Throws a 400 error if this isn’t a POST request
     *
     * @return void
     * @throws BadRequestHttpException if the request is not a post request
     */
    public function requirePostRequest()
    {
        if (!Craft::$app->getRequest()->getIsPost()) {
            throw new BadRequestHttpException('Post request required');
        }
    }

    /**
     * Throws a 400 error if this isn’t an Ajax request.
     *
     * @return void
     * @throws BadRequestHttpException if the request is not an ajax request
     */
    public function requireAjaxRequest()
    {
        if (!Craft::$app->getRequest()->getIsAjax()) {
            throw new BadRequestHttpException('Ajax request required');
        }
    }

    /**
     * Throws a 400 error if the current request doesn’t have a valid token.
     *
     * @return void
     * @throws BadRequestHttpException if the request does not have a valid token
     */
    public function requireToken()
    {
        if (!Craft::$app->getRequest()->getQueryParam(Craft::$app->getConfig()->get('tokenParam'))) {
            throw new BadRequestHttpException('Valid token required');
        }
    }

    /**
     * Redirects to the URI specified in the POST.
     *
     * @param mixed  $object  Object containing properties that should be parsed for in the URL.
     * @param string $default The default URL to redirect them to, if no 'redirect' parameter exists. If this is left
     *                        null, then the current request’s path will be used.
     *
     * @return YiiResponse
     * @throws BadRequestHttpException if the redirect param was tampered with
     */
    public function redirectToPostedUrl($object = null, $default = null)
    {
        $security = Craft::$app->getSecurity();

        $url = Craft::$app->getRequest()->getBodyParam('redirect');

        if ($url !== null) {
            $url = $security->validateData($url, $security->getValidationKey());

            if ($url === false) {
                throw new BadRequestHttpException('The redirect param was tampered with');
            }
        }

        if ($url === null) {
            if ($default !== null) {
                $url = $default;
            } else {
                $url = Craft::$app->getRequest()->getPathInfo();
            }
        }

        if ($object) {
            $url = Craft::$app->getView()->renderObjectTemplate($url, $object, true);
        }

        return $this->redirect($url);
    }

    /**
     * Sets the response format of the given data as JSON.
     *
     * @param mixed $var The array that should be JSON-encoded.
     *
     * @return YiiResponse The response object.
     */
    public function asJson($var = [])
    {
        $response = Craft::$app->getResponse();
        $response->data = $var;
        $response->format = Response::FORMAT_JSON;

        return $response;
    }

    /**
     * Sets the response format of the given data as JSONP.
     *
     * @param mixed $var The array that should be JSON-encoded.
     *
     * @return YiiResponse The response object.
     */
    public function asJsonP($var = [])
    {
        $response = Craft::$app->getResponse();
        $response->data = $var;
        $response->format = Response::FORMAT_JSONP;

        return $response;
    }

    /**
     * Sets the response format of the given data as RAW.
     *
     * @param mixed $var The RAW array data.
     *
     * @return YiiResponse The response object.
     */
    public function asRaw($var = [])
    {
        $response = Craft::$app->getResponse();
        $response->data = $var;
        $response->format = Response::FORMAT_RAW;

        return $response;
    }

    /**
     * Sets the response format of the given data as XML.
     *
     * @param mixed $var The array that should be XML-encoded.
     *
     * @return YiiResponse The response object.
     */
    public function asXml($var = [])
    {
        $response = Craft::$app->getResponse();
        $response->data = $var;
        $response->format = Response::FORMAT_XML;

        return $response;
    }

    /**
     * Responds to the request with a JSON error message.
     *
     * @param string $error The error message.
     *
<<<<<<< HEAD
     * @return Response The response object.
=======
     * @return YiiResponse
>>>>>>> d9ce0a1a
     */
    public function asErrorJson($error)
    {
        return $this->asJson(['error' => $error]);
    }

    /**
     * @inheritdoc
     *
     * @return YiiResponse
     */
    public function redirect($url, $statusCode = 302)
    {
        if (is_string($url)) {
            $url = Url::getUrl($url);
        }

        if ($url !== null) {
            return Craft::$app->getResponse()->redirect($url, $statusCode);
        }

        return $this->goHome();
    }
}<|MERGE_RESOLUTION|>--- conflicted
+++ resolved
@@ -323,11 +323,7 @@
      *
      * @param string $error The error message.
      *
-<<<<<<< HEAD
-     * @return Response The response object.
-=======
      * @return YiiResponse
->>>>>>> d9ce0a1a
      */
     public function asErrorJson($error)
     {
