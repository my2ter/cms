<?php
namespace Blocks;

/**
 *
 */
class PluginUpdateInfo
{
<<<<<<< HEAD
	public $class;
	public $localVersion;
	public $latestVersion;
	public $status;
	public $displayName;
	public $notes;
	public $criticalUpdateAvailable;
	public $releases;
=======
	public $class = null;
	public $localVersion = null;
	public $latestVersion = null;
	public $status = null;
	public $displayName = null;
	public $notes = null;
	public $criticalUpdateAvailable = null;
	public $releases = array();
>>>>>>> 68f401a2

	/**
	 * @param null $properties
	 */
	function __construct($properties = null)
	{
		if ($properties == null)
			return;

		$this->handle = isset($properties['class']) ? $properties['class'] : null;
		$this->localVersion = isset($properties['localVersion']) ? $properties['localVersion'] : null;
		$this->latestVersion = isset($properties['latestVersion']) ? $properties['latestVersion'] : null;
		$this->status = isset($properties['status']) ? $properties['status'] : null;
		$this->displayName = isset($properties['displayName']) ? $properties['displayName'] : null;
		$this->notes = isset($properties['notes']) ? $properties['notes'] : null;
		$this->criticalUpdateAvailable = isset($properties['criticalUpdateAvailable']) ? $properties['criticalUpdateAvailable'] : null;

		if (isset($properties['pluginReleases']))
			foreach ($properties['pluginReleases'] as $pluginReleaseData)
				$this->pluginReleases[] = new PluginNewReleaseInfo($pluginReleaseData);
	}
}<|MERGE_RESOLUTION|>--- conflicted
+++ resolved
@@ -6,7 +6,6 @@
  */
 class PluginUpdateInfo
 {
-<<<<<<< HEAD
 	public $class;
 	public $localVersion;
 	public $latestVersion;
@@ -14,17 +13,7 @@
 	public $displayName;
 	public $notes;
 	public $criticalUpdateAvailable;
-	public $releases;
-=======
-	public $class = null;
-	public $localVersion = null;
-	public $latestVersion = null;
-	public $status = null;
-	public $displayName = null;
-	public $notes = null;
-	public $criticalUpdateAvailable = null;
 	public $releases = array();
->>>>>>> 68f401a2
 
 	/**
 	 * @param null $properties
