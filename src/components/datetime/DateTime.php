--- conflicted
+++ resolved
@@ -140,19 +140,6 @@
 		// Convert it to a DateInterval in this namespace
 		if ($interval instanceof \DateInterval)
 		{
-<<<<<<< HEAD
-			$newInterval = new DateInterval();
-			$newInterval->y = $interval->y;
-			$newInterval->m = $interval->m;
-			$newInterval->d = $interval->d;
-			$newInterval->h = $interval->h;
-			$newInterval->i = $interval->i;
-			$newInterval->s = $interval->s;
-			$newInterval->invert = $interval->invert;
-			$newInterval->days = $interval->days;
-
-			return $newInterval;
-=======
 			$spec = 'P';
 
 			if ($interval->y) $spec .= $interval->y.'Y';
@@ -169,7 +156,6 @@
 			}
 
 			return new DateInterval($spec);
->>>>>>> f01ff7ff
 		}
 		else
 		{
