--- conflicted
+++ resolved
@@ -7,7 +7,6 @@
 class UserModel extends BaseModel
 {
 	/**
-<<<<<<< HEAD
 	 * Use the full name or username as the string representation.
 	 *
 	 * @return string
@@ -25,10 +24,9 @@
 		}
 	}
 
-=======
+	/**
 	 * @return array
 	 */
->>>>>>> ffeeecd2
 	public function defineAttributes()
 	{
 		return array(
@@ -62,17 +60,6 @@
 		);
 	}
 
-<<<<<<< HEAD
-=======
-	/**
-	 * @return mixed
-	 */
-	public function save()
-	{
-		return blx()->account->saveUser($this);
-	}
-
->>>>>>> ffeeecd2
 	/**
 	 * Returns the user's profile.
 	 *
