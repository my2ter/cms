<?php
namespace Blocks;

/**
 * Asset source model class
 *
 * Used for transporting asset source data throughout the system.
 */
class AssetSourceModel extends BaseComponentModel
{
<<<<<<< HEAD
	private $_blockType;

=======
	/**
	 * @return mixed
	 */
>>>>>>> ffeeecd2
	public function defineAttributes()
	{
		$attributes = parent::defineAttributes();

		$attributes['name'] = AttributeType::String;
		$attributes['type']['default'] = 'Local';

		return $attributes;
	}

	/**
	 * Returns the source type.
	 *
	 * @return BaseAssetSource|null
	 */
	public function getSourceType()
	{
		if (!isset($this->_sourceType))
		{
			$this->_sourceType = blx()->assetSources->populateSourceType($this);
		}
		return $this->_sourceType;
	}
}<|MERGE_RESOLUTION|>--- conflicted
+++ resolved
@@ -8,14 +8,9 @@
  */
 class AssetSourceModel extends BaseComponentModel
 {
-<<<<<<< HEAD
-	private $_blockType;
-
-=======
 	/**
 	 * @return mixed
 	 */
->>>>>>> ffeeecd2
 	public function defineAttributes()
 	{
 		$attributes = parent::defineAttributes();
@@ -25,18 +20,4 @@
 
 		return $attributes;
 	}
-
-	/**
-	 * Returns the source type.
-	 *
-	 * @return BaseAssetSource|null
-	 */
-	public function getSourceType()
-	{
-		if (!isset($this->_sourceType))
-		{
-			$this->_sourceType = blx()->assetSources->populateSourceType($this);
-		}
-		return $this->_sourceType;
-	}
 }