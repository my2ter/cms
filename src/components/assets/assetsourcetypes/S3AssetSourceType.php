--- conflicted
+++ resolved
@@ -248,31 +248,19 @@
 			$fileModel->size = $indexEntryModel->size;
 
 			$fileInfo = $this->_s3->getObjectInfo($settings->bucket, $uriPath);
-			$modifiedTime = DateTimeHelper::formatTimeForDb($fileInfo['time']);
-
-<<<<<<< HEAD
-			if ($fileModel->kind == 'image' && $fileModel->dateModified != $modifiedTime)
-			{
-
-				$targetPath = blx()->path->getAssetsImageSourcePath().$fileModel->filename;
-=======
+
 			$targetPath = blx()->path->getAssetsImageSourcePath().$fileModel->id.'.'.pathinfo($fileModel->filename, PATHINFO_EXTENSION);
 
 			$timeModified = new DateTime('@'.$fileInfo['time']);
 
 			if ($fileModel->kind == 'image' && $fileModel->dateModified != $timeModified || !IOHelper::fileExists($targetPath))
 			{
->>>>>>> e1fbff93
 				$this->_s3->getObject($settings->bucket, $indexEntryModel->uri, $targetPath);
 				clearstatcache();
 				list ($fileModel->width, $fileModel->height) = getimagesize($targetPath);
 			}
 
-<<<<<<< HEAD
-			$fileModel->dateModified = $modifiedTime;
-=======
 			$fileModel->dateModified = new DateTime('@'.$fileInfo['time']);
->>>>>>> e1fbff93
 
 			blx()->assets->storeFile($fileModel);
 
