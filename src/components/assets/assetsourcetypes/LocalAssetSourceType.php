--- conflicted
+++ resolved
@@ -133,11 +133,7 @@
 			blx()->assetIndexing->updateIndexEntryRecordId($indexEntryModel->id, $fileModel->id);
 
 			$fileModel->size = $indexEntryModel->size;
-<<<<<<< HEAD
-			$fileModel->dateModified = DateTimeHelper::formatTimeForDb(IOHelper::getLastTimeModified($indexEntryModel->uri));
-=======
 			$fileModel->dateModified = new DateTime('@'.IOHelper::getLastTimeModified($indexEntryModel->uri));
->>>>>>> e1fbff93
 
 			if ($fileModel->kind == 'image')
 			{
@@ -236,9 +232,9 @@
 
 		for ($i = 1; $i <= 50; $i++)
 		{
-			if (!isset($existingFiles[$fileName.'_'.$i.'.'.$extension]))
-			{
-				return $fileName.'_'.$i.'.'.$extension;
+			if (!isset($existingFiles[$fileName . '_' . $i . '.' . $extension]))
+			{
+				return $fileName . '_' . $i . '.' . $extension;
 			}
 		}
 
