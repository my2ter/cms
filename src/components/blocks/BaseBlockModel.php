--- conflicted
+++ resolved
@@ -11,7 +11,6 @@
 abstract class BaseBlockModel extends BaseComponentModel
 {
 	/**
-<<<<<<< HEAD
 	 * Use the translated block name as the string representation.
 	 *
 	 * @return string
@@ -21,10 +20,9 @@
 		return Blocks::t($this->name);
 	}
 
-=======
+	/**
 	 * @return mixed
 	 */
->>>>>>> ffeeecd2
 	public function defineAttributes()
 	{
 		$attributes = parent::defineAttributes();
