--- conflicted
+++ resolved
@@ -53,9 +53,4 @@
 body.ltr #main .update .release .show-full-notes { margin: 7px 0 0 24px ; }
 body.rtl #main .update .release .show-full-notes { margin: 7px 24px 0 0 ; }
 
-<<<<<<< HEAD
-#main .release ul li.fixed:before { content: 'screwdriver'; color: #da5a47; }
-
-=======
->>>>>>> d9ce0a1a
 /*# sourceMappingURL=updates.css.map */