--- conflicted
+++ resolved
@@ -146,11 +146,7 @@
 /* headers and footers */
 .clearafter:after { @include clearafter; }
 
-<<<<<<< HEAD
-.header { border-bottom-width: 1px; @include linear-gradient(#fff, #fbf9f5); }
-=======
 .header { border-bottom-width: 1px; @include linear-gradient(#fff, $highlight); }
->>>>>>> 4da85677
 .footer { border-top-width: 1px; padding-top: 9px; }
 
 .header h1 .version { display: inline-block; position: relative; top: -2px; border-radius: 2px; padding: 0 5px; font-size: 11px; line-height: 18px; color: #fff; background: #555;
@@ -235,11 +231,7 @@
 .buttons .btngroup .btn { float: none; margin-left: 0; }
 .buttons .btn + .btn { margin-left: 5px; }
 
-<<<<<<< HEAD
-.btn { display: inline-block; border-radius: 2px; padding: 6px 12px; border: none; text-align: center; white-space: nowrap; @include unselectable; cursor: pointer; overflow: hidden; box-sizing: border-box;
-=======
 .btn { display: inline-block; border-radius: 3px; padding: 6px 12px; border: none; text-align: center; white-space: nowrap; @include unselectable; cursor: pointer; overflow: hidden; box-sizing: border-box;
->>>>>>> 4da85677
 	-webkit-box-sizing: border-box;
 	   -moz-box-sizing: border-box;
 	-webkit-appearance: none;
@@ -371,16 +363,12 @@
 /*  Tables
 /* ----------------------------------------*/
 
-<<<<<<< HEAD
-table thead th { font-weight: bold; text-align: left; vertical-align: top; font-size: 11px; line-height: 1.2; }
-=======
 table thead th { font-weight: bold; text-align: left; vertical-align: top; font-size: 11px; line-height: 1.2; color: rgba(0,0,0,0.5); text-shadow: 0 1px 0 #fff; }
 table thead th.ordered { padding-right: 26px; background: $highlight url(../images/listview_sort.png) no-repeat 100% -4px;
 	-webkit-box-shadow: inset 0 1px 5px rgba(0,0,0,0.1);
 	   -moz-box-shadow: inset 0 1px 5px rgba(0,0,0,0.1);
 }
 table thead th.ordered.desc { background-position: 100% -35px; }
->>>>>>> 4da85677
 
 td.thin { width: 0.01% !important; vertical-align: middle; }
 
@@ -440,24 +428,12 @@
 .datatablesorthelper tr:last-child td { border-bottom: none !important; }
 
 /* elements */
-<<<<<<< HEAD
-.element { border-radius: 2px; border: 1px solid rgba(0,0,0,0.15); padding: 5px 10px; color: rgba(0,0,0,0.6); background: $highlight; cursor: default;
-=======
 .element { position: relative; border-radius: 3px; border: 1px solid rgba(0,0,0,0.15); padding: 5px 10px; text-shadow: 0 1px 0 rgba(255,255,255,0.5); background: $highlight; cursor: default;
->>>>>>> 4da85677
 	-webkit-box-shadow: 0 1px 2px rgba(0,0,0,0.1);
 	        box-shadow: 0 1px 2px rgba(0,0,0,0.1);
 }
 .element:focus { outline: none; }
 .element.sel,
-<<<<<<< HEAD
-.sel .element { background: #cac0a5;
-	-webkit-box-shadow: inset 0 1px 0 rgba(255,255,255,0.15);
-	        box-shadow: inset 0 1px 0 rgba(255,255,255,0.15);
-}
-.element.removable { padding-right: 25px; }
-.element.removable .delete { float: right; margin-right: -15px; }
-=======
 .sel .element { background: #ccc;
 	-webkit-box-shadow: inset 0 1px 0 rgba(255,255,255,0.15);
 	        box-shadow: inset 0 1px 0 rgba(255,255,255,0.15);
@@ -471,7 +447,6 @@
 
 .element.removable { padding-right: 25px; }
 .element.removable .delete { position: absolute; right: 10px; }
->>>>>>> 4da85677
 .element.removable .delete:before { color: rgba(0,0,0,0.2); }
 
 /* element select fields */
@@ -479,51 +454,17 @@
 .elementselect:after { @include clearafter; }
 .elementselect .element,
 .elementselect .btn { float: left; margin: 0 10px 10px 0; }
-<<<<<<< HEAD
-.elementselect .btn { border: 1px dashed #ccc !important;
-=======
 .elementselect .btn { border: 1px dashed rgba(0,0,0,0.2) !important; background: none;
->>>>>>> 4da85677
 	-webkit-box-shadow: none;
 	        box-shadow: none;
 }
 .elementselect .caboose { float: left; }
 
-<<<<<<< HEAD
-/* element selector modals */
-.modal.elementselector { margin-left: -350px; width: 700px; }
-.modal.elementselector .spinner { position: absolute; top: 30px; right: 5px; }
-.modal.elementselector .body { position: relative; height: 350px; padding-left: 230px; }
-.modal.elementselector .body .sidebar { margin: -30px 0 -30px -230px; padding: 30px 0 30px 30px; border-right: 1px solid #eee; height: 350px; overflow: scroll; }
-.modal.elementselector .body .spinner.big { top: 205px; left: 350px; margin: -24px 0 0 -24px; }
-.modal.elementselector .body .main { margin: -30px; padding: 30px; height: 350px; overflow: scroll; }
-.modal.elementselector .body .main .elements { margin: 0 -30px; }
-.modal.elementselector .body .main .elements table.data .element { display: inline-block; }
-.modal.elementselector .body .main .elements table.data tr th,
-.modal.elementselector .body .main .elements table.data tr td { padding-top: 4px; padding-bottom: 4px; }
-.modal.elementselector .body .main .elements table.data tr th:first-child,
-.modal.elementselector .body .main .elements table.data tr td:first-child { padding-left: 30px; }
-.modal.elementselector .body .main .elements table.data tr th:last-child,
-.modal.elementselector .body .main .elements table.data tr td:last-child { padding-right: 30px; }
-.modal.elementselector .body .main .elements table.data tr:focus { outline: none; }
-.modal.elementselector .body .main .elements table.data tr.sel th,
-.modal.elementselector .body .main .elements table.data tr.sel td { background: #f5f5f5; }
-.modal.elementselector .body .main .elements table.data tr.disabled { opacity: 1; color: #d4d4d4; }
-.modal.elementselector .body .main .elements table.data tr.disabled .element { opacity: 0.25; }
-.modal.elementselector .body .main .elements table.data tr.disabled + tr.disabled th,
-.modal.elementselector .body .main .elements table.data tr.disabled + tr.disabled td { border-top-color: rgba(0,0,0,0.025); }
-
-=======
->>>>>>> 4da85677
 /* editable tables */
 table.editable tbody tr:not(:first-child) td { border-top: 1px solid rgba(0,0,0,0.07); }
 table.editable thead tr th,
 table.editable tbody tr td:not(.textual) { padding: 4px 10px; }
-<<<<<<< HEAD
-table.editable thead tr th { border-bottom: 1px solid #ddd; }
-=======
 table.editable thead tr th { border-bottom: 1px solid rgba(0,0,0,0.15); }
->>>>>>> 4da85677
 table.editable tbody tr td { vertical-align: middle; text-align: center; background: #fff; }
 table.editable tbody tr td:not(:first-child) { border-left: 1px solid rgba(0,0,0,0.07); }
 table.editable tbody tr td.action { padding: 4px 7px; background: $highlight; }
@@ -531,11 +472,7 @@
 table.editable tbody textarea { display: block; width: 100%; border: none; padding: 7px 10px; background: #fff; overflow: hidden; }
 table.editable tbody textarea:focus { border: 1px solid rgba(0,0,0,0.15); padding: 6px 9px; outline: none; }
 
-<<<<<<< HEAD
-table.editable + .btn.add { display: block; border-radius: 0 0 2px 2px; border: 1px dashed #ccc; border-top: none; background: none;
-=======
 table.editable + .btn.add { display: block; border-radius: 0 0 3px 3px; border: 1px dashed rgba(0,0,0,0.2); border-top: none; background: none;
->>>>>>> 4da85677
 	-webkit-box-shadow: none;
 	        box-shadow: none;
 }
@@ -656,11 +593,7 @@
 .text,
 #main div.redactor_box,
 .border-box,
-<<<<<<< HEAD
-.lightswitch { border: 1px solid #ccc; border-radius: 2px; overflow: hidden;
-=======
 .lightswitch { border: 1px solid #ccc; border-radius: 3px; overflow: hidden;
->>>>>>> 4da85677
 	-webkit-box-shadow: inset 0 1px 1px rgba(0,0,0,0.1), 0 0 0 $blurglowcolor; -webkit-transition: border linear 100ms, -webkit-box-shadow linear 100ms;
 	        box-shadow: inset 0 1px 1px rgba(0,0,0,0.1), 0 0 0 $blurglowcolor;    -moz-transition: border linear 100ms,         box-shadow linear 100ms;
 }
@@ -730,11 +663,7 @@
 /* redactor */
 #main .redactor_box { padding: 0 5px; }
 #main .redactor_toolbar { height: 33px !important; background: none; border-bottom: 1px dotted #ddd; }
-<<<<<<< HEAD
-#main .redactor_toolbar li a:hover { border-radius: 2px; border: 1px solid #d4d4d4; background-color: #e8e8e8; }
-=======
 #main .redactor_toolbar li a:hover { border-radius: 3px; border: 1px solid #d4d4d4; background-color: #e8e8e8; }
->>>>>>> 4da85677
 #main .redactor_toolbar li.redactor_separator { margin: 7px 2px 0 3px !important; height: 19px; border-left: 1px dotted #ddd; border-right: none; }
 
 body .redactor_box_fullscreen { z-index: 10000 !important; }
