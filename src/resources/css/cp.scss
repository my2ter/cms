@charset "UTF-8";

@import "shared";

$headerBgColor: #333;

html { overflow-y: scroll; }
html, body,
#nav li a.sel { background: $bgcolor; }

#tabs li .tab.sel,
#main {
	-webkit-box-shadow: 0 0 0 1px rgba(0,0,0,0.05), 0 2px 10px -2px rgba(0,0,0,0.1);
	        box-shadow: 0 0 0 1px rgba(0,0,0,0.05), 0 2px 10px -2px rgba(0,0,0,0.1);
}

/* dev mode */
#devmode { width: 100%; height: 5px; background: $headerBgColor url(../images/devmode.png) repeat-x 50% 0; cursor: help; }

#alerts { color: $errorcolor; text-align: center; background: $headerBgColor; }
#alerts li { padding: 2px 30px; }
#alerts li:first-child { padding-top: 4px; }
#alerts li:last-child { padding-bottom: 4px; }
#alerts li:before { @include icon; margin: -1px 3px 0 0; content: '⚠'; font-size: 16px; }
#alerts li a { color: $errorcolor; text-decoration: underline; }

.centered { margin: 0 auto; max-width: 1024px; max-width: 1051px; }

/* header */
#header { position: relative; background: $headerBgColor; max-height: 76px; overflow: hidden; }
#header:after { @include clearafter; }
#header a { color: #aaa; -webkit-transition: color linear 50ms; }
#header a:hover { color: #fff; text-decoration: none; }

#header #account { float: right; height: 38px; }
#header #account > a { display: block; padding: 0 10px; line-height: 38px; }

#header h2 { float: left; margin: 0 0 0 30px; padding: 10px 0; color: #fff; }

#nav { float: left; margin-left: 20px; }
#nav li { float: left; height: 38px; }
#nav li a { display: block; margin-top: 2px; padding: 4px 10px; line-height: 28px; }
#nav li a.active { color: #fff; }
#nav li a.sel { position: relative; z-index: 1; border-radius: 3px 3px 0 0; color: #333; }
#nav li a:not(.sel) .badge { color: #333; }

/* HIDE */
#customize-nav-btn span { display: none; }
#overflow-nav #customize-nav-btn span { display: inline-block; }
/* end HIDE */

#header #nav li a .badge,
#overflow-nav li a .badge { display: inline-block; position: relative; top: -6px; border-radius: 6px; padding: 0 3px; font-size: 10px; line-height: 12px; color: #fff; background: $submitcolor; }

/* HIDE */
#overflow-nav li a { padding-left: 30px; }
#overflow-nav li#customize-nav-btn a:before { float: left; margin-left: -21px; }
/* end HIDE */

/* notifications */
#notifications-wrapper { position: absolute; z-index: 9999; left: 0; width: 100%; }
#notifications-wrapper.fixed { position: fixed; top: 0; }
#notifications { text-align: center; }
#notifications .notification { display: inline-block; padding: 5px 10px; border-radius: 0 0 3px 3px; border-width: 0 1px 1px; color: #fff !important;
	-webkit-box-shadow: 0 1px 3px rgba(0,0,0,0.35);
	        box-shadow: 0 1px 3px rgba(0,0,0,0.35);
}
#notifications .notification.notice { background: $noticecolor; }
#notifications .notification.error { background: $submitcolor; }

/* main wrapper */
#main-wrapper { position: relative; }

/* page header */
<<<<<<< HEAD
#page-header { display: block; position: relative; z-index: 1; padding: 0 30px; overflow: hidden; text-shadow: 0 1px 0 #fff; }
#page-header h1 { float: left; margin: 35px 0; line-height: 1; }
#page-header #extra-headers { float: left; margin: 33px 0 0 15px; }
#page-header #extra-headers > .select,
#page-header #extra-headers > .menubtn { display: block; margin-left: 5px; float: left; }

#crumbs { margin: 10px 0 -15px; font-size: 0; }
=======
#page-header { display: block; position: relative; z-index: 1; padding: 35px 30px; overflow: hidden; text-shadow: 0 1px 0 #fff; }
#page-header h1 { display: inline; line-height: 1; }
#page-header #extra-headers { display: inline-block; position: relative; top: 5px; }
#page-header #extra-headers > .select,
#page-header #extra-headers > .menubtn,
#page-header #extra-headers > .btn { display: block; margin-left: 5px; float: left; }

#crumbs { margin: -25px 0 20px; font-size: 0; }
>>>>>>> c48b5569
#crumbs:after { @include clearafter; }
#crumbs li { display: inline-block; font-size: 13px; }
#crumbs li:after { @include icon; margin: -1px 5px 0; content: '>'; font-size: 11px; color: #ddd; }
#crumbs li a { color: #aaa; }
#crumbs li a:hover { color: $linkcolor; text-decoration: none; }

/* tabs */
.tabs:after { @include clearafter; }
.tabs .tab { display: block; padding: 8px 10px; color: #777; }
.tabs .tab:hover { text-decoration: none; color: $linkcolor; }
.tabs .tab.sel { border-radius: 3px 3px 0 0; color: #000; cursor: default; }

<<<<<<< HEAD
#tabs { margin-left: -10px; font-size: 0; }
=======
#tabs { margin: 35px 0 -35px -10px; font-size: 0; }
>>>>>>> c48b5569
#tabs li { display: inline-block; font-size: 13px; }
#tabs li a { color: #555; }
#tabs li a:not(.sel):hover { color: $linkcolor; }
#tabs li .tab.sel { background: #fff; }

/* main */
#main { position: relative; padding: 30px; min-height: 500px; border-radius: 3px; background: #fff; }
#main.has-sidebar { padding-left: 230px; }
#main.has-sidebar:after { @include clearafter; }

.sidebar { float: left; margin-left: -200px; width: 170px; }
.sidebar nav { margin-left: -30px; padding-left: 30px; width: 170px; overflow: auto; }
.sidebar nav li a { display: block; padding: 4px 0; color: $textcolor; }
.sidebar nav li a:hover { text-decoration: none; color: $linkcolor; }
.sidebar nav li a.sel { margin-left: -30px; padding-left: 30px; color: #fff; background: $selcolor; cursor: default; }

#main #sidebar nav.fixed { position: fixed; top: 0; }

#main #sidebar-alt { margin-bottom: 30px; }
#main #sidebar-alt:after { @include clearafter; }
#main #sidebar-alt > .buttons,
#main #sidebar-alt > .menubtn { float: left; margin: 0 10px 0 0; }

#main #content { display: block; }

/* version */
#version { margin: 15px 0; text-align: center; color: #aaa; text-shadow: 0 1px 0 #fff; font-size: 11px; }

/* max widths for readability */
.field { max-width: 600px; }

/* field layout forms */

@font-face {
	font-family: 'TektonPro-Regular';
	src: url('../fonts/TektonPro-Regular.otf') format('embedded-opentype');
	font-weight: normal;
	font-style: normal;
}

$fldBgColor: #fff;
$fldChalkColor: #2f1fb5;
$fldGuideColor: #f4f3fb;

.fieldlayoutform,
.fld-tab,
.fld-field { color: $fldChalkColor; font-family: 'TektonPro-Regular'; font-style: italic; text-transform: uppercase; }

.fieldlayoutform { border: 1px solid $fldGuideColor; padding: 30px 30px 29px 29px; background: url(../images/fieldlayoutform-bg.png) 0 0; }
.fieldlayoutform:after { @include clearafter; }
.fieldlayoutform h2 { margin: 3px 0 27px !important; font-size: 19px; line-height: 30px; text-decoration: underline; color: $fldChalkColor; margin-bottom: 30px; }

.fieldlayoutform .fld-tabs { margin: 0 0 29px -30px; }
.fieldlayoutform .unusedfields { margin: 30px 0 -30px -30px; }

.fieldlayoutform .fld-tabs:after,
.fieldlayoutform .unusedfields:after { @include clearafter; }

.fieldlayoutform .buttons { margin: 0 0 58px; }
.fieldlayoutform .buttons .btn.add { margin-right: 15px; border-color: $fldChalkColor; padding: 2px 10px 0; line-height: 27px; color: $fldChalkColor; background: transparent; }
.fieldlayoutform .buttons .btn.add:before { margin-top: -2px; }
.fieldlayoutform .buttons h3 { margin: 0; display: inline-block; padding: 9px 6px; line-height: 15px; text-decoration: underline; }

.fld-tab { float: left; margin: 0 -1px 30px 30px; width: 211px; }

.fld-tab .tabs .tab,
.fld-tab .fld-tabcontent,
.fld-field { border: 1px solid $fldChalkColor; }

.fld-tab .icon,
.fld-field .icon { margin-left: 5px; }
.fld-tab .icon:before,
.fld-field .icon:before { margin-top: -2px; font-size: 16px; color: $fldChalkColor; opacity: 0.5; }
.fld-tab .icon:hover:before,
.fld-tab .icon.active:before,
.fld-field .icon:hover:before,
.fld-field .icon.active:before { opacity: 1; }

.fld-tab .menubtn,
.fld-field .menubtn { padding: 0; }
.fld-tab .menubtn:after,
.fld-field .menubtn:after { display: none; }

.fld-tab .tabs { position: relative; z-index: 1; padding: 0 10px; }
.fld-tab .tabs .tab { float: left; margin: -1px; border-radius: 3px 3px 0 0; padding: 8px 10px 3px; border-bottom-color: $fldGuideColor; color: $fldChalkColor; }
.fld-tab .tabs .tab.draggable { cursor: move; }
.fld-tab .fld-tabcontent { padding: 13px; }
.fld-tab-caboose { min-height: 31px; }

.fld-field { padding: 8px 8px 3px; cursor: move; }
.fld-field + .fld-field { margin-top: 7px; }
.fld-field.fld-required span:after { @include icon; margin: -2px 0 0 5px; color: $fldChalkColor; content: '*'; font-size: 8px; }
.fld-field .icon { float: right; }

.fld-tab.unused .tabs .tab,
.fld-tab.unused .fld-tabcontent,
.fld-field.unused { border-style: dashed; }
.fld-tab.unused .tabs .tab { border-bottom-style: solid; }

.fld-tab.fld-insertion .tabs .tab,
.fld-tab.fld-insertion .fld-tabcontent,
.fld-field.fld-insertion { border-style: dashed; }
.fld-tab.fld-insertion .tabs .tab { border-bottom-style: solid; }

.fld-tab.draghelper .tabs { margin: -5px 0 -1px; padding-top: 5px; padding-bottom: 1px; overflow: hidden; }
.fld-tab.draghelper .tabs .tab,
.fld-tab.draghelper .fld-tabcontent,
.fld-field.draghelper { background: #fff;
	-webkit-box-shadow: 0 2px 10px -2px rgba(0,0,0,0.25);
	        box-shadow: 0 2px 10px -2px rgba(0,0,0,0.25);
}
.fld-tab.draghelper .tabs .tab { border-bottom-color: #fff; }

@media only screen and (-webkit-min-device-pixel-ratio: 1.5),
	   only screen and (   -moz-min-device-pixel-ratio: 1.5),
	   only screen and (     -o-min-device-pixel-ratio: 3/2),
	   only screen and (        min-device-pixel-ratio: 1.5),
	   only screen and (        min-resolution: 1.5dppx)
{
	.fieldlayoutform { background-image: url(../images/fieldlayoutform-bg_2x.png); background-size: 30px 30px; }
}<|MERGE_RESOLUTION|>--- conflicted
+++ resolved
@@ -72,15 +72,6 @@
 #main-wrapper { position: relative; }
 
 /* page header */
-<<<<<<< HEAD
-#page-header { display: block; position: relative; z-index: 1; padding: 0 30px; overflow: hidden; text-shadow: 0 1px 0 #fff; }
-#page-header h1 { float: left; margin: 35px 0; line-height: 1; }
-#page-header #extra-headers { float: left; margin: 33px 0 0 15px; }
-#page-header #extra-headers > .select,
-#page-header #extra-headers > .menubtn { display: block; margin-left: 5px; float: left; }
-
-#crumbs { margin: 10px 0 -15px; font-size: 0; }
-=======
 #page-header { display: block; position: relative; z-index: 1; padding: 35px 30px; overflow: hidden; text-shadow: 0 1px 0 #fff; }
 #page-header h1 { display: inline; line-height: 1; }
 #page-header #extra-headers { display: inline-block; position: relative; top: 5px; }
@@ -89,7 +80,6 @@
 #page-header #extra-headers > .btn { display: block; margin-left: 5px; float: left; }
 
 #crumbs { margin: -25px 0 20px; font-size: 0; }
->>>>>>> c48b5569
 #crumbs:after { @include clearafter; }
 #crumbs li { display: inline-block; font-size: 13px; }
 #crumbs li:after { @include icon; margin: -1px 5px 0; content: '>'; font-size: 11px; color: #ddd; }
@@ -102,11 +92,7 @@
 .tabs .tab:hover { text-decoration: none; color: $linkcolor; }
 .tabs .tab.sel { border-radius: 3px 3px 0 0; color: #000; cursor: default; }
 
-<<<<<<< HEAD
-#tabs { margin-left: -10px; font-size: 0; }
-=======
 #tabs { margin: 35px 0 -35px -10px; font-size: 0; }
->>>>>>> c48b5569
 #tabs li { display: inline-block; font-size: 13px; }
 #tabs li a { color: #555; }
 #tabs li a:not(.sel):hover { color: $linkcolor; }
