/* Flexbox stuff */
/* Other */
/* RTL stuff */
html, body { height: 100%; }

#login-form { display: block; position: absolute; top: 50%; left: 50%; margin: -208px 0 0 -150px; width: 300px; background: no-repeat center top; }

#login-form.has-logo { padding-top: 116px; }

#login-form h1 { text-align: center; font-size: 3em; color: #29323d; word-wrap: break-word; }

#login-form .field { margin: 0; }

#login-form .btn { display: block; }

#login-form .text:focus { position: relative; z-index: 1; }

.passwordwrapper .password-toggle { z-index: 1; }

#loginName { padding: 14px 16px; border-top-left-radius: 4px; border-top-right-radius: 4px; border-bottom-left-radius: 0; border-bottom-right-radius: 0; }

#login-form.reset-password #loginName { border-bottom-left-radius: 4px; border-bottom-right-radius: 4px; }

#password { margin-top: -1px; padding: 14px 5em 14px 16px; border-top-left-radius: 0; border-top-right-radius: 0; border-bottom-left-radius: 4px; border-bottom-right-radius: 4px; }

#password-field .passwordwrapper .password-toggle { top: 14px; }
body.ltr #password-field .passwordwrapper .password-toggle { right: 14px; }
body.rtl #password-field .passwordwrapper .password-toggle { left: 14px; }

#rememberMe-field { padding-top: 24px; }

#forgot-password { position: relative; z-index: 1; display: block; font-style: normal; font-size: 11px; color: #8f98a3; margin-top: 24px; }
body.ltr #forgot-password { float: right; }
body.rtl #forgot-password { float: left; }

#forgot-password:hover { color: #0d78f2; text-decoration: none; }

#login-form .buttons { position: relative; text-align: center; }

#login-form #ssl-icon { position: absolute; top: 0; z-index: 1; line-height: 30px; width: 2.2em; color: #fff; text-align: center; cursor: pointer; }
body.ltr #login-form #ssl-icon { left: 0; }
body.rtl #login-form #ssl-icon { right: 0; }

#login-form #ssl-icon.disabled { opacity: 0.75; cursor: default; }

body.ltr #login-form #ssl-icon + #submit { padding-left: 2em; }
body.rtl #login-form #ssl-icon + #submit { padding-right: 2em; }

#login-form .submit { display: block; float: none; padding: 14px 16px; height: auto; width: 100%; border-radius: 4px; }

#login-form #submit.reset-password { margin-top: 24px; }

#spinner { position: absolute; top: 58px; left: 50%; margin-left: -12px; }

p.error { text-align: center; }

#poweredby { display: block; text-align: center; margin-top: 70px; margin-bottom: 48px; opacity: .6; }

#poweredby:hover { opacity: 0.8; }

#poweredby:active { opacity: 1; }

.modal.email-sent { width: 300px; }

body.ltr .modal.email-sent .body { padding-left: 68px; }
body.rtl .modal.email-sent .body { padding-right: 68px; }

.modal.email-sent .body:before { font-family: 'Craft'; speak: none; -webkit-font-feature-settings: "liga", "dlig"; -moz-font-feature-settings: "liga=1, dlig=1"; -moz-font-feature-settings: "liga", "dlig"; -ms-font-feature-settings: "liga", "dlig"; -o-font-feature-settings: "liga", "dlig"; font-feature-settings: "liga", "dlig"; text-rendering: optimizeLegibility; font-weight: normal; font-variant: normal; text-transform: none; line-height: 1; direction: ltr; -webkit-font-smoothing: antialiased; -moz-osx-font-smoothing: grayscale; display: inline-block; text-align: center; font-style: normal; vertical-align: middle; word-wrap: normal !important; -webkit-user-select: none; -moz-user-select: none; -ms-user-select: none; display: block; position: absolute; top: 24px; content: 'mail'; font-size: 30px; color: #0d78f2; }
body.ltr .modal.email-sent .body:before { left: 24px; }
body.rtl .modal.email-sent .body:before { right: 24px; }

<<<<<<< HEAD
@media only screen and (-webkit-min-device-pixel-ratio: 1.5), only screen and (-moz-min-device-pixel-ratio: 1.5), only screen and (-o-min-device-pixel-ratio: 3 / 2), only screen and (min-device-pixel-ratio: 1.5), only screen and (min-resolution: 1.5dppx) { #login-form { background-image: url(../images/craft_2x.png); background-size: 202px; } }
=======
@media only screen and (-webkit-min-device-pixel-ratio: 1.5), only screen and (-moz-min-device-pixel-ratio: 1.5), only screen and (-o-min-device-pixel-ratio: 3 / 2), only screen and (min-device-pixel-ratio: 1.5), only screen and (min-resolution: 1.5dppx) { #login-form { background-size: 202px; } }
>>>>>>> d9ce0a1a

/*# sourceMappingURL=login.css.map */<|MERGE_RESOLUTION|>--- conflicted
+++ resolved
@@ -69,10 +69,6 @@
 body.ltr .modal.email-sent .body:before { left: 24px; }
 body.rtl .modal.email-sent .body:before { right: 24px; }
 
-<<<<<<< HEAD
-@media only screen and (-webkit-min-device-pixel-ratio: 1.5), only screen and (-moz-min-device-pixel-ratio: 1.5), only screen and (-o-min-device-pixel-ratio: 3 / 2), only screen and (min-device-pixel-ratio: 1.5), only screen and (min-resolution: 1.5dppx) { #login-form { background-image: url(../images/craft_2x.png); background-size: 202px; } }
-=======
 @media only screen and (-webkit-min-device-pixel-ratio: 1.5), only screen and (-moz-min-device-pixel-ratio: 1.5), only screen and (-o-min-device-pixel-ratio: 3 / 2), only screen and (min-device-pixel-ratio: 1.5), only screen and (min-resolution: 1.5dppx) { #login-form { background-size: 202px; } }
->>>>>>> d9ce0a1a
 
 /*# sourceMappingURL=login.css.map */