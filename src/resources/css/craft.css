--- conflicted
+++ resolved
@@ -411,13 +411,7 @@
 
 .disabled, .disabled .btn { cursor: default; }
 
-<<<<<<< HEAD
-.btn:not(.submit):not(.noborder) { color: #29323d; background-image: -webkit-linear-gradient(#fff, #fafafa); background-image: -moz-linear-gradient(#fff, #fafafa); background-image: -ms-linear-gradient(#fff, #fafafa); background-image: -o-linear-gradient(#fff, #fafafa); background-image: linear-gradient(#fff, #fafafa); }
-
-.btn:not(.noborder):not(.submit), .btngroup:not(.noborder):not(.submit) { -webkit-box-shadow: 0 0 0 1px rgba(0, 0, 0, 0.15), 0 1px 2px -1px rgba(0, 0, 0, 0.1); -moz-box-shadow: 0 0 0 1px rgba(0, 0, 0, 0.15), 0 1px 2px -1px rgba(0, 0, 0, 0.1); box-shadow: 0 0 0 1px rgba(0, 0, 0, 0.15), 0 1px 2px -1px rgba(0, 0, 0, 0.1); }
-=======
 .btn:not(.noborder) { color: #29323d; -webkit-box-shadow: inset 0 0 0 1px rgba(0, 0, 20, 0.1); -moz-box-shadow: inset 0 0 0 1px rgba(0, 0, 20, 0.1); box-shadow: inset 0 0 0 1px rgba(0, 0, 20, 0.1); }
->>>>>>> d9ce0a1a
 
 .btn:not(.submit):not(.noborder) { color: #29323d; background-image: -webkit-linear-gradient(#fff, #fafafa); background-image: -moz-linear-gradient(#fff, #fafafa); background-image: -ms-linear-gradient(#fff, #fafafa); background-image: -o-linear-gradient(#fff, #fafafa); background-image: linear-gradient(#fff, #fafafa); }
 
@@ -591,12 +585,6 @@
 body.rtl .lightswitch.small .label.on { border-radius: 0 9px 9px 0; }
 body.ltr .lightswitch.small .label.off { border-radius: 0 9px 9px 0; }
 body.rtl .lightswitch.small .label.off { border-radius: 9px 0 0 9px; }
-<<<<<<< HEAD
-
-.lightswitch:not(.dragging).on .label.off, .lightswitch:not(.dragging):not(.on) .label.on { visibility: hidden; }
-
-.lightswitch .handle { position: relative; border-radius: 11px; margin: 0 -11px; width: 22px; height: 22px; background-image: -webkit-linear-gradient(#fff, #fafafa); background-image: -moz-linear-gradient(#fff, #fafafa); background-image: -ms-linear-gradient(#fff, #fafafa); background-image: -o-linear-gradient(#fff, #fafafa); background-image: linear-gradient(#fff, #fafafa); -webkit-box-shadow: inset 0 0 0 1px rgba(0, 0, 0, 0.1), 0 0 0 1px rgba(0, 0, 0, 0.1); -moz-box-shadow: inset 0 0 0 1px rgba(0, 0, 0, 0.1), 0 0 0 1px rgba(0, 0, 0, 0.1); box-shadow: inset 0 0 0 1px rgba(0, 0, 0, 0.1), 0 0 0 1px rgba(0, 0, 0, 0.1); }
-=======
 .lightswitch.small .handle { border-radius: 8px; margin: 1px -8px; width: 16px; height: 16px; }
 table .lightswitch { display: inline-block; margin-bottom: -5px; }
 .lightswitch:focus { outline: none; -webkit-box-shadow: 0 0 0 1px rgba(51, 170, 255, 0.5), 0 0 2px #33aaff; -moz-box-shadow: 0 0 0 1px rgba(51, 170, 255, 0.5), 0 0 2px #33aaff; box-shadow: 0 0 0 1px rgba(51, 170, 255, 0.5), 0 0 2px #33aaff; }
@@ -608,7 +596,6 @@
 .lightswitch .label.on, .lightswitch:not(.dragging).on .label.off { background: #00b007; }
 .lightswitch .label.off, .lightswitch:not(.dragging):not(.on) .label.on { background: #9da5af; }
 .lightswitch .handle { position: relative; background-image: -webkit-linear-gradient(#fff, #fafafa); background-image: -moz-linear-gradient(#fff, #fafafa); background-image: -ms-linear-gradient(#fff, #fafafa); background-image: -o-linear-gradient(#fff, #fafafa); background-image: linear-gradient(#fff, #fafafa); -webkit-box-shadow: 0 0 0 1px rgba(0, 0, 0, 0.1); -moz-box-shadow: 0 0 0 1px rgba(0, 0, 0, 0.1); box-shadow: 0 0 0 1px rgba(0, 0, 0, 0.1); }
->>>>>>> d9ce0a1a
 body.ltr .lightswitch .handle { float: left; }
 body.rtl .lightswitch .handle { float: right; }
 
@@ -1138,11 +1125,7 @@
 
 .header, .hud-header, .footer, .hud-footer { position: relative; z-index: 1; -webkit-box-sizing: border-box; -moz-box-sizing: border-box; box-sizing: border-box; }
 
-<<<<<<< HEAD
-.header { border-radius: 3px 3px 0 0; padding: 24px; background-image: -webkit-linear-gradient(#fff, #f9fafa); background-image: -moz-linear-gradient(#fff, #f9fafa); background-image: -ms-linear-gradient(#fff, #f9fafa); background-image: -o-linear-gradient(#fff, #f9fafa); background-image: linear-gradient(#fff, #f9fafa); -webkit-box-shadow: 0 2px 1px -2px rgba(0, 0, 0, 0.2); -moz-box-shadow: 0 2px 1px -2px rgba(0, 0, 0, 0.2); box-shadow: 0 2px 1px -2px rgba(0, 0, 0, 0.2); }
-=======
 .header, .hud-header { border-radius: 4px 4px 0 0; padding: 24px; background-image: -webkit-linear-gradient(#fff, #f9fafa); background-image: -moz-linear-gradient(#fff, #f9fafa); background-image: -ms-linear-gradient(#fff, #f9fafa); background-image: -o-linear-gradient(#fff, #f9fafa); background-image: linear-gradient(#fff, #f9fafa); -webkit-box-shadow: 0 2px 1px -2px rgba(0, 0, 0, 0.2); -moz-box-shadow: 0 2px 1px -2px rgba(0, 0, 0, 0.2); box-shadow: 0 2px 1px -2px rgba(0, 0, 0, 0.2); }
->>>>>>> d9ce0a1a
 
 .footer, .hud-footer { border-radius: 0 0 4px 4px; padding: 14px 24px; background-image: -webkit-linear-gradient(#ecedef, #e9eaec); background-image: -moz-linear-gradient(#ecedef, #e9eaec); background-image: -ms-linear-gradient(#ecedef, #e9eaec); background-image: -o-linear-gradient(#ecedef, #e9eaec); background-image: linear-gradient(#ecedef, #e9eaec); -webkit-box-shadow: inset 0 2px 1px -2px rgba(0, 0, 0, 0.2); -moz-box-shadow: inset 0 2px 1px -2px rgba(0, 0, 0, 0.2); box-shadow: inset 0 2px 1px -2px rgba(0, 0, 0, 0.2); }
 
@@ -1613,21 +1596,6 @@
 body #redactor-modal footer button:last-child { border-bottom-right-radius: 3px; }
 
 /** Selects  Waiting on this bug to get fixed before Firefox gets our fancy selects: https://bugzilla.mozilla.org/show_bug.cgi?id=649849 */
-<<<<<<< HEAD
-@media screen and (-webkit-min-device-pixel-ratio: 0) { .select, .select select { border-radius: 3px; white-space: nowrap; }
-  .select { display: inline-block; position: relative; background-image: -webkit-linear-gradient(#fff, #fafafa); background-image: -moz-linear-gradient(#fff, #fafafa); background-image: -ms-linear-gradient(#fff, #fafafa); background-image: -o-linear-gradient(#fff, #fafafa); background-image: linear-gradient(#fff, #fafafa); -webkit-box-shadow: inset 0 0 0 1px rgba(0, 0, 0, 0.1), 0 1px 5px rgba(0, 0, 0, 0.07); -moz-box-shadow: inset 0 0 0 1px rgba(0, 0, 0, 0.1), 0 1px 5px rgba(0, 0, 0, 0.07); box-shadow: inset 0 0 0 1px rgba(0, 0, 0, 0.1), 0 1px 5px rgba(0, 0, 0, 0.07); }
-  .select:after { font-family: 'Craft'; speak: none; -webkit-font-feature-settings: "liga", "dlig"; -moz-font-feature-settings: "liga=1, dlig=1"; -moz-font-feature-settings: "liga", "dlig"; -ms-font-feature-settings: "liga", "dlig"; -o-font-feature-settings: "liga", "dlig"; font-feature-settings: "liga", "dlig"; text-rendering: optimizeLegibility; font-weight: normal; font-variant: normal; text-transform: none; line-height: 1; width: 1em; -webkit-font-smoothing: antialiased; -moz-osx-font-smoothing: grayscale; display: inline-block; text-align: center; font-style: normal; vertical-align: middle; word-wrap: normal !important; -webkit-user-select: none; -moz-user-select: none; -ms-user-select: none; position: absolute; top: 10px; font-size: 10px; content: '▼'; -webkit-user-select: none; -moz-user-select: none; -ms-user-select: none; }
-  body.ltr .select:after { right: 9px; }
-  body.rtl .select:after { left: 9px; }
-  .select select { display: block; position: relative; border: 0; font-size: 13px; color: #29323d; background: none; -webkit-box-shadow: 0 0 2px rgba(51, 170, 255, 0), inset 0 0 0 1px rgba(51, 170, 255, 0); -moz-box-shadow: 0 0 2px rgba(51, 170, 255, 0), inset 0 0 0 1px rgba(51, 170, 255, 0); box-shadow: 0 0 2px rgba(51, 170, 255, 0), inset 0 0 0 1px rgba(51, 170, 255, 0); -webkit-transition: border linear 100ms, -webkit-box-shadow linear 100ms; -moz-transition: border linear 100ms, box-shadow linear 100ms; -webkit-appearance: none; }
-  body.ltr .select select { padding: 7px 22px 7px 10px; }
-  body.rtl .select select { padding: 7px 10px 7px 22px; }
-  .select.fullwidth select { min-width: 100%; }
-  .select:hover select:not(:focus) { border-color: #ccc; }
-  .select select:focus { border-color: #7dafe8; outline: none; -webkit-box-shadow: 0 0 2px #33aaff, inset 0 0 0 1px rgba(51, 170, 255, 0.5); -moz-box-shadow: 0 0 2px #33aaff, inset 0 0 0 1px rgba(51, 170, 255, 0.5); box-shadow: 0 0 2px #33aaff, inset 0 0 0 1px rgba(51, 170, 255, 0.5); }
-  .select.small:after { top: 9px; }
-  .select.small select { padding-top: 4px; padding-bottom: 4px; font-size: 11px; } }
-=======
 @media screen and (-webkit-min-device-pixel-ratio: 0) { .select:not(.selectize), .select:not(.selectize) select { position: relative; border-radius: 3px; white-space: nowrap; }
   .select:not(.selectize) { display: inline-block; position: relative; background-image: -webkit-linear-gradient(#fff, #fafafa); background-image: -moz-linear-gradient(#fff, #fafafa); background-image: -ms-linear-gradient(#fff, #fafafa); background-image: -o-linear-gradient(#fff, #fafafa); background-image: linear-gradient(#fff, #fafafa); -webkit-box-shadow: inset 0 0 0 1px rgba(0, 0, 0, 0.1), 0 0px 3px rgba(0, 0, 0, 0.07); -moz-box-shadow: inset 0 0 0 1px rgba(0, 0, 0, 0.1), 0 0px 3px rgba(0, 0, 0, 0.07); box-shadow: inset 0 0 0 1px rgba(0, 0, 0, 0.1), 0 0px 3px rgba(0, 0, 0, 0.07); }
   .select:not(.selectize):after { font-family: 'Craft'; speak: none; -webkit-font-feature-settings: "liga", "dlig"; -moz-font-feature-settings: "liga=1, dlig=1"; -moz-font-feature-settings: "liga", "dlig"; -ms-font-feature-settings: "liga", "dlig"; -o-font-feature-settings: "liga", "dlig"; font-feature-settings: "liga", "dlig"; text-rendering: optimizeLegibility; font-weight: normal; font-variant: normal; text-transform: none; line-height: 1; direction: ltr; -webkit-font-smoothing: antialiased; -moz-osx-font-smoothing: grayscale; display: inline-block; text-align: center; font-style: normal; vertical-align: middle; word-wrap: normal !important; -webkit-user-select: none; -moz-user-select: none; -ms-user-select: none; position: absolute; z-index: 1; top: calc(50% - 5px); font-size: 10px; content: '▼'; -webkit-user-select: none; -moz-user-select: none; -ms-user-select: none; pointer-events: none; }
@@ -1689,7 +1657,6 @@
 
 body .selectize-dropdown .active { color: #29323d; background-color: #d5d8dd; }
 
->>>>>>> d9ce0a1a
 /* datepicker */
 .ui-datepicker { position: fixed; top: -300px; -padding: 10px; width: 210px; height: 240px; }
 body.ltr .ui-datepicker { margin-left: 1px; }
@@ -2623,16 +2590,5 @@
 @media only screen and (-webkit-min-device-pixel-ratio: 1.5), only screen and (-moz-min-device-pixel-ratio: 1.5), only screen and (-o-min-device-pixel-ratio: 3 / 2), only screen and (min-device-pixel-ratio: 1.5), only screen and (min-resolution: 1.5dppx) { .fieldlayoutform { background-image: url(../images/fieldlayoutform-bg_2x.png); background-size: 30px 30px; }
   #upgrademodal.loading { background-image: url(../images/spinner_big_2x.gif); background-size: 48px; }
   #upgrademodal-success .message { background-image: url(../images/success_2x.png); background-size: 48px; } }
-<<<<<<< HEAD
-@media only screen and (max-width: 320px) { body.ltr .container { padding-left: 10px; }
-  body.rtl .container { padding-right: 10px; }
-  body.ltr .container { padding-right: 10px; }
-  body.rtl .container { padding-left: 10px; }
-  body.ltr #header-actions { right: 10px; }
-  body.rtl #header-actions { left: 10px; }
-  body.ltr #nav { margin-left: -10px; }
-  body.rtl #nav { margin-right: -10px; } }
-=======
->>>>>>> d9ce0a1a
 
 /*# sourceMappingURL=craft.css.map */