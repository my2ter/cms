--- conflicted
+++ resolved
@@ -1060,8 +1060,6 @@
 .pane .footer,
 .modal .body .footer { margin: 24px -24px -24px; }
 
-main.fitted .pane { margin: 14px -24px; min-height: 100vh; }
-
 .modal-shade,
 .hud-shade { z-index: 100; position: fixed; top: 0; left: 0; width: 100%; height: 100%; display: none; }
 
@@ -1213,13 +1211,8 @@
 	@include box-shadow(0 1px 5px -1px rgba(0, 0, 0, 0.1));
 }
 
-<<<<<<< HEAD
-@mixin text-input-styles { border: none; border-radius: 2px;
-	@include box-shadow(0 0 2px hsla(205, 100%, 60%, 0), inset 0 0 0 1px rgba(0,0,0,0.1), inset 0 1px 3px rgba(0,0,0,0.1), inset 0 0 0 1px hsla(205, 100%, 60%, 0));
-=======
 @mixin text-input-styles { border: 1px solid $hairlineColor; border-radius: $btnBorderRadius;
 	@include box-shadow(0 0 5px hsla(205, 100%, 60%, 0));
->>>>>>> b93d7aff
 	@include box-shadow-transition(100ms);
 }
 
