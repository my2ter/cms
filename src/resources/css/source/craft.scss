@charset "UTF-8";

@import "shared";
@import "reset";

@font-face {
	font-family: 'Craft';
	src:url('../fonts/Craft.eot');
	src:url('../fonts/Craft.eot?#iefix') format('embedded-opentype'),
		url('../fonts/Craft.woff') format('woff'),
		url('../fonts/Craft.ttf') format('truetype'),
		url('../fonts/Craft.svg#Craft') format('svg');
	font-weight: normal;
	font-style: normal;
}

/* ----------------------------------------
/*  Basic stuff
/* ----------------------------------------*/

body, html { background: $bgcolor; }

html.noscroll,
html.noscroll body { overflow: hidden; }

body { font-size: 13px; line-height: 18px; color: $textcolor; }
body.rtl { direction: rtl; }
body, input, select, textarea { font-family: HelveticaNeue, sans-serif; }

.first, h2:first-child, h3:first-child, h4:first-child, h5:first-child, h6:first-child, p:first-child, hr:first-child, .pane:first-child, .grid:first-child, .field:first-child, .toolbar:first-child, .buttons:first-child { margin-top: 0 !important; }
.last,  h2:last-child,  h3:last-child,  h4:last-child,  h5:last-child,  h6:last-child,  p:last-child,                  .pane:last-child,  .grid:last-child,  .field:last-child,  .toolbar:last-child,  .buttons:last-child  { margin-bottom: 0 !important; }

body.rtl .input.ltr { text-align: left; direction: ltr; }
body.ltr .input.rtl { text-align: right; direction: rtl; }

body.rtl .text.ltr { text-align: right !important; direction: ltr !important; }

/* icons */
.icon:before,
.menu ul.padded li a.sel:before,
.texticon:before,
.datewrapper:before,
.timewrapper:before,
.element:before,
#help:before,
.secure:before,
.insecure:before,
.go:after,
.menubtn:after,
.required:after,
.livepreviewbtn:before,
.sharebtn:before,
.toggle:before,
a.fieldtoggle:before,
[data-icon]:before,
[data-icon-after]:after { @include icon; }

.secure:before,
.insecure:before { margin-top: -3px; font-size: 14px; }

[data-icon]:before { content: attr(data-icon); }
[data-icon-after]:after { content: attr(data-icon-after); }

body.rtl [data-icon=list]:before,
body.rtl [data-icon-after=list]:after { content: attr('listrtl'); }

body.rtl [data-icon=structure]:before,
body.rtl [data-icon-after=structure]:after { content: attr('structurertl'); }

.icon.secure:before { content: 'secure'; }
.icon.insecure:before { content: 'insecure'; }
.icon.add:before { content: '+'; }
.icon.edit:before { content: 'edit'; }
.icon.settings:before { content: 'settings'; }
.icon.search:before { content: 'search'; }
.icon.expand:before { content: 'expand'; }
.icon.collapse:before { content: 'collapse'; }

.help:before { content: 'help'; color: #9d2dcc; }
.livepreviewbtn:before { content: 'view'; }
.sharebtn:before { content: 'share'; }

/* nav */
.nav { display: block; }
.nav ul li a { display: block; padding: 5px 0; color: #b3b3b3; }
.nav ul li a:hover { color: $linkcolor; text-decoration: none; }
.nav ul li a .status { @include margin(0, 7px, 0, 6px); }
.nav ul li a .badge { display: block; @include floatright; padding: 0 7px; border-radius: 9px; line-height: 18px; font-weight: bold; }
.nav ul li a[data-icon]:before { margin: 0 8px 0 3px; }
.nav ul li a.sel { color: #2c2c2c; }

/* headings */
@mixin h6-styles { margin: 14px 0 3px; font-size: 10px; line-height: 1.2; color: $lighttextcolor; text-transform: uppercase; font-weight: bold; }
h1 { margin-bottom: 24px; font-family: HelveticaNeue-Light, HelveticaNeue, sans-serif; font-size: 30px; line-height: 1; color: $submitcolor; }
h2 { margin: 14px 0; font-size: 15px; font-weight: bold; line-height: 1.2; }
h3 { margin: 14px 0; font-weight: bold; line-height: 1.2; }
h4 { margin: 14px 0; font-weight: bold; line-height: 1.2; color: $mediumtextcolor; }
h5 { margin: 14px 0 3px; line-height: 1.2; color: $mediumtextcolor; }
h6 { @include h6-styles; }

h1[data-icon]:before { @include margin(-8px, 10px, 0, 0) }
h2[data-icon]:before { @include margin(-4px, 6px, 0, 0); font-size: 19px; }

/* horizontal rule */
hr { margin: 14px 0; border: none; border-top: 1px solid $hrcolor; height: 0; color: transparent; }
.pane hr { margin: 24px -24px; }

/* paragraphs */
p { margin: 1em 0; }

h5 + p { margin-top: 0; }

sup { vertical-align: super; font-size: smaller; }
sub { vertical-align: sub; font-size: smaller; }

.indent { @include margin-left(14px); }

/* lists */
.bullets { @include padding-left(40px); list-style-type: square; }
ol { @include padding-left(40px); list-style-type: decimal; }

/* code */
code,
.code,
.code input,
.code textarea { font-family: Menlo, monospace; font-size: 0.9em !important; }

/* links */
a { color: $linkcolor; cursor: pointer; }
a:hover { text-decoration: underline; }

a.sel,
li.sel a { cursor: default !important; text-decoration: none; }

.go:after { font-size: 11px; margin-top: -1px; @include padding-left(4px); color: $lighttextcolor;
	body.ltr & { content: 'circlerarr'; }
	body.rtl & { content: 'circlelarr'; }
}
.go:hover:after { color: $linkcolor; }

/* toggles */
.toggle,
a.fieldtoggle:before { width: 20px; height: 20px; line-height: 20px; text-align: center;
	body.ltr & { @include transform(rotate(-90deg)); }
	body.rtl & { @include transform(rotate(90deg)); }
	-webkit-transition: -webkit-transform linear 100ms;
	-moz-transition: -moz-transform linear 100ms;
	-ms-transition: -ms-transform linear 100ms;
	transition: transform linear 100ms;
}
.toggle:before,
a.fieldtoggle:before { content: '▼'; }

.toggle.expanded,
a.fieldtoggle.expanded:before,
.sidebar nav li.expanded > .toggle,
.structure li:not(.collapsed) > .row > .toggle { @include transform(rotate(0) !important); }

a.fieldtoggle { display: block; position: relative; margin: 14px 0; @include padding-left(12px); color: $textcolor; text-decoration: none; }
a.fieldtoggle:before { display: block; position: absolute; top: -2px; @include left(-6px); }

/* emphasis */
em, i { font-style: italic; }
strong, b, i em { font-weight: bold; font-family: sans-serif; }

/* text styles */
.topalign { vertical-align: top; }
.rightalign { @include alignright; }
.centeralign { text-align: center !important; }
.nowrap { white-space: nowrap; }
.light { color: $mediumtextcolor !important; font-weight: normal; }
.smalltext { font-size: 11px; }
input.checkbox + label.smalltext { padding-top: 2px; }

.required:after { content: '*'; @include margin(-2px, 0, 0, 2px); font-size: 7px; color: $errorcolor; }

.scrollpane { overflow: auto; }

.left { @include floatleft; }
.right { @include floatright; }

th,
td { @include alignleft; vertical-align: middle; }

th.right,
td.right { float: none; @include alignright; }

.no-outline { outline: none; }
.clear { display: block; clear: both; height: 0; }

.fullwidth { width: 100%; }

@mixin token-styles { display: inline-block; border: 1px solid #c1c1c1; border-radius: 10px; padding: 1px 7px; font-size: 12px; line-height: 14px; color: $textcolor; text-shadow: 0 1px 1px rgba(255,255,255,0.5); background: #ddd; }

.token { @include token-styles; }
.token[data-name='*'] { position: relative; width: 10px; }
.token[data-name='*'] span { opacity: 0; }
.token[data-name='*']:before { @include icon; display: block; position: absolute; top: 0; left: 0; width: 100%; font-size: 9px; line-height: 17px; content: '*'; text-indent: 0; }
.token:focus { border-color: $mediumtextcolor; background: #aaa; outline: none; }

.success { color: $successcolor !important; }
.warning { color: $warningcolor !important; }
.error { color: $errorcolor !important; }

.icon.move { display: inline-block; }
.icon.move:not(.disabled) { cursor: move; }
.icon.move:before { content: 'move'; color: rgba(0,0,0,0.2); }
.icon.move:not(.disabled):hover:before { color: $linkcolor; }

.icon.delete { display: inline-block; }
.icon.delete:before { content: 'remove'; color: rgba(0,0,0,0.2); }
.icon.delete:not(.disabled):hover:before { color: $errorcolor; }
.icon.delete:not(.disabled):active:before { color: #8c3b2e; }

.hidden { display: none !important; }

.clearafter:after { @include clearafter; }

.info { font-size: 0; display: inline-block; cursor: pointer; }
.info:before { @include icon; content: 'info'; color: $lighttextcolor; font-size: 13px;}
.info:hover:before { color: $linkcolor; }
.info-hud { max-width: 250px; }

/* ----------------------------------------
/*  Content
/* ----------------------------------------*/

.content { position: relative; }
.content:after { @include clearafter; }

/* sidebar */
.content.has-sidebar:not(.hiding-sidebar) { @include margin-left(194px); }
.content.has-sidebar:not(.hiding-sidebar) .show-sidebar { display: none; }

.content.has-sidebar .show-sidebar { position: absolute; top: -24px; @include left(-24px);  color: $lighttextcolor;
	@include transition(color linear 100ms);
}
.content.has-sidebar .show-sidebar:hover { color: $linkcolor; }
.content.has-sidebar .show-sidebar:before { @include icon; width: 43px; line-height: 24px;
	body.ltr & { content: 'menu rarr'; }
	body.rtl & { content: 'menu larr'; }
}
.content.has-sidebar .show-sidebar.showing:before {
	body.ltr & { content: 'menu larr'; }
	body.rtl & { content: 'menu rarr'; }
}

.sidebar { position: absolute; @include margin(-24px, 0, 0, -218px, !important); padding: 24px; width: 170px; overflow: auto; }

.sidebar .heading { position: relative; @include margin(14px, 0, 2px, -24px); padding: 0 24px; }
.sidebar .heading:after { display: block; position: absolute; bottom: 7px; @include left(0); content: '.'; text-indent: -200px; overflow: hidden; width: 100%; height: 1px; border-top: 1px solid $hrcolor; }
.sidebar .heading span { display: inline-block; position: relative; z-index: 1; padding: 0 5px; margin: 0 -5px; text-transform: uppercase; color: $lighttextcolor; font-size: 11px; font-weight: bold; background: #fff; }

.sidebar nav { @include margin-left(-24px); @include padding-left(24px); width: 170px; overflow: auto; }
.sidebar nav li { position: relative; }
.sidebar nav li a { display: block; @include margin-left(-24px); padding: 4px 0; color: $textcolor; @include user-select(none); outline: none; }
.sidebar nav li a:hover { text-decoration: none; color: $linkcolor; }

.sidebar nav li .toggle { position: absolute; top: 3px; }
.sidebar nav li ul { display: none; }
.sidebar nav li.expanded > ul { display: block; }

.sidebar nav li a.sel { @include border-radius(0, 2px, 2px, 0); background: $darkselcolor; cursor: default; }
.sidebar nav li a.sel,
.sidebar nav li a.sel + .toggle { color: #fff; }

.sidebar nav > ul > li > a { @include padding-left(24px); }
.sidebar nav > ul > li > ul > li > a { @include padding-left(44px); }
.sidebar nav > ul > li > ul > li > ul > li > a { @include padding-left(64px); }
.sidebar nav > ul > li > ul > li > ul > li > ul > li > a { @include padding-left(84px); }
.sidebar nav > ul > li > ul > li > ul > li > ul > li > ul > li a { @include padding-left(104px); }

.sidebar nav > ul > li > .toggle { @include left(-20px); }
.sidebar nav > ul > li > ul > li > .toggle { @include left(0px); }
.sidebar nav > ul > li > ul > li > ul > li > .toggle { @include left(20px); }
.sidebar nav > ul > li > ul > li > ul > li > ul > li > .toggle { @include left(40px); }
.sidebar nav > ul > li > ul > li > ul > li > ul > li > ul > li .toggle { @include left(60px); }

/* Customize Sources */
.sidebar .customize-sources { color: rgba(0,0,0,0.2); }
.sidebar .customize-sources:hover { color: $linkcolor; }

.customize-sources-modal { padding-left: 200px; }
.customize-sources-modal > .spinner { position: absolute; top: calc(50% - 44px); left: calc(50% - 12px); }
.customize-sources-modal > .cs-sidebar { position: absolute; top: 0; @include left(0); margin: 0; padding: 10px 0; border: none; width: 200px; height: calc(100% - 78px); background: $lightBgColor; overflow: auto;
	@include box-shadow(inset -1px 0 0 rgba(0,0,0,0.06));
}
.customize-sources-modal > .cs-sidebar > .btn { @include margin(10px, 0, 0, 14px); }

.customize-sources-item { position: relative; margin-top: -1px; @include margin-right(1px); @include padding(10px, 14px, 10px, 40px); background: #fcfcfc; border: solid rgba(0,0,0,0.06); border-width: 1px 0; @include user-select(none); cursor: default; }
.customize-sources-item + .customize-sources-item:not(.heading) { border-top: 1px solid rgba(0,0,0,0.06); }
.customize-sources-item.sel { background: #ececec; z-index: 1; }
.customize-sources-item .move { display: block; position: absolute; @include left(7px); top: 11px; width: 24px; text-align: center; }

.customize-sources-item + .customize-sources-item.heading { margin-top: 10px; }
.customize-sources-item.heading .label { text-transform: uppercase; color: $lighttextcolor; font-size: 11px; font-weight: bold; }
/*.matrix-configurator .mc-sidebar .items .btn { margin: 14px; }*/

.customize-sources-modal > .source-settings { position: relative; height: calc(100% - 106px); padding: 24px; overflow: auto; }
.customize-sources-table-column .move { @include margin-right(10px); }

.customize-sources-modal > .footer { position: absolute; bottom: 0; left: 0; width: 100%; }

/* help */
.content.has-help { padding-bottom: 60px; }
.content.has-help .help { position: absolute; bottom: 17px; @include right(17px); font-size: 24px; }

/* ----------------------------------------
/*  Icon lists
/* ----------------------------------------*/

ul.icons { margin-top: 20px; }
ul.icons:after { @include clearafter; }
ul.icons li { @include floatleft; margin: 0 0 10px; }
ul.icons li.break { clear: both; }
ul.icons li a { display: block; position: relative; padding: 10px; padding-top: 60px; width: 90px; text-align: center; color: $textcolor; border-radius: 4px; border: 1px solid #fff; }
ul.icons li a img { width: 40px; height: 40px; position: absolute; top: 12px; left: 35px; }
ul.icons li a:before { display: block; position: absolute; top: 0; @include left(0); width: 100%; font-size: 40px; line-height: 60px; }
ul.icons li a:hover { text-decoration: none; background-color: #f9f9f9; border-color: #f2f2f2; }

/* ----------------------------------------
/*  Buttons
/* ----------------------------------------*/

.toolbar { position: relative; margin-bottom: 28px; min-height: 30px; }
.toolbar.fixed { position: fixed; z-index: 1; top: 0; margin: 0 -1px; padding: 7px 1px; background: #fff; @include box-shadow(0 1px 0 rgba(0,0,0,0.05)); }
.toolbar .spinner { position: absolute; top: 0; @include right(-24px); }

table.inputs td { vertical-align: top; }
table.inputs td:not(:first-child) { @include padding-left(14px); }
table.inputs :not(.btngroup) > .btn,
table.inputs .btngroup { display: block; float: none; }

.buttons { position: relative; margin: 24px 0; min-height: 30px; }
.buttons:before { @include clearafter; margin-bottom: -5px; }
.buttons.right { @include margin-right(-5px); }
.buttons > .btn,
.buttons > .btngroup { @include floatleft; @include margin(5px, 5px, 0, 0); }
.footer > .buttons { margin: 0; }

/* .first doesn't help in this situation anymore */
.buttons > .btn:first,
.buttons > .btngroup:first { margin-top: 5px !important; }

.btn,
.btngroup { border-radius: 3px; }

.btn { display: inline-block; padding: 6px 12px; border: none; text-align: center; white-space: nowrap; @include user-select(none); cursor: pointer; @include box-sizing(border-box);
	-webkit-appearance: none;
}

.btn[type='color'] { padding: 6px !important; }

.btn.active { cursor: default; }

.btn:hover { text-decoration: none; }
.disabled { opacity: 0.25; }
.disabled,
.disabled .btn { cursor: default; }

.btn:not(.submit):not(.noborder) { color: $textcolor;
	@include linear-gradient(#fff, hsl($hue, 5%, 98%));
}
.btn:not(.noborder):not(.submit),
.btngroup:not(.noborder):not(.submit) {
	@include box-shadow(0 0 0 1px rgba(0,0,0,0.15), 0 1px 2px -1px rgba(0,0,0,0.1));
}
.btn.submit,
.btngroup.submit {
	@include box-shadow(0 1px 2px -1px rgba(0,0,0,0.1));
}

.btn:active { outline: none; }
.btn:not(.noborder):active,
.btn:not(.noborder).active {
	@include box-shadow(inset 0 0 0 1px rgba(0,0,0,0.05));
}
.btn:not(.submit):not(.noborder):active,
.btn:not(.submit):not(.noborder).active {
	@include linear-gradient(hsl($hue, 5%, 90%), hsl($hue, 5%, 92%));
}

.btngroup .btn {
	@include box-shadow(none !important);
}

.btn,
.spinner { height: 30px; }

.menubtn:empty { @include padding-left(8px); @include padding-right(8px); }

.btn[data-icon]:not(:empty):before,
.btn.icon:not(:empty):before,
.btn.menubtn[data-icon]:empty:before,
.btn.menubtn.icon:empty:before { @include margin-right(5px); }
.btn[data-icon-after]:not(:empty):after,
.menubtn:not(:empty):after,
.menubtn.icon:after { @include margin-left(6px); }

.btn[data-icon]:before,
.btn[data-icon-after]:after,
.btn.icon:before,
.menubtn:after { position: relative; }

.btn.small[data-icon]:before,
.btn.small[data-icon-after]:after,
.btn.icon.small:before,
.menubtn.small:after { font-size: 9px; }

.btn.icon.add.loading:before { visibility: hidden; }
.btn.icon.add.loading { background-image: url(../images/spinner.gif); background-repeat: no-repeat; background-position: 5px 50%; }
.btn.icon.add.loading.submit { background-image: url(../images/spinner_submit.gif); }
.secondary-buttons .btn.icon.add.loading.submit { background-image: url(../images/spinner_submit_secondary.gif); }

/* button groups */
.btngroup { display: inline-block; font-size: 0; white-space: nowrap; }
.btngroup .btn { font-size: 13px; vertical-align: middle; @include box-shadow(none); }
body.ltr .btngroup .btn:not(:first-child) { border-top-left-radius: 0; border-bottom-left-radius: 0; }
body.rtl .btngroup .btn:not(:first-child) { border-top-right-radius: 0; border-bottom-right-radius: 0; }
body.ltr .btngroup .btn:not(:last-child) { border-top-right-radius: 0; border-bottom-right-radius: 0; }
body.rtl .btngroup .btn:not(:last-child) { border-top-left-radius: 0; border-bottom-left-radius: 0; }

.btngroup .btn:hover,
.btngroup .btn.hover,
.btngroup .btn:active,
.btngroup .btn.active { position: relative; z-index: 1; }

.btngroup .btn.active { cursor: default; }

.btngroup .btn:not(:first-child) { @include margin-left(-1px); @include border-left(1px solid rgba(0,0,0,0.1)); }
.btngroup .btn:not(:last-child) { @include border-right(1px solid rgba(0,0,0,0.1)); }

.btngroup.disabled .btn { cursor: default; }

.btngroup.fullwidth .btn:first-child:nth-last-child(1) { width: 100%; }
.btngroup.fullwidth .btn:first-child:nth-last-child(2) { width: 50%; }
.btngroup.fullwidth .btn:first-child:nth-last-child(2) ~ .btn { width: calc(50% + 1px); }
.btngroup.fullwidth .btn:first-child:nth-last-child(3) { width: 34%; }
.btngroup.fullwidth .btn:first-child:nth-last-child(3) ~ .btn { width: calc(33% + 1px); }
.btngroup.fullwidth .btn:first-child:nth-last-child(4) { width: 25%; }
.btngroup.fullwidth .btn:first-child:nth-last-child(4) ~ .btn { width: calc(25% + 1px); }
.btngroup.fullwidth .btn:first-child:nth-last-child(5) { width: 20%; }
.btngroup.fullwidth .btn:first-child:nth-last-child(5) ~ .btn { width: calc(20% + 1px); }

/* menu buttons */
.menubtn { @include user-select(none); }
.menubtn:after { margin-top: -2px; content: '▼'; font-size: 0.8em; }
.menubtn:not(.submit):not(.noborder):after { margin-top: -1px; }

/* spinner */
.spinner { display: inline-block; vertical-align: bottom; @include spinner; }
.spinner.big { width: 48px; height: 48px; background: url(../images/spinner_big.gif) no-repeat 50% 50%; }
.btn + .spinner { @include margin-left(7px); }
.buttons .spinner { display: block; @include floatleft; margin-top: 5px; }
.buttons .btn + .spinner,
.buttons .btngroup + .spinner { @include margin-left(0); }
.buttons.right .btn + .spinner { @include margin-left(-5px); @include margin-right(-19px); }

/* small buttons */
.btngroup.small .btn,
.btn.small { padding: 0 7px !important; font-size: 11px; line-height: 22px; }
.btngroup.small,
.btngroup.small input.btn,
.btn.small,
.btn.small + .spinner { height: 22px; }

/* big buttons */
.btngroup.big .btn,
.btn.big { padding: 0 14px; font-size: 14px; line-height: 36px; }
.btn.big[data-icon]:before,
.livepreviewbtn:before,
.sharebtn:before { @include margin-left(-2px); }
.btngroup.big,
.btngroup.big input.btn,
.btn.big,
.btn.big + .spinner { height: 36px; }

/* submit buttons */
.btn.submit { color: #fff; background-color: $submitcolor; }
.btn.submit:not(.disabled):not(.inactive):hover,
.btn.submit:not(.disabled):not(.inactive).hover { background-color: $submitHoverColor; }
.btn.submit:not(.disabled):not(.inactive):active,
.btn.submit:not(.disabled):not(.inactive).active { background-color: $submitActiveColor; }

.secondary-buttons .btn.submit { background-color: $secondarySubmitColor; }
.secondary-buttons .btn.submit:not(.disabled):not(.inactive):hover,
.secondary-buttons .btn.submit:not(.disabled):not(.inactive).hover { background-color: $secondarySubmitHoverColor; }
.secondary-buttons .btn.submit:not(.disabled):not(.inactive):active,
.secondary-buttons .btn.submit:not(.disabled):not(.inactive).active { background-color: $secondarySubmitActiveColor; }

div.btn.submit { position: relative; overflow: hidden; }
div.btn.submit input { position: absolute; left: 100%; }

/* dashed buttons */
.btn.dashed { border: 1px dashed rgba(0,0,0,0.2) !important; background: none !important;
	@include box-shadow(none !important);
}
.btn.dashed:not(.disabled):active,
.btn.dashed:not(.disabled).active { background-color: hsla($hue, 10%, 50%, 0.1) !important; }

/* color buttons */
.color { display: inline-block; position: relative; vertical-align: middle; width: 30px; height: 30px; border-radius: 15px; padding: 0; background: url(../images/checkers.png); }
.color:not(.static) { cursor: pointer; }
.color.small { width: 15px; height: 15px; }
.color .colorpreview { top: 0; @include left(0); width: 100%; height: 100%; border-radius: 15px;
	@include linear-gradient(rgba(255,255,255,0.5), rgba(255,255,255,0));
	@include box-shadow(inset 0 0 0 1px rgba(0,0,0,0.15), 0 1px 0 rgba(0,0,0,0.05));
}
.color:not(.disabled):not(.static):hover .colorpreview,
.color:not(.disabled):not(.static):active .colorpreview,
.color:not(.disabled):not(.static).active .colorpreview {
	@include box-shadow(inset 0 0 0 1px rgba(0,0,0,0.25), 0 1px 0 rgba(0,0,0,0.05));
}
.color:not(.disabled):not(.static):active .colorpreview,
.color:not(.disabled):not(.static).active .colorpreview {
	@include linear-gradient(rgba(0,0,0,0), rgba(0,0,0,0.1));
}
.colorpicker { z-index: 100; }
.colorhex { display: inline-block; margin-left: 5px; vertical-align: middle; color: $mediumtextcolor; }

/* switch */
.lightswitch { position: relative; border: none !important; border-radius: 11px; width: 33px; height: 22px; overflow: hidden; cursor: pointer; @include user-select(none); overflow: hidden;
	@include box-shadow(0 0 0 1px hsla(205, 100%, 60%, 0), 0 0 2px hsla(205, 100%, 60%, 0));
	@include box-shadow-transition(100ms);
}
.lightswitch.small { border-radius: 9px; width: 27px; height: 18px; }
table .lightswitch { display: inline-block; margin-bottom: -5px; }
.lightswitch:focus { outline: none;
	@include box-shadow(0 0 0 1px hsla(205, 100%, 60%, 0.5), 0 0 2px hsl(205, 100%, 60%));
}
.lightswitch .lightswitch-container { @include margin-left(-11px); width: 44px; }
.lightswitch.small .lightswitch-container { @include margin-left(-9px); width: 36px; }

.lightswitch.on .lightswitch-container { @include margin-left(0); }

.lightswitch .label { @include floatleft; width: 22px; height: 22px;
	@include box-shadow(inset 0 0 0 1px rgba(0,0,0,0.1));
}
.lightswitch.small .label { width: 18px; height: 18px; }

.lightswitch .label.on { @include border-radius(11px, 0, 0, 11px); background: $successcolor; }
.lightswitch.small .label.on { @include border-radius(9px, 0, 0, 9px); }

.lightswitch .label.off { @include border-radius(0, 11px, 11px, 0); background: $bgcolor; }
.lightswitch.small .label.off { @include border-radius(0, 9px, 9px, 0); }

.lightswitch:not(.dragging).on .label.off,
.lightswitch:not(.dragging):not(.on) .label.on { visibility: hidden; }

.lightswitch .handle { position: relative; @include floatleft; border-radius: 11px; margin: 0 -11px; width: 22px; height: 22px;
	@include linear-gradient(#fff, hsl($hue, 5%, 98%));
	@include box-shadow(inset 0 0 0 1px rgba(0,0,0,0.1), 0 0 0 1px rgba(0,0,0,0.1));
}
.lightswitch.small .handle { border-radius: 9px; margin: 0 -9px; width: 18px; height: 18px; }

/* action buttons */
.actions { @include floatright; }
.actions > li { @include floatleft; }
.actions > li + li { @include margin-left(10px); }
h1 + .actions { margin-top: -100px; }
h2 + .actions { margin-top: -54px; }

/* ----------------------------------------
/*  Tables
/* ----------------------------------------*/

table thead th { font-weight: bold; @include alignleft; vertical-align: top; font-size: 11px; line-height: 1.2; color: rgba(0,0,0,0.5); }
table thead th.ordered { @include padding-right(26px); background: #f2f2f2 url(../images/listview_sort.png) no-repeat;
	body.ltr & { background-position: 100% -3px; }
	body.rtl & { background-position: 0 -3px; }
}
table thead th.ordered.desc {
	body.ltr & { background-position: 100% -34px; }
	body.rtl & { background-position: 0 -34px; }
}
table thead th.ordered:first-child { @include padding-left(10px); }
table thead th.ordered.loading { background-image: url(../images/spinner_tableheader.gif);
	body.ltr & { background-position: 100% 4px; }
	body.rtl & { background-position: 0 4px; }
}
table thead th.orderable:hover { background-color: #f9f9f9; }

td.thin { width: 0.01% !important; vertical-align: middle; }

/* data */
table.data th:not(:first-child),
table.data td:not(:first-child) { @include padding-left(14px); }
table.data thead th,
table.data thead td { padding-top: 4px; padding-bottom: 4px; width: auto; cursor: default; }
table.data tbody th,
table.data tbody td { padding-top: 7px; padding-bottom: 7px; border-bottom: 1px dotted $hrcolor; }
table.data tbody tr:first-child th,
table.data tbody tr:first-child td { border-top: 1px dotted $hrcolor; }
table.data thead + tbody tr:first-child th,
table.data thead + tbody tr:first-child td { border-top-style: solid; }
table.data th { font-weight: bold; }
table.data thead th { white-space: nowrap; }
table.data td.timestamp { @include alignright; vertical-align: bottom; white-space: nowrap; color: $lighttextcolor; }
table.data td form { height: 22px; }
table.data td .btngroup { display: inline; }

/* collapsable data tables for small screens
   based on Aaron Gustafson's technique: http://blog.easy-designs.net/archives/2013/02/02/responsive-tables/ */
table.collapsed { width: auto; }
table.collapsed,
table.collapsed tbody,
table.collapsed tbody tr,
table.collapsed tbody th,
table.collapsed tbody td { display: block; border: none; padding: 0; @include alignleft; width: auto !important; white-space: normal; }
table.collapsed tbody th,
table.collapsed tbody td { padding: 2px 0 !important; }
table.collapsed thead { display: none; }
table.collapsed tbody tr { padding: 6px 0; border-bottom: 1px dotted $hrcolor; }
table.collapsed tbody [data-title] { @include margin-right(0); }
table.collapsed tbody [data-title]:before { margin-right: 5px; content: attr(data-title) ":"; font-weight: bold; }
table.collapsed tbody td:empty { display: none; }
table.collapsed tbody tr:after { @include clearafter; }
table.collapsed tbody td[data-title] form { display: inline-block; }
table.collapsed thead + tbody tr:first-child th,
table.collapsed thead + tbody tr:first-child td { border-top: none; }
table.collapsed tbody tr:last-child th:not(:last-child),
table.collapsed tbody tr:last-child td:not(:last-child) { border-bottom: none; }

.datatablesorthelper,
.editabletablesorthelper,
.thumbviewhelper { background: #fff;
	@include box-shadow(0 0 0 1px rgba(0,0,0,0.05), 0 1px 5px -1px rgba(0,0,0,0.1));
}

.datatablesorthelper { margin: 0 -7px; padding: 0 7px; }
.datatablesorthelper,
.datatablesorthelper .element,
.datatablesorthelper a { cursor: move !important; }
.datatablesorthelper tr:first-child th,
.datatablesorthelper tr:first-child td { border-top: none !important; }
.datatablesorthelper tr:last-child th,
.datatablesorthelper tr:last-child td { border-bottom: none !important; }

.datatablesorthelper .tableview .toggle {
	body.ltr & { @include transform(rotate(-90deg) !important); }
	body.rtl & { @include transform(rotate(90deg) !important); }
}

/* elements */
.element { position: relative; cursor: default; outline: none !important; @include user-select(none); }
.element.small { display: inline-block; padding: 6px 7px; }
.element.large { display: block; padding: 105px 0 5px; width: 100px; }
.element.small.hasthumb { @include padding-left(40px !important); }
.element.large.hasthumb { @include padding-left(0 !important); }

.element.hasthumb .elementthumb { position: absolute; top: 0; @include left(0); border-radius: 3px; overflow: hidden; background: #fff;
	display: flex; display: -ms-flexbox;
	justify-content: center; -ms-flex-pack: center;
	align-items: center; -ms-flex-align: center; }
.element.small.hasthumb .elementthumb { width: 30px; height: 30px; }
.element.large.hasthumb .elementthumb { width: 100px; height: 100px; }
.element.hasthumb .elementthumb img { display: block; max-width: 100%; max-height: 100%; background: url(../images/checkers.svg) 0 0; }

.element.small .label { display: inline-block; }
.element.large .label { display: block; white-space: nowrap; overflow: hidden; text-overflow: ellipsis; }

.element.sel,
.sel .element { border-radius: 3px; background: $lightselcolor; cursor: default; }

.element.hasthumb.sel .elementthumb:after,
.sel .element.hasthumb .elementthumb:after { display: block; position: absolute; top: 0; left: 0; border-radius: 3px; width: 100%; height: 100%; content: '.'; font-size: 0; background: rgba(35,51,76,0.19); }

.element.removable .label,
.element.loading .label { @include padding-right(20px); }

.element.small.removable .delete { position: absolute; @include right(7px); }
.element.large.removable .delete { position: absolute; @include right(0); }
.element.removable .delete:before { color: rgba(0,0,0,0.2); }

.element.loading:after { content: '.'; font-size: 0; position: absolute; bottom: 0; @include right(3px); @include spinner; height: 30px; }
.sel .element.loading:after,
.element.loading.sel:after { background-image: url(../images/spinner_element.gif); }
.element.loading.removable .delete { display: none; }

/* table views */
.elements .tableview tr { outline: none; }
.elements .tableview th,
.elements .tableview td { padding-top: 5px; padding-bottom: 5px; }
.elements .tableview td { position: relative; }
.elements .tableview td.checkbox-cell { @include padding-right(7px); }
.elements .tableview td.checkbox-cell + td,
.elements .tableview td.checkbox-cell + th { @include padding-left(7px); }
.elements .tableview tr.sel td:not(.checkbox-cell) { background: $lightselcolor; }
.elements .tableview .move { display: block; position: absolute; top: 9px; @include margin-left(-14px); font-size: 11px; text-decoration: none; }
.elements .tableview .toggle { display: block; position: absolute; top: 9px; @include margin-left(-20px); }
.elements .tableview .move + .toggle { @include margin-left(-34px); }
.elements .tableview td .element:first-child { padding-left: 0; padding-right: 0; }
.elements .tableview td .element.loading:first-child .label { @include padding-right(26px); }

/* thumbs views */
.elements .thumbsview { @include margin(-14px, 0, 0, -14px); }
<<<<<<< HEAD
.elements .thumbsview li { position: relative; @include floatleft; @include margin(14px, 0, 0, 14px); outline: none; }
=======
.elements .thumbsview li { position: relative; @include floatleft; @include margin(14px, 0, 0, 14px); width: 100px; outline: none; }

.elements .thumbsview li .element { display: block; padding: 105px 0 5px !important; }
.elements .thumbsview li .element .elementthumb,
.elements .thumbsview li .element .elementicon { width: 100px; height: 100px; }
.elements .thumbsview li .element .label { display: block; white-space: nowrap; overflow: hidden; text-overflow: ellipsis; word-wrap: normal; }
>>>>>>> 3b58b18b

.elements .thumbsview li.has-checkbox .checkbox { position: absolute; top: 106px; @include left(4px); }
.elements .thumbsview li.has-checkbox .element .label { @include padding-left(20px); }

.thumbviewhelper { margin: -7px; padding: 7px; }
.thumbviewhelper .thumbsview,
.thumbviewhelper .thumbsview li { margin: 0 !important; }

/* structures */
.structure { position: relative; z-index: 1; }
.structure li { @include padding-left(8px); }
.structure ul { @include margin-left(-3px); }
.structure ul li { @include padding-left(38px); background-repeat: no-repeat;
	body.ltr & { background-image: url(../images/branch.png); background-position: 0 0; }
	body.rtl & { background-image: url(../images/branch_rtl.png); background-position: 100% 0; }
}
.structure ul li:not(:last-child):not(.last) { @include padding-left(37px); @include border-left(1px solid $hrcolor);
	body.ltr & { background-position: -1px 0; }
	body.rtl & { background-position: calc(100% + 1px) 0; }
}
.structure li .toggle { position: relative; z-index: 1; @include floatleft; @include margin(4px, -8px, 0, -12px); }
.structure li.collapsed > ul { display: none; }
.structure li .row:after { @include clearafter; }

.structure li .move,
.structure li .add { @include margin(5px, 5px, 0, 0); opacity: 0; @include transition(opacity linear 100ms); }
.structure li .add { padding: 0 5px; }
.structure li .add:before { content: '▼'; color: rgba(0,0,0,0.2); }
.structure li .add:not(.disabled):hover:before,
.structure li .add.active:before { color: $linkcolor; }
.structure li .row:hover > .icon,
.structure li.draghelper > .row .move,
.structure li .add.active { opacity: 1; }
.structure li .checkbox { @include floatleft; @include margin(7px, 0, 0, 7px); }

.structure li.draghelper > .row .add { opacity: 0; }
.structure li.draghelper > .row .move:before { color: $linkcolor; }
.structure li.draginsertion { position: relative; @include margin(-1px, 0, -1px, 8px); @include padding-left(0); height: 2px; background: $linkcolor !important; @include border-left(none); border-radius: 1px; }
.structure ul li.draginsertion { @include margin-left(38px); }
.structure .row.draghover .element { z-index: 2; border-radius: 15px;
	@include box-shadow(inset 0 0 0 2px $linkcolor);
}

.structure .row.droptarget { border-radius: 5px;
	@include box-shadow(inset 0 0 0 2px $linkcolor);
}

/* element select fields */
.elementselect { position: relative; min-height: 40px; margin-bottom: -10px; }
.elementselect:after { @include clearafter; }
.elementselect .element,
.elementselect .btn { @include floatleft; @include margin(0, 7px, 7px, 0); }
.elementselect .element.small,
.elementselect .btn { clear: both; }
.elementselect .element { z-index: 1; }
.elementselect .caboose { @include floatleft; }

/* editable tables */
table.editable tbody tr:not(:first-child) td { border-top: 1px solid rgba(0,0,0,0.07); }
table.editable thead tr th,
table.editable tbody tr td:not(.textual) { padding: 4px 10px; }
table.editable thead tr th { border-bottom: 1px solid rgba(0,0,0,0.15); }
table.editable tbody tr td { vertical-align: middle; text-align: center; background: #fff; }
table.editable tbody tr td.textual { vertical-align: top; }
table.editable tbody tr td:not(:first-child) { @include border-left(1px solid rgba(0,0,0,0.07)); }
table.editable tbody tr td.action { padding: 4px 7px; background: $bgcolor; }
table.editable tbody tr td.action + td.action { @include border-left(none); @include padding-left(0); }
table.editable tbody textarea { display: block; width: 100%; border: none; padding: 7px 10px; background: #fff; overflow: hidden; }
table.editable tbody textarea:focus { border: 1px solid rgba(0,0,0,0.15); padding: 6px 9px; outline: none; }

table.editable + .btn.add { display: block; border-radius: 0 0 3px 3px; border: 1px dashed rgba(0,0,0,0.2); border-top: none; background: none;
	@include box-shadow(none);
}

.border-box + .buttons,
.shadow-box + .buttons { margin-top: 7px; }

/* ----------------------------------------
/*  Nav
/* ----------------------------------------*/

ul.tree,
.tree ul { @include margin-left(20px); }
.tree li .toggle { @include margin(7px, 0, 0, -15px); }

/* status icons */
.status { display: inline-block; @include margin-right(10px); width: 8px; height: 8px; border-radius: 100%; border: 1px solid transparent; }
.status:not(.on):not(.live):not(.active):not(.enabled):not(.locked):not(.pending):not(.off):not(.suspended):not(.expired):not(.yellow):not(.orange):not(.red):not(.pink):not(.purple):not(.blue):not(.green):not(.turquoise):not(.light):not(.grey):not(.black) { border-color: rgba(0,0,0,0.40); }

.status.green,
.status.on,
.status.live,
.status.active,
.status.enabled { background-color: #27AE60; } /* green */

.status.orange,
.status.locked,
.status.pending { background-color: #F2842D; } /* orange */

.status.red,
.status.off,
.status.suspended,
.status.expired { background-color: #D0021B; } /* red */

.status.yellow { background-color: #F1C40E; }
.status.pink { background-color: #FF50F2; }
.status.purple { background-color: #9B59B6; }
.status.blue { background-color: #0D99F2; }
.status.turquoise { background-color: #2CE0BD; }
.status.light { background-color: #CCD1D6; }
.status.grey { background-color: #98A3AE; }
.status.black { background-color: #32475E; }

.status.disabled { opacity: 1; }

/* ----------------------------------------
/*  Progress bar
/* ----------------------------------------*/

.progressbar { border-radius: 6px; border: 2px solid $textcolor; padding: 2px; position: absolute; left: 20%; width: 60%; }

.progressbar-inner { border-radius: 2px; height: 4px; background: $textcolor; }
.progressbar:not(.pending) .progressbar-inner { width: 0;
	@include transition(width linear 100ms);
}
.progressbar.pending .progressbar-inner { background: url(../images/progressbar_pending.png) repeat-x;
	body.ltr & { @include animation-name(pendingprogress-ltr); }
	body.rtl & { @include animation-name(pendingprogress-rtl); }
	@include animation-timing-function(linear);
	@include animation-duration(250ms);
	@include animation-iteration-count(infinite);
}

@-webkit-keyframes pendingprogress-ltr {
	0% { background-position: 0; }
	100% { background-position: -50px; }
}

@-moz-keyframes pendingprogress-ltr {
	from { background-position: 0; }
	to { background-position: -50px; }
}

@keyframes pendingprogress-ltr {
	from { background-position: 0; }
	to { background-position: -50px; }
}

@-webkit-keyframes pendingprogress-rtl {
	0% { background-position: -50px; }
	100% { background-position: 0; }
}

@-moz-keyframes pendingprogress-rtl {
	from { background-position: -50px; }
	to { background-position: 0; }
}

@keyframes pendingprogress-rtl {
	from { background-position: -50px; }
	to { background-position: 0; }
}

.elementselect .progress-shade{ background: rgba(255,255,255,0.8); width: 100%; height: 100%; position: absolute; top: 0; @include left(0); display: none;}
.elementselect.uploading { position: relative;}
.elementselect.uploading .progress-shade{ display: block; z-index: 2;}

/* ----------------------------------------
/*  Panes, Modals and HUDs
/* ----------------------------------------*/

.pane { @include pane; position: relative; margin: 14px 0; padding: 24px; border-radius: 3px; word-wrap: break-word; @include box-sizing(border-box); overflow: hidden; }
.body { position: relative; }

.modal,
.hud,
body #redactor-modal { z-index: 100; border-radius: 3px; background: #fff;
	@include box-shadow(0 0 0 1px rgba(0,0,0,0.1), 0 10px 50px -10px rgba(0,0,0,0.25));
}

.modal,
.hud { @include box-sizing(border-box); }

.header:after,
.footer:after,
.body:after { @include clearafter; }

.header,
.footer { position: relative; z-index: 1; @include box-sizing(border-box); }

.header { border-radius: 3px 3px 0 0; padding: 24px;
	@include linear-gradient(#fff, hsl($hue, 8%, 98%));
	@include box-shadow(0 2px 1px -2px rgba(0,0,0,0.2));
}

.footer { border-radius: 0 0 3px 3px; padding: 14px 24px;
	@include linear-gradient(hsl($hue, 8%, 93%), hsl($hue, 8%, 92%));
	@include box-shadow(inset 0 2px 1px -2px rgba(0,0,0,0.2));
}

.header h1 { margin: 0; }

.modal .body,
.hud .body { padding: 24px; overflow: hidden; @include box-sizing(border-box); }
.pane .header,
.modal .body .header,
.hud .body .header { margin: -24px -24px 24px; }
.pane .footer,
.modal .body .footer,
.hud .body .footer { margin: 24px -24px -24px; }

.modal-shade,
.hud-shade { z-index: 100; position: fixed; top: 0; left: 0; width: 100%; height: 100%; display: none; }

.modal-shade,
body #redactor-modal-overlay { background: rgba(255,255,255,0.75) !important; }
body #redactor-modal-overlay {
	filter: alpha(opacity=100);
	-moz-opacity: 1;
	opacity: 1;
}

.modal-shade.dark { background: rgba(0,0,0,0.75); }

.modal { position: fixed; width: 66%; height: 66%; min-width: 600px; min-height: 400px; overflow: hidden; }
.modal.fitted { width: auto; height: auto; min-width: 0; min-height: 0; }
.modal .resizehandle { position: absolute; z-index: 1; bottom: 0; @include right(0); width: 24px; height: 24px; background: no-repeat 50% 50%; cursor: nwse-resize;
	body.ltr & { background-image: url(../images/resizehandle.png); }
	body.rtl & { background-image: url(../images/resizehandle_rtl.png); }
}

.modal.alert .body { @include padding-left(76px); }
.modal.alert .body:before { @include icon; @include margin(-6px, 0, 0, -58px); @include floatleft; content: 'alert'; font-size: 40px; color: $lighttextcolor; }

.hud { position: absolute; display: none; top: 0; }
.hud .tip { position: absolute; background: no-repeat 0 0; }
.hud .tip-left { @include left(-15px); width: 15px; height: 30px; background-image: url(../images/hudtip_left.png); }
.hud .tip-top { top: -15px; width: 30px; height: 15px; background-image: url(../images/hudtip_top.png); }
.hud .tip-right { @include right(-15px); width: 15px; height: 30px; background-image: url(../images/hudtip_right.png); }
.hud .tip-bottom { bottom: -15px; width: 30px; height: 15px; background-image: url(../images/hudtip_bottom.png); }
.hud.has-footer .tip-bottom { background-image: url(../images/hudtip_bottom_gray.png); }

.hud ::-webkit-scrollbar { -webkit-appearance: none; }
.hud ::-webkit-scrollbar:vertical { width: 11px; }
.hud ::-webkit-scrollbar:horizontal { height: 11px; }
.hud ::-webkit-scrollbar-thumb { border-radius: 8px; border: 2px solid transparent; background-color: rgba(0, 0, 0, .5); background-clip: content-box; }
.hud ::-webkit-scrollbar-track { background-color: $lightBgColor; }

/* element editor HUDs */
.hud .elementeditor { padding: 0; }
.hud .elementeditor .header,
.hud .elementeditor .footer { margin: 0; padding: 7px 24px; }
.hud .elementeditor .header { text-align: center; }
.hud .elementeditor .header .spinner { @include margin(-1px, -25px, -1px, 5px); }
.hud .elementeditor > form > .fields { max-width: 400px; max-height: 300px; padding: 24px; overflow: auto; }
.hud .elementeditor .footer .spinner { position: absolute; @include right(2px); margin: 0; }
.hud .elementeditor .footer .buttons { margin: 0; }
.hud .elementeditor .footer .buttons .btn { position: relative; }

/* crop image modals */
.image-chooser img { display: block; }

/* element selector modals */
.elementselectormodal { padding-bottom: 58px; @include user-select(none); }
.elementselectormodal .body { position: relative; height: 100%; }
.elementselectormodal .body .spinner.big { position: absolute; top: 50%; left: 50%; margin: -24px 0 0 -24px; }

.elementselectormodal .body .content { height: calc(100% + 48px); }
.elementselectormodal .body .sidebar { top: 24px; @include padding-right(0); @include border-right(1px solid #e5e5e5); height: calc(100% - 48px);; overflow: auto; }
.elementselectormodal .body .sidebar nav li a.sel { border-radius: 0; }
.elementselectormodal .body .main { margin: -24px; padding: 24px; height: calc(100% - 48px); overflow: auto; position: relative; }

.elementselectormodal .body .main .elements .tableview { margin: 0 -24px; }
.elementselectormodal .body .main .elements .tableview table .element { display: inline-block; }
.elementselectormodal .body .main .elements .tableview table tr th,
.elementselectormodal .body .main .elements .tableview table tr td { cursor: default;}
.elementselectormodal .body .main .elements .tableview table tr th:first-child,
.elementselectormodal .body .main .elements .tableview table tr td:first-child { @include padding-left(24px); }
.elementselectormodal .body .main .elements .tableview table tr th:last-child,
.elementselectormodal .body .main .elements .tableview table tr td:last-child { @include padding-right(24px); }
.elementselectormodal .body .main .elements .tableview table tr:focus { outline: none; }
.elementselectormodal .body .main .elements .tableview table tr.disabled { opacity: 1; color: #d4d4d4; }
.elementselectormodal .body .main .elements .tableview table tr.disabled .element { opacity: 0.25; }
.elementselectormodal .body .main .elements .tableview table tr.disabled + tr.disabled th,
.elementselectormodal .body .main .elements .tableview table tr.disabled + tr.disabled td { border-top-color: rgba(0,0,0,0.025); }

.elementselectormodal .body .main .elements .structure .row { margin-top: 1px; outline: none; }

.elementselectormodal .footer { position: absolute; bottom: 0; left: 0; width: 100%; margin: 0; }
.elementselectormodal .footer .buttons { margin: 0; }
.elementselectormodal .footer .spinner { @include floatright; @include margin-right(-24px); }

/* element editing HUD */
.element-hud-form .buttons .spinner { position: absolute; top: 0; @include right(-24px); }
.element-hud-form .buttons { position: relative; }


/* logout warning/login modal */
#logoutwarningmodal,
#loginmodal { width: 500px; }

#loginmodal .inputcontainer { position: relative; }
#loginmodal .inputcontainer .spinner { position: absolute; top: 0; margin-top: 0; @include right(-24px); }

/* delete user modal */
.deleteusermodal .options label { display: inline-block; line-height: 30px; }
.deleteusermodal .elementselect { @include margin-left(10px); display: inline-block; vertical-align: middle; }
.deleteusermodal .buttons .spinner { @include floatright; @include margin-right(-20px); @include margin-left(-4px); }

/* ----------------------------------------
/*  Menus
/* ----------------------------------------*/

@mixin menu-styles { z-index: 100; margin-bottom: 10px; border-radius: 3px; padding: 4px 14px; background: #fff; @include user-select(none);
	@include box-shadow(0 0 0 1px rgba(0,0,0,0.1), 0 5px 25px -5px rgba(0,0,0,0.25));
}

@mixin menu-option-styles { margin: 0 -14px; padding: 3px 14px; color: $textcolor; text-decoration: none; white-space: nowrap; }
@mixin menu-option-active-styles { color: $textcolor; background-color: $lightselcolor; }

.menu,
.ui-datepicker,
.ui-timepicker-list,
body .redactor-dropdown { @include menu-styles; }

.ui-datepicker,
.ui-timepicker-list { padding: 0; }

.menu ul li a,
body .redactor-dropdown a { @include menu-option-styles; }

.menu { display: none; position: absolute; }
.menu ul li a { display: block !important; font-size: 12px; }
.menu ul li a:not(.sel):not(.disabled):hover,
.menu ul li a:not(.sel):not(.disabled):hover .light,
.menu:not(:hover) ul li a:not(.sel):not(.disabled).hover,
.menu:not(:hover) ul li a:not(.sel):not(.disabled).hover .light,
body .redactor-dropdown a:hover { @include menu-option-active-styles; }
.menu ul li a.sel { cursor: default; }
.menu ul li a .shortcut { @include floatright; @include margin-left(14px); color: $mediumtextcolor; }
.menu hr { margin: 5px -14px; }

.menu ul.padded li a { @include padding-left(24px); }
.menu ul.padded li a[data-icon]:before,
.menu ul.padded li a.icon:before,
.menu ul.padded li a.sel:before { @include floatleft; @include margin(3px, 0, 0, -17px); font-size: 11px; color: #000 !important; opacity: .4; }
.menu ul.padded li a.sel:not([data-icon]):before { content: 'check'; }
.menu hr.padded { @include margin-left(10px); }

/* tag select fields */
.tagselect .element.small { clear: none; }
.tagselect .add { position: relative; z-index: 1; display: inline-block; width: 12em; }
.tagselect .add .text { @include padding-right(30px); }
.tagselect .add .spinner { position: absolute; top: 0; @include right(5px); }

.tagmenu ul li a { @include padding-left(26px); }
.tagmenu ul li a:before { @include floatleft; @include margin(3px, 0, 0, -18px); }

/* selectize */


/* ----------------------------------------
/*  Fields
/* ----------------------------------------*/

.shadow-box { border-radius: 3px; border: 1px solid #ccc; overflow: hidden; width: 100%;
	@include box-shadow(0 1px 5px -1px rgba(0, 0, 0, 0.1));
}

@mixin text-input-styles { border: none; border-radius: 2px;
	@include box-shadow(0 0 2px hsla(205, 100%, 60%, 0), inset 0 0 0 1px rgba(0,0,0,0.1), inset 0 2px 4px rgba(0,0,0,0.1), inset 0 0 0 1px hsla(205, 100%, 60%, 0));
	@include box-shadow-transition(100ms);
}

@mixin text-input-focussed-styles { border-color: $focusglowcolor; outline: none;
	@include box-shadow(0 0 2px hsl(205, 100%, 60%), inset 0 0 0 1px rgba(0,0,0,0.1), inset 0 2px 4px rgba(0,0,0,0.1), inset 0 0 0 1px hsla(205, 100%, 60%, 0.5));
}

.text,
body .redactor-box,
body .redactor-box textarea,
.border-box,
.matrix-configurator > .field > .input { @include text-input-styles; }

.text.focus,
.text:focus,
.border-box:focus,
.border-box.focus { @include text-input-focussed-styles; }

input.text,
textarea.text,
.text input,
.text textarea,
.textline,
table.editable textarea { font-size: 13px; line-height: 16px; color: $textcolor; min-height: 30px; @include box-sizing(border-box);
	-webkit-appearance: none;
}

.chars-left { position: relative; @include floatright; @include margin(-24px, 7px, 0, 0); color: $lighttextcolor; }
.chars-left.negative-chars-left { color: $errorcolor; }

.field { position: relative; margin: 24px 0; }
.field > .heading { margin-bottom: 4px; }
.field > .heading > .locale { display: inline-block; border-radius: 3px; @include margin-left(3px); padding: 0 4px; font-size: 11px; color: $mediumtextcolor; background: $bgcolor; }
.field > .heading > .instructions { font-size: 11px; color: $mediumtextcolor; }
.field > .warning { margin: 4px 0 0; font-size: 11px; }
.field > .warning:before { @include margin(-2px, 2px, 0, 0); @include icon; content: 'alert'; }

/* toggles and nested fields */
.nested-fields { margin: -24px; padding: 24px 24px 0; overflow: hidden; }
.nested-fields.hidden { display: block; height: 0; }
.nested-fields > .field:last-child { padding-bottom: 24px; }

/* checkbox */
input.checkbox { opacity: 0; position: absolute; width: 12px; height: 12px; }
input.checkbox + label,
div.checkbox { display: inline; clear: none; position: relative; @include padding-left(20px); cursor: pointer; }
input.checkbox:disabled + label,
.disabled div.checkbox { cursor: default; }
input.checkbox + label:empty,
div.checkbox:empty { @include padding-left(12px); }
input.checkbox + label:empty:after,
div.checkbox:empty:after { content: '.'; font-size: 0; } /* fixes a RTL bug */
input.checkbox + label:before,
div.checkbox:before { display: block; position: absolute; top: 2px; @include left(0); width: 12px !important; height: 12px; content: '.'; font-size: 0; border-radius: 2px; background: #fff;
	@include box-shadow(0 0 2px hsla(205, 100%, 60%, 0), inset 0 0 0 1px rgba(0,0,0,0.15), inset 0 1px 2px rgba(0,0,0,0.15), inset 0 0 0 1px hsla(205, 100%, 60%, 0));
}
input.checkbox:disabled + label,
div.checkbox.disabled:before,
div.checkbox.disabled:before + label { opacity: 0.25; }
input.checkbox:checked + label:before,
div.checkbox.checked:before,
.sel div.checkbox:before,
input.checkbox:indeterminate + label:before,
div.checkbox.indeterminate:before { background: hsl($hue, 10%, 85%); @include icon; line-height: 12px; }
input.checkbox:checked:not(:indeterminate) + label:before,
div.checkbox.checked:not(.indeterminate):before,
.sel div.checkbox:not(.indeterminate):before { content: 'check'; font-size: 13px;
	body.ltr & { text-indent: 1px; }
	body.rtl & { text-indent: -2px; }
}
input.checkbox:indeterminate + label:before,
div.checkbox.indeterminate:before { content: 'minus'; font-size: 7px; text-align: center; }

input.checkbox:focus + label:before,
:focus div.checkbox:before { outline: none;
	@include box-shadow(0 0 2px hsl(205, 100%, 60%), inset 0 0 0 1px rgba(0,0,0,0.1), inset 0 1px 2px rgba(0,0,0,0.1), inset 0 0 0 1px hsla(205, 100%, 60%, 0.5));
}
input.checkbox:checked:focus + label:before,
input.checkbox:indeterminate:focus + label:before,
:focus div.checkbox.checked:before,
.sel:focus div.checkbox:before,
:focus div.checkbox.indeterminate:before { background: hsla(205, 100%, 60%, 0.5); }

.checkboxfield:not(.has-instructions) + .checkboxfield:not(.has-instructions) { margin-top: -22px; }

.text,
.textline,
body .redactor-box:not(.redactor-box-fullscreen) .redactor-editor,
body .redactor-box textarea { padding: 6px 7px; }

.text { background: #fff; }
.text input { margin: 0; padding: 0; border: none; outline: none; background: none; }
.text.small { padding: 3px; }

.input.errors > .text,
.input.errors > div.redactor-box,
.input.errors > .border-box,
.text.error { border: 1px solid $errorcolor !important; }

.texticon { position: relative; cursor: text; min-width: 130px; }
.texticon:before { position: absolute; top: 9px; @include left(9px); color: $lighttextcolor; }
.texticon .text { @include padding-left(26px); }
.texticon .clear { position: absolute; top: 6px; @include right(9px); color: $lighttextcolor; cursor: pointer; }
.texticon .clear:hover { color: $mediumtextcolor; }
.texticon .clear:before { @include icon; content: 'close'; }

.texthint-container { position: relative; height: 0; }
.texthint { position: absolute; top: -1px; width: 100%; color: $lighttextcolor; cursor: text; }

.passwordwrapper { position: relative; }
.passwordwrapper .password { width: 100%; }
.passwordwrapper .password-toggle { display: block; position: absolute; top: 7px; @include right(7px); @include alignright; }
.password { @include padding-right(5em); }
.password.capslock:focus { background: #fff url(../images/capslock.png) no-repeat 100% 50%; }

.datewrapper,
.timewrapper { display: inline-block; position: relative; }
.datewrapper:before,
.timewrapper:before { position: absolute; color: $lighttextcolor; }
.datewrapper .text,
.timewrapper .text { @include padding-left(22px); width: 100%; }

.datewrapper { width: 8em; }
.datewrapper:before { top: 8px; @include left(7px); content: 'date'; }

.timewrapper { width: 7em; }
.timewrapper:before { top: 10px; @include left(7px); font-size: 11px; content: 'time'; }

::-webkit-input-placeholder { color: $lighttextcolor; }
:-ms-input-placeholder { color: $lighttextcolor; }
::-ms-input-placeholder { color: $lighttextcolor; }
:-moz-placeholder { color: $lighttextcolor; }
::-moz-placeholder { color: $lighttextcolor; }
<<<<<<< HEAD
::placeholder { color: $lighttextcolor; }
=======
input:-ms-input-placeholder { color: $lighttextcolor; }
>>>>>>> 3b58b18b

.textline { border: none; border-bottom: 1px dashed hsl($hue, 11%, 85%); padding-left: 0; padding-right: 0; color: hsl($hue, 11%, 50%); background: none; }
.textline:focus { outline: none; border-bottom-color: hsl($hue, 11%, 70%) }

/* Kill IE's special text features */
::-ms-reveal,
::-ms-clear { display: none; }

/* Assets related */
.hud.assetshud .body { max-height: 500px; overflow: auto; }

/* redactor */
body .redactor-box,
body .redactor-toolbar,
body .redactor-box textarea { z-index: auto !important; }
body .redactor-box { margin-bottom: 0; }
body .redactor-box.redactor-box-fullscreen { z-index: 100 !important; }
body .redactor-toolbar { background: none; @include box-shadow(none); }
body .redactor-toolbar.toolbar-fixed-box { @include pane; z-index: 1 !important; }
body .redactor-toolbar.toolbar-fixed-box + .redactor-editor { padding-top: 32px; }
body .redactor-toolbar li a { color: $textcolor; }
body .redactor-toolbar li a:hover { background-color: $lightselcolor; color: $textcolor; }
body .redactor-toolbar li a:active,
body .redactor-toolbar li a.redactor-act { background-color: $darkselcolor; color: #fff; }
body .redactor-toolbar li:first-child a { border-top-left-radius: 2px; }
body .redactor-dropdown { z-index: 100; }
body .redactor-box:not(.redactor-box-fullscreen) .redactor-editor { background: none; border: none; border-top: 1px solid rgba(0,0,0,0.05); }
.redactor-editor ul,
.redactor-editor ol { @include padding-left(2em !important); @include padding-right(0 !important); }
body .redactor-editor ul { list-style-type: disc; }
body .redactor-box textarea { border-top-left-radius: 0; border-top-right-radius: 0; @include box-sizing(border-box); }
body #redactor-modal footer button:first-child { border-bottom-left-radius: 3px; }
body #redactor-modal footer button:last-child { border-bottom-right-radius: 3px; }

/**
 * Selects
 *
 * Waiting on this bug to get fixed before Firefox gets our fancy selects:
 * https://bugzilla.mozilla.org/show_bug.cgi?id=649849
 */
@mixin select-styles { position: relative; border-radius: 3px; white-space: nowrap; }
@mixin select-container-styles { display: inline-block; position: relative;
	@include linear-gradient(#fff, hsl($hue, 5%, 98%));
	@include box-shadow(inset 0 0 0 1px rgba(0,0,0,0.1), 0 1px 5px rgba(0,0,0,0.07));
};
@mixin select-arrow-styles { @include icon; position: absolute; z-index: 1; top: calc(50% - 5px); @include right(9px); font-size: 10px; content: '▼'; @include user-select(none); }
@mixin select-input-styles { display: block; position: relative; border: 0; @include padding(7px, 22px, 7px, 10px); font-size: 13px; line-height: 16px; color: $textcolor; background: none;
	@include box-shadow(0 0 2px hsla(205, 100%, 60%, 0), inset 0 0 0 1px hsla(205, 100%, 60%, 0));
	-webkit-transition: border linear 100ms, -webkit-box-shadow linear 100ms;
	-moz-transition: border linear 100ms, box-shadow linear 100ms;
	-webkit-appearance: none;
}
@mixin select-input-fullwidth-styles { min-width: 100%; }
@mixin select-input-focussed-styles { border-color: $focusglowcolor; outline: none;
	@include box-shadow(0 0 2px hsl(205, 100%, 60%), inset 0 0 0 1px hsla(205, 100%, 60%, 0.5));
}

@media screen and (-webkit-min-device-pixel-ratio: 0)
{
	.select:not(.selectize),
	.select:not(.selectize) select { @include select-styles; }
	.select:not(.selectize) { @include select-container-styles; }
	.select:not(.selectize):after { @include select-arrow-styles; }
	.select:not(.selectize) select { @include select-input-styles; }
	.select:not(.selectize).fullwidth select { @include select-input-fullwidth-styles; }
	.select:not(.selectize) select:focus { @include select-input-focussed-styles; }

	.select:not(.selectize).small:after { top: 9px; }
	.select:not(.selectize).small select { padding-top: 4px; padding-bottom: 4px; font-size: 11px; }
}

/* selectize reset */
.selectize .selectize-control.single .selectize-input { border-color: inherit; @include box-shadow(none); background: none; }
.selectize .selectize-control.single .selectize-input:after { display: none; }
body .selectize-dropdown { border: none; }

/* single select styles */
.selectize.select .selectize-control,
.selectize.select .selectize-control .selectize-input { @include select-styles; }
.selectize.select .selectize-control { @include select-container-styles; }
.selectize.select .selectize-control:after { @include select-arrow-styles; }
.selectize.select .selectize-control .selectize-input { @include select-input-styles; }
.selectize.select.fullwidth .selectize-control,
.selectize.select.fullwidth .selectize-control .selectize-input { @include select-input-fullwidth-styles; }

/* multi select styles */
.selectize.multiselect .selectize-control.multi .selectize-input { @include text-input-styles; padding: 6px 8px; }
.selectize.multiselect .selectize-control.multi .selectize-input.has-items { padding: 5px 8px; }
.selectize.multiselect .selectize-control.multi .selectize-input > div { @include token-styles; margin-top: 1px; margin-bottom: 1px; }
.selectize.multiselect .selectize-control.plugin-remove_button [data-value] .remove { padding: 0; }

/* shared styles */
.selectize .selectize-control .selectize-input.focus { @include text-input-focussed-styles; }

/* menu styles */
body .selectize-dropdown { @include menu-styles; margin-top: 1px; padding: 0; }
body .selectize-dropdown-content { padding: 3px 14px; }
body .selectize-dropdown [data-selectable],
body .selectize-dropdown .optgroup-header { @include menu-option-styles; }
body .selectize-dropdown .optgroup-header { @include h6-styles; margin: 0; padding: 4px 0; }
body .selectize-dropdown .active { @include menu-option-active-styles; }

/* datepicker */
.ui-datepicker { position: fixed; top: -300px; @include margin-left(1px); -padding: 10px; width: 210px; height: 210px; }
.ui-datepicker-header { padding: 8px 8px 4px; }
.ui-datepicker-prev { @include floatleft; }
.ui-datepicker-next { @include floatright; }
.ui-datepicker-title { text-align: center; }
.ui-datepicker-calendar thead { display: none; }
.ui-datepicker-calendar td { padding: 2px; }
.ui-datepicker-calendar td a { display: block; border-radius: 2px; width: 26px; line-height: 26px; text-align: center; color: #808080; }
.ui-datepicker-calendar td a:hover { background: $lightselcolor; text-decoration: none; }
.ui-datepicker-calendar td a.ui-state-active { background: $darkselcolor; color: #fff; cursor: default; }
.ui-datepicker-calendar td.ui-datepicker-today a { border-radius: 13px;
	@include box-shadow(inset 0 0 0 2px rgba(0,0,0,0.15));
}

/* timepicker */
.ui-timepicker-wrapper { z-index: 1; }
.ui-timepicker-list { @include margin-left(1px); overflow-y: auto; width: 8em; height: 210px; z-index: 100; }
.ui-timepicker-list li { @include padding(2px, 0, 2px, 21px); white-space: nowrap; cursor: pointer; }
.ui-timepicker-list li:hover { background: $lightselcolor; }
.ui-timepicker-list li.ui-timepicker-selected { background: $darkselcolor; color: #fff; cursor: default; }

/* errors */
ul.errors { margin-top: 5px; list-style-type: square; @include padding-left(20px); }
ul.errors li { color: $errorcolor; }

/* message pages */
body.message .message-container { position: absolute; z-index: 100; top: 0; @include left(0); width: 100%; height: 100%; }
body.message .message-container.no-access { background: rgba(50,50,50,0.9); }
body.message .message-container .pane { top: 50%; margin-top: -33px !important; margin-left: auto; margin-right: auto; width: 320px; }

/* ----------------------------------------
/* Matrix
/* ----------------------------------------*/

/* config */
.matrix-configurator > .field { max-width: none; }
.matrix-configurator > .field > .input { position: relative; @include padding-left(400px); overflow: hidden; }
.matrix-configurator .mc-sidebar { position: absolute; top: 0; margin: 0; border: none; width: 200px; height: 100%; background: hsla($hue, 8%, 0%, 0.03);
	@include box-shadow(inset -1px 0 0 rgba(0,0,0,0.06));
}
.matrix-configurator .mc-sidebar.block-types { @include left(0); }
.matrix-configurator .mc-sidebar.fields { @include left(200px); }
.matrix-configurator .mc-sidebar .items { margin-top: -1px; padding-top: 1px; }
.matrixconfigitem { position: relative; margin-top: -1px; @include padding(11px, 45px, 10px, 14px); border-bottom: 1px solid rgba(0,0,0,0.06); @include user-select(none); cursor: default; }
.matrixconfigitem.sel { background: rgba(0,0,0,0.05); }
.matrixconfigitem.error { background: rgba(255,0,0,0.1); }
.matrixconfigitem.sel.error { background: rgba(200,0,0,0.2); }
.matrixconfigitem .handle { font-size: 11px; color: $mediumtextcolor; }
.matrixconfigitem .actions { position: absolute; @include right(0); width: 24px; }
.matrixconfigitem.mci-blocktype .actions { top: 10px; }
.matrixconfigitem.mci-field .actions { top: 20px; }
.matrixconfigitem .actions .icon { display: block; margin-bottom: 1px; text-align: center; }
.matrixconfigitem .actions .icon.settings:before { color: rgba(0,0,0,0.2); }
.matrixconfigitem .actions .icon.settings.error:before { color: $errorcolor; }
.matrixconfigitem .actions .icon.settings:not(.disabled):hover:before { color: $linkcolor; }
.matrix-configurator .mc-sidebar .items .btn { margin: 14px; }

.matrix-configurator .field-settings { position: relative; height: 100%; }
.matrix-configurator .field-settings .items { padding: 24px; }

.matrix-configurator .mc-sidebar > .col-inner-container > .heading,
.matrix-configurator .field-settings > .col-inner-container > .heading { margin: 0; padding: 7px 14px 6px; border-bottom: 1px solid rgba(0,0,0,0.06);
	@include linear-gradient(rgba(0,0,0,0), rgba(0,0,0,0.03));
}

/* blocks */
.matrixblock { position: relative; margin-bottom: 10px; padding: 1px 14px 14px; border-radius: 3px; background: hsl(212, 10%, 98%); @include user-select(none); outline: none;
	@include box-shadow(inset 0 0 0 1px rgba(0,0,0,0.1));
}
.matrixblock.disabled { opacity: 1; }

.matrixblock > .titlebar { margin: 0 -13px 14px; width: calc(100% + 26px); @include box-sizing(border-box); border-radius: 2px 2px 0 0; @include padding(6px, 70px, 6px, 33px); background: hsl(212, 10%, 94%); color: $lighttextcolor; overflow: hidden; white-space: nowrap; text-overflow: ellipsis; word-wrap: normal; cursor: default; }
.matrixblock.collapsed > .titlebar { border-radius: 2px; }
.matrixblock.disabled > .titlebar { @include padding-right(90px); }
.matrixblock > .titlebar > .blocktype { display: inline; color: $mediumtextcolor; }
.matrixblock > .titlebar > .preview { @include margin-left(7px); display: inline; opacity: 0;
	@include transition(opacity linear 100ms);
}
.matrixblock.collapsed > .titlebar > .preview { opacity: 1; }
.matrixblock > .titlebar > .preview span { opacity: 0.5; }
.matrixblock > .checkbox { position: absolute; top: 7px; @include left(14px); }
.matrixblock > .actions > .status.off { display: none; }
.matrixblock.disabled > .actions > .status.off { display: inline-block; @include floatleft; @include margin(4px, 10px, 0, 0); }
.matrixblock > .actions { position: absolute; z-index: 1; top: 6px; @include right(5px); cursor: default; }
.matrixblock > .actions a { padding: 0; @include margin-right(2px); width: 15px; height: 20px; text-align: center; color: rgba(0,0,0,0.2) }
.matrixblock > .actions a:hover { width: 15px; height: 20px; text-align: center; color: $linkcolor; }
.matrixblock > .actions a.settings:after { @include margin-left(3px); }
.matrixblock > .fields > .field { margin: 15px 0; }
.matrixblock > .fields > .field > .input { @include user-select(text); }
.matrix > .buttons { margin-top: 0; height: 30px; }

/* categories */
.add-category-form { margin-top: 24px; }
.add-category-form .texticon { width: 200px; @include floatleft; @include margin-right(5px); }
.add-category-form .texticon .text { @include padding-right(30px); }
.add-category-form .texticon .spinner { position: absolute; top: 0; @include right(5px); }

.categoriesfield { position: relative; min-height: 30px; }
.categoriesfield .structure ul { @include margin-left(12px); }

/* ----------------------------------------
/* IE hacks
/* ----------------------------------------*/

/* Fix layout of modal element selectors for IE8 */
.elementselectormodal .body .main { float: left\9; width: 445px\9; }

/* ----------------------------------------
/*  Retina graphics
/* ----------------------------------------*/

@media only screen and (-webkit-min-device-pixel-ratio: 1.5),
	   only screen and (   -moz-min-device-pixel-ratio: 1.5),
	   only screen and (     -o-min-device-pixel-ratio: 3/2),
	   only screen and (        min-device-pixel-ratio: 1.5),
	   only screen and (        min-resolution: 1.5dppx)
{
	.color { background-image: url(../images/checkers_2x.png); background-size: 16px; }

	table thead th.ordered { background-image: url(../images/listview_sort_2x.png); background-size: 26px; }
	table thead th.ordered.loading { background-image: url(../images/spinner_tableheader_2x.gif); background-size: 26px; }

	.spinner { background-image: url(../images/spinner_2x.gif); background-size: 20px; }
	.spinner.big { background-image: url(../images/spinner_big_2x.gif); background-size: 48px; }

	.btn.icon.add.loading { background-image: url(../images/spinner_2x.gif); background-size: 20px; }
	.btn.icon.add.loading.submit { background-image: url(../images/spinner_submit_2x.gif); }
	.secondary-buttons .btn.icon.add.loading.submit { background-image: url(../images/spinner_submit_secondary_2x.gif); }

	.sel .element.loading:after,
	.element.loading.sel:after { background-image: url(../images/spinner_element_2x.gif); background-size: 20px; }

	.structure ul li { background-size: 40px;
		body.ltr & { background-image: url(../images/branch_2x.png); }
		body.rtl & { background-image: url(../images/branch_rtl_2x.png); }
	}

	.progressbar.pending .progressbar-inner { background-image: url(../images/progressbar_pending_2x.png); background-size: 50px; }

	.modal .resizehandle { background-size: 13px;
		body.ltr & { background-image: url(../images/resizehandle_2x.png); }
		body.rtl & { background-image: url(../images/resizehandle_rtl_2x.png); }
	}

	.hud .tip-left { background-image: url(../images/hudtip_left_2x.png); background-size: 15px 30px; }
	.hud .tip-top { background-image: url(../images/hudtip_top_2x.png); background-size: 30px 15px; }
	.hud .tip-right { background-image: url(../images/hudtip_right_2x.png); background-size: 15px 30px; }
	.hud .tip-bottom { background-image: url(../images/hudtip_bottom_2x.png); background-size: 30px 15px; }
	.hud.has-footer .tip-bottom { background-image: url(../images/hudtip_bottom_gray_2x.png); }
}<|MERGE_RESOLUTION|>--- conflicted
+++ resolved
@@ -657,7 +657,7 @@
 .element.hasthumb .elementthumb img { display: block; max-width: 100%; max-height: 100%; background: url(../images/checkers.svg) 0 0; }
 
 .element.small .label { display: inline-block; }
-.element.large .label { display: block; white-space: nowrap; overflow: hidden; text-overflow: ellipsis; }
+.element.large .label { display: block; white-space: nowrap; overflow: hidden; text-overflow: ellipsis; word-wrap: normal; }
 
 .element.sel,
 .sel .element { border-radius: 3px; background: $lightselcolor; cursor: default; }
@@ -694,16 +694,7 @@
 
 /* thumbs views */
 .elements .thumbsview { @include margin(-14px, 0, 0, -14px); }
-<<<<<<< HEAD
 .elements .thumbsview li { position: relative; @include floatleft; @include margin(14px, 0, 0, 14px); outline: none; }
-=======
-.elements .thumbsview li { position: relative; @include floatleft; @include margin(14px, 0, 0, 14px); width: 100px; outline: none; }
-
-.elements .thumbsview li .element { display: block; padding: 105px 0 5px !important; }
-.elements .thumbsview li .element .elementthumb,
-.elements .thumbsview li .element .elementicon { width: 100px; height: 100px; }
-.elements .thumbsview li .element .label { display: block; white-space: nowrap; overflow: hidden; text-overflow: ellipsis; word-wrap: normal; }
->>>>>>> 3b58b18b
 
 .elements .thumbsview li.has-checkbox .checkbox { position: absolute; top: 106px; @include left(4px); }
 .elements .thumbsview li.has-checkbox .element .label { @include padding-left(20px); }
@@ -1204,15 +1195,11 @@
 .timewrapper:before { top: 10px; @include left(7px); font-size: 11px; content: 'time'; }
 
 ::-webkit-input-placeholder { color: $lighttextcolor; }
-:-ms-input-placeholder { color: $lighttextcolor; }
+input:-ms-input-placeholder { color: $lighttextcolor; }
 ::-ms-input-placeholder { color: $lighttextcolor; }
 :-moz-placeholder { color: $lighttextcolor; }
 ::-moz-placeholder { color: $lighttextcolor; }
-<<<<<<< HEAD
 ::placeholder { color: $lighttextcolor; }
-=======
-input:-ms-input-placeholder { color: $lighttextcolor; }
->>>>>>> 3b58b18b
 
 .textline { border: none; border-bottom: 1px dashed hsl($hue, 11%, 85%); padding-left: 0; padding-right: 0; color: hsl($hue, 11%, 50%); background: none; }
 .textline:focus { outline: none; border-bottom-color: hsl($hue, 11%, 70%) }
