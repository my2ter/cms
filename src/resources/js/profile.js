(function($) {
    var settings = {
        postParameters: {userId: $('.user-photo').attr('data-user')},
        containerSelector: '.user-photo',
        uploadAction: 'users/upload-user-photo',
        deleteAction: 'users/delete-user-photo',
        uploadButtonSelector: '.btn.upload-photo',
        deleteButtonSelector: '.btn.delete-photo',
        fileInputSelector: 'input[name=photo]',

<<<<<<< HEAD
		onAfterRefreshImage: function (response) {
			if (typeof response.html != "undefined") {
				if (typeof changeSidebarPicture != "undefined" && changeSidebarPicture) {
					$('#user-photo').find('> img').replaceWith($('#current-photo').find('> img').clone());
				}
			}
		}
	};

	new Craft.ImageUpload(settings);

	var settings = {
		allowSavingAsNew: false,
		onSave: function () {
			// So not optimal.
			location.reload();
		}
	};

	$('#main').on('click', '.btn.edit-photo', function (ev) {
		new Craft.AssetImageEditor($(ev.currentTarget).data('photoid'), settings);
	});
=======
        onAfterRefreshImage: function(response) {
            if (typeof response.html != "undefined") {
                if (typeof changeSidebarPicture != "undefined" && changeSidebarPicture) {
                    $('#user-photo').find('> img').replaceWith($('#current-photo').find('> img').clone());
                }
            }

        }
    };

    new Craft.ImageUpload(settings);
>>>>>>> 77827775
})(jQuery);<|MERGE_RESOLUTION|>--- conflicted
+++ resolved
@@ -8,16 +8,16 @@
         deleteButtonSelector: '.btn.delete-photo',
         fileInputSelector: 'input[name=photo]',
 
-<<<<<<< HEAD
-		onAfterRefreshImage: function (response) {
-			if (typeof response.html != "undefined") {
-				if (typeof changeSidebarPicture != "undefined" && changeSidebarPicture) {
-					$('#user-photo').find('> img').replaceWith($('#current-photo').find('> img').clone());
-				}
+        onAfterRefreshImage: function(response) {
+            if (typeof response.html != "undefined") {
+                if (typeof changeSidebarPicture != "undefined" && changeSidebarPicture) {
+                    $('#user-photo').find('> img').replaceWith($('#current-photo').find('> img').clone());
+                }
 			}
 		}
 	};
 
+        }
 	new Craft.ImageUpload(settings);
 
 	var settings = {
@@ -31,17 +31,4 @@
 	$('#main').on('click', '.btn.edit-photo', function (ev) {
 		new Craft.AssetImageEditor($(ev.currentTarget).data('photoid'), settings);
 	});
-=======
-        onAfterRefreshImage: function(response) {
-            if (typeof response.html != "undefined") {
-                if (typeof changeSidebarPicture != "undefined" && changeSidebarPicture) {
-                    $('#user-photo').find('> img').replaceWith($('#current-photo').find('> img').clone());
-                }
-            }
-
-        }
-    };
-
-    new Craft.ImageUpload(settings);
->>>>>>> 77827775
 })(jQuery);