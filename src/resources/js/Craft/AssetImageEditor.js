--- conflicted
+++ resolved
@@ -28,42 +28,10 @@
 
 		// Animation
 		animationInProgress: false,
-<<<<<<< HEAD
-		animationFrames: 20,
-		drawGridLines: false,
-
-		$img: null,
-		imgUrl: null,
-
-		init: function (assetId) {
-			this.setSettings(Craft.AssetImageEditor.defaults);
-
-			this.assetId = assetId;
-			this.imageHeight = 0;
-			this.imageWidth = 0;
-			this.originalImageHeight = 0;
-			this.originalImageWidth = 0;
-			this.imageUrl = "";
-			this.aspectRatio = 0;
-			this.canvasImageHeight = 0;
-			this.canvasImageWidth = 0;
-			this.imageLoaded = false;
-			this.canvas = null;
-			this.$img = null;
-			this.imgUrl = null;
-			this.rotation = 0;
-			this.animationInProgress = false;
-			this.doneOperations = [];
-			this.undoneOperations = [];
-			this.previousSliderValue = 0;
-			this.previousSavedSliderValue = 0;
-
-=======
 
 		init: function (url, assetId, settings) {
 			this.setSettings(settings, Craft.AssetImageEditor.defaults);
 
->>>>>>> d9ce0a1a
 			// Build the modal
 			var $container = $('<div class="modal asset-editor"></div>').appendTo(Garnish.$bod),
 				$body = $('<div class="body"><div class="spinner big"></div></div>').appendTo($container),
@@ -72,15 +40,9 @@
 			this.base($container, this.settings);
 
 			this.$buttons = $('<div class="buttons rightalign"/>').appendTo($footer);
-<<<<<<< HEAD
-			this.$cancelBtn = $('<div class="btn">' + Craft.t('Cancel') + '</div>').appendTo(this.$buttons);
-			this.$selectBtn = $('<div class="btn disabled submit">' + Craft.t('Replace Image') + '</div>').appendTo(this.$buttons);
-			this.$selectBtn = $('<div class="btn disabled submit">' + Craft.t('Save as New Image') + '</div>').appendTo(this.$buttons);
-=======
 			this.$cancelBtn = $('<div class="btn cancel">' + Craft.t('app', 'Cancel') + '</div>').appendTo(this.$buttons);
 			this.$replaceBtn = $('<div class="btn submit save replace">' + Craft.t('app', 'Replace Asset') + '</div>').appendTo(this.$buttons);
 			this.$saveBtn = $('<div class="btn submit save copy">' + Craft.t('app', 'Save as New Asset') + '</div>').appendTo(this.$buttons);
->>>>>>> d9ce0a1a
 
 			this.$body = $body;
 
@@ -93,80 +55,6 @@
 			Craft.postActionRequest('assets/image-editor', $.proxy(this, 'loadEditor'));
 		},
 
-<<<<<<< HEAD
-		/**
-		 * Load the editor from Ajax response data.
-		 *
-		 * @param data data objeect.
-		 */
-		loadEditor: function (data) {
-			this.$body.html(data.html);
-			this.canvas = this.$body.find('canvas')[0];
-			this.canvasContext = this.canvas.getContext("2d");
-			this.imageUrl = data.imageData.url;
-			this.imageHeight = this.originalImageHeight = data.imageData.height;
-			this.imageWidth = this.originalImageWidth = data.imageData.width;
-			this.aspectRatio = this.imageHeight / this.imageWidth;
-			this.initImage(this.imageUrl, $.proxy(this, 'updateSizeAndPosition'));
-			this.addListeners();
-		},
-
-		/**
-		 * Update modal size and position.
-		 */
-		updateSizeAndPosition: function () {
-			if (!this.imageLoaded) {
-				this.base();
-			}
-			else {
-				// If image is already loaded, we have some more stuff to take care of.
-				this.redrawEditor();
-			}
-		},
-
-		cancel: function () {
-			this.hide();
-			this.destroy();
-		},
-
-		hide: function () {
-			this.removeListeners();
-			this.base();
-		},
-
-		/**
-		 * Load an image by URL and do a call on the callback when loaded.
-		 *
-		 * @param url URL of image to load
-		 * @param callback function to call when the image is loaded
-		 */
-		initImage: function (url, callback) {
-			this.$img = $('<img />');
-
-			this.$img.attr('src', url).on('load', $.proxy(function () {
-				this.imageLoaded = true;
-				this.imgUrl = url;
-
-				callback();
-			}, this));
-		},
-
-		/**
-		 * Redraw the editor so that everything is centered and with the maximum reasonable size.
-		 * Also render the image for this size.
-		 */
-		redrawEditor: function () {
-			var availableHeight = Garnish.$win.height() - (4 * this.paddingSize) - this.$container.find('.footer').outerHeight(),
-				availableWidth = Garnish.$win.width() - (5 * this.paddingSize) - this.$container.find('.image-tools').outerWidth();
-
-			// Make the image holder area square, so we can rotate the image it comfortably.
-			// It should be the largest dimension that does not exceed the available space and image dimensions.
-			var imageHolderSize = Math.max(parseInt(this.$container.find('.image-tools').css('min-height'), 10), Math.min(availableHeight, availableWidth, Math.max(this.originalImageHeight, this.originalImageWidth) ));
-
-			// Calculate the container dimensions
-			var containerWidth = imageHolderSize + this.$container.find('.image-tools').outerWidth() + (3 * this.paddingSize),
-				containerHeight = imageHolderSize + this.$container.find('.footer').outerHeight() + (2 * this.paddingSize);
-=======
 		loadEditor: function (data) {
 			this.$body.html(data.html);
 
@@ -199,33 +87,11 @@
 					originY: 'center'
 				});
 				this.canvas.add(this.viewport);
->>>>>>> d9ce0a1a
 
 				// Add listeners to buttons and draw the grid
 				this._addListeners();
 				this._drawGrid();
 
-<<<<<<< HEAD
-			this.canvasImageHeight = this.canvasImageWidth = imageHolderSize;
-
-			this.$container.find('.image-tools').height(imageHolderSize + (1 * this.paddingSize));
-
-			// Re-center.
-			this.$container.css('left', Math.round((Garnish.$win.width() - containerWidth) / 2));
-			this.$container.css('top', Math.round((Garnish.$win.height() - containerHeight) / 2));
-
-			if (this.imageLoaded) {
-				this.renderImage(true);
-			}
-		},
-
-		/**
-		 * Render the image
-		 * @param drawFrame boolean
-		 * @param recalculateZoomRatio boolean
-		 */
-		renderImage: function (drawFrame, recalculateZoomRatio) {
-=======
 				// Render it, finally
 				this.canvas.renderAll();
 			}, this));
@@ -235,7 +101,6 @@
 		 * Scale and center the image in the editor
 		 */
 		_scaleAndCenterImage: function () {
->>>>>>> d9ce0a1a
 
 			// The width/height correction by a pixel might seem paranoid, but we really want
 			// to get rid of 0.5 pixels and also make sure that the image is within
@@ -247,130 +112,6 @@
 				// Never scale to parts of a pixel
 				this.image.width = Math.round(this.originalWidth * (this.image.height / this.originalHeight));
 
-<<<<<<< HEAD
-			// Figure out the size
-			if (xRatio > 1 || yRatio > 1) {
-				if (xRatio > yRatio) {
-					this.imageWidth = this.canvasImageWidth;
-					this.imageHeight = this.imageWidth * this.aspectRatio;
-				}
-				else {
-					this.imageHeight = this.canvasImageHeight;
-					this.imageWidth = this.imageHeight / this.aspectRatio;
-				}
-			}
-
-			// Clear canvas
-			this.canvasContext.clearRect(0, 0, this.canvasImageWidth, this.canvasImageHeight);
-
-			// Calculate the zoom ratio if we're not in the middle of an animation
-			// or we're forced to (when resetting the straighten slider)
-			if (!this.animationInProgress || recalculateZoomRatio) {
-				// For non-straightened images we know the zoom is going to be 1
-				if (this.rotation % 90 == 0) {
-					this.zoomRatio = 1;
-				}
-				else {
-					var rectangle = this.calculateLargestProportionalRectangle(this.rotation - this.frameRotation, this.imageWidth, this.imageHeight);
-					this.zoomRatio = Math.max(this.imageWidth / rectangle.w, this.imageHeight / rectangle.h);
-				}
-			}
-
-			// Remember the current context
-			this.canvasContext.save();
-
-			// Move (0,0) to center of canvas and rotate around it
-			this.canvasContext.translate(Math.round(this.canvasImageWidth / 2), Math.round(this.canvasImageHeight / 2));
-			this.canvasContext.rotate(this.rotation * Math.PI / 180);
-
-			var adjustedHeight = this.imageHeight * this.zoomRatio,
-				adjustedWidth = this.imageWidth * this.zoomRatio;
-
-			// Draw the rotated image
-			this.canvasContext.drawImage(this.$img[0], 0, 0, this.originalImageWidth, this.originalImageHeight,
-				-(adjustedWidth / 2), -(adjustedHeight / 2), adjustedWidth, adjustedHeight);
-
-			// Restore previous context
-			this.canvasContext.restore();
-
-			if (drawFrame) {
-				this.drawFrame();
-			}
-
-			if (this.drawGridLines) {
-				this.drawGrid();
-			}
-
-			this.clipImage();
-		},
-
-		addListeners: function () {
-			// Navigation controls
-
-			this.$container.find('.tool-groups a').on('click', $.proxy(function (ev) {
-				this.$container.find('.tool-groups a').removeClass('sel');
-				var group = $(ev.currentTarget).addClass('sel').data('group');
-				this.$container.find('div.group.' + group).addClass('sel').siblings('div.group').removeClass('sel');
-			}, this));
-
-			// Rotation controls
-			this.$container.find('a.rotate.clockwise').on('click', $.proxy(function () {
-				if (!this.animationInProgress) {
-					this.addOperation({imageRotation: 90});
-					this.rotate(90);
-				}
-			}, this));
-
-			this.$container.find('a.rotate.counter-clockwise').on('click', $.proxy(function () {
-				if (!this.animationInProgress) {
-					this.addOperation({imageRotation: -90});
-					this.rotate(-90);
-				}
-			}, this));
-
-			// Straighten slider and the reset button
-			var straighten = this.$container.find('.straighten')[0];
-
-			straighten.oninput = $.proxy(this, 'straightenImage');
-			straighten.onchange = $.proxy(function (event) {
-				this.straightenImage(event, true);
-			}, this);
-
-
-			straighten.onmousedown = $.proxy(function () {
-				this.showGridLines();
-				this.renderImage(true);
-			}, this);
-
-			straighten.onmouseup = $.proxy(function () {
-				this.hideGridLines();
-				this.renderImage(true);
-			}, this);
-
-			$('.rotate.reset').on('click', $.proxy(function () {
-				this.$container.find('.straighten').val(0);
-				this.setStraightenOffset(0, false, true, true);
-			}, this));
-
-			// Undo / redo
-			// TODO: remove magic numbers and move them to Garnish Constants
-			this.addListener(Garnish.$doc, 'keydown', $.proxy(function (ev) {
-				// CMD/CTRL + Y, CMD/CTRL + SHIFT + Z
-				if ((ev.metaKey || ev.ctrlKey) && (ev.keyCode == 89 || (ev.keyCode == 90 && ev.shiftKey))) {
-					this.redo();
-				}
-
-				return false;
-			}, this));
-
-			this.addListener(Garnish.$doc, 'keydown', $.proxy(function (ev) {
-				if ((ev.metaKey || ev.ctrlKey) && !ev.shiftKey && ev.keyCode == 90) {
-					this.undo();
-				}
-
-				return false;
-			}, this));
-=======
 				// Correct for neat divisions
 				if (this.image.width % 2 == 1) {
 					this.image.width += (this.image.width < this.editorWidth ? 1 : -1);
@@ -401,24 +142,10 @@
 				width: this.editorWidth,
 				height: this.editorHeight
 			});
->>>>>>> d9ce0a1a
 
 			this._setImageZoomRatio();
 		},
 
-<<<<<<< HEAD
-		removeListeners: function () {
-			this.removeListener(Garnish.$doc, 'keydown');
-		},
-
-		/**
-		 * Add a performed operation to the undo stack.
-		 *
-		 * @param operation object
-		 */
-		addOperation: function (operation) {
-			this.doneOperations.push(operation);
-=======
 		/**
 		 * Create the cropping mask so that the image is cropped to viewport when rotating
 		 *
@@ -443,66 +170,11 @@
 			$('.rotate.counter-clockwise').on('click', $.proxy(function () {
 				this.rotateViewport(-90);
 			}, this));
->>>>>>> d9ce0a1a
 
 			$('.rotate.clockwise').on('click', $.proxy(function () {
 				this.rotateViewport(90);
 			}, this));
 
-<<<<<<< HEAD
-		/**
-		 * Undo an operation.
- 		 */
-		undo: function () {
-			if (this.animationInProgress) {
-				return;
-			}
-
-			if (this.doneOperations.length > 0) {
-				var operation = this.doneOperations.pop();
-				this.performOperation(operation, true);
-				this.undoneOperations.push(operation);
-			}
-		},
-
-		/**
-		 * Redo an operation.
-		 */
-		redo: function () {
-			if (this.animationInProgress) {
-				return;
-			}
-			if (this.undoneOperations.length > 0) {
-				var operation = this.undoneOperations.pop();
-				this.performOperation(operation, false);
-				this.doneOperations.push(operation);
-			}
-		},
-
-		/**
-		 * Perform an operation that can be undone and redone.
-		 *
-		 * @param operation object
-		 * @param reverse boolean indicating whether this is a reverse of the operation
-		 */
-		// TODO: This is a horrible name for this function
-		performOperation: function (operation, reverse) {
-			var modifier = reverse ? -1 : 1;
-
-			// Do or redo a rotation
-			if (typeof operation.imageRotation != "undefined") {
-				this.rotation += modifier * operation.imageRotation;
-				this.frameRotation += modifier * operation.imageRotation;
-
-				this.cleanUpRotationDegrees();
-				this.renderImage(true);
-			}
-
-			// Do or redo image straightening
-			if (typeof operation.straightenOffset != "undefined") {
-				var value = modifier * operation.straightenOffset;
-				this.rotation += value;
-=======
 			$('.rotate.reset').on('click', $.proxy(this, 'resetStraighten'));
 			$('.rotate.straighten').on('input change', $.proxy(this, 'straighten'));
 
@@ -525,7 +197,6 @@
 				this.viewportRotation = parseInt((this.viewportRotation + 360) % 360, 10);
 
 				var newAngle = this.viewport.getAngle() + degrees;
->>>>>>> d9ce0a1a
 
 				// Animate the rotations
 				this.viewport.animate('angle', newAngle, {
@@ -537,31 +208,6 @@
 						this.viewport.set({angle: cleanAngle});
 						this.animationInProgress = false;
 
-<<<<<<< HEAD
-				// PreviousSavedSliderValue is the stored slider value for undo/redo
-				// PreviousSliderValue is used for calculating delta and relational rotaion
-				this.previousSavedSliderValue = newValue;
-				this.previousSliderValue = newValue;
-				$straighten.val(newValue);
-
-				this.cleanUpRotationDegrees();
-				this.renderImage(true);
-			}
-		},
-
-		/**
-		 * Rotate image by degrees.
-		 *
-		 * @param degrees amount of degrees
-		 * @param animateInstantly should the animation be instant?
-		 * @param preventFrameRotation should the frame be prevented from rotating
-		 */
-		rotate: function (degrees, animateInstantly, preventFrameRotation) {
-			var targetDegrees = this.rotation + degrees;
-
-			// Animate!
-			if (!animateInstantly) {
-=======
 						this._setImageZoomRatio();
 					}, this)
 				});
@@ -575,7 +221,6 @@
 		 */
 		straighten: function (ev) {
 			if (!this.animationInProgress) {
->>>>>>> d9ce0a1a
 				this.animationInProgress = true;
 
 				if (ev) {
@@ -586,24 +231,6 @@
 					}
 				}
 
-<<<<<<< HEAD
-				var animateCanvas = function () {
-					frameCount++;
-					this.rotation += degreesPerFrame;
-
-					if (!preventFrameRotation) {
-						this.frameRotation += degreesPerFrame;
-					}
-
-					this.renderImage(true, preventFrameRotation);
-					if (frameCount < this.animationFrames) {
-						setTimeout($.proxy(animateCanvas, this), 1);
-					}
-					else {
-						// Clean up the fractions and whatnot
-						this.rotation = targetDegrees;
-						this.cleanUpRotationDegrees();
-=======
 				var newAngle = parseInt(this.$straighten.val(), 10);
 
 				// Straighten the image
@@ -616,26 +243,11 @@
 				});
 
 				this._setImageZoomRatio();
->>>>>>> d9ce0a1a
 
 				this.canvas.renderAll();
 
 				this.animationInProgress = false;
 			}
-<<<<<<< HEAD
-			else {
-				this.rotation = targetDegrees;
-				this.cleanUpRotationDegrees();
-				this.renderImage(true);
-			}
-		},
-
-		// Clean up any excess decimal parts and full rotations
-		cleanUpRotationDegrees: function () {
-			this.rotation = this._cleanUpDegrees(this.rotation);
-			this.frameRotation = this._cleanUpDegrees(this.frameRotation);
-=======
->>>>>>> d9ce0a1a
 		},
 
 		/**
@@ -643,51 +255,14 @@
 		 *
 		 * @param Event ev
 		 */
-<<<<<<< HEAD
-		_cleanUpDegrees: function (degrees) {
-			if (degrees > 360) {
-				degrees -= 360;
-			}
-			else if (degrees < 0) {
-				degrees += 360;
-			}
-
-			degrees = Math.round(degrees * 10) / 10;
-
-			return degrees;
-		},
-
-		// Trigger operation - whether we're stopping to drag the slider and should trigger a state save
-		/**
-		 * Straigthen the image.
-		 *
-		 * @param event
-		 * @param triggerOperation true if the state should be saved
-		 */
-		straightenImage: function (event, triggerOperation) {
-=======
 		resetStraighten: function (ev) {
->>>>>>> d9ce0a1a
 			if (this.animationInProgress) {
 				return;
 			}
 
-<<<<<<< HEAD
-		/**
-		 * Set the straighten offset.
-		 *
-		 * @param degrees the amount of degrees set
-		 * @param animateInstantly should the animation be instant?
-		 * @param preventFrameRotation should the frame be prevented from rotating
-		 * @param triggerOperation true if the state should be saved
-		 */
-		setStraightenOffset: function (degrees, animateInstantly, preventFrameRotation, triggerOperation) {
-			var delta = degrees - this.previousSliderValue;
-=======
 			this.$straighten.val(0);
 			this.straighten();
 		},
->>>>>>> d9ce0a1a
 
 		/**
 		 * Save the image.
@@ -696,15 +271,9 @@
 		 */
 		saveImage: function (ev) {
 
-<<<<<<< HEAD
-			if (triggerOperation) {
-				this.addOperation({straightenOffset: degrees - this.previousSavedSliderValue});
-				this.previousSavedSliderValue = degrees;
-=======
 			$button = $(ev.currentTarget);
 			if ($button.hasClass('disabled')) {
 				return false;
->>>>>>> d9ce0a1a
 			}
 
 			$('.btn', this.$buttons).addClass('disabled');
@@ -717,38 +286,17 @@
 				replace: $button.hasClass('replace') ? 1 : 0
 			};
 
-<<<<<<< HEAD
-		/**
-		 * Show grid lines
-		 */
-		showGridLines: function () {
-			this.drawGridLines = true;
-		},
-
-		/**
-		 * Hide grid lines
-		 */
-		hideGridLines: function () {
-			this.drawGridLines = false;
-=======
 			Craft.postActionRequest('assets/edit-image', postData, $.proxy(function (data) {
 				this.$buttons.find('.btn').removeClass('disabled').end().find('.spinner').remove();
 			}, this));
 
->>>>>>> d9ce0a1a
 		},
 
 		/**
 		 * Set image zoom ratio depending on the straighten angle
 		 */
-<<<<<<< HEAD
-		drawFrame: function () {
-			// Remember the current context
-			this.canvasContext.save();
-=======
 		_setImageZoomRatio: function () {
 			this.imageStraightenAngle = parseFloat(this.$straighten.val());
->>>>>>> d9ce0a1a
 
 			// Convert the angle to radians
 			var angleInRadians = Math.abs(this.imageStraightenAngle) * (Math.PI / 180);
@@ -760,21 +308,7 @@
 			// Calculate the ratio
 			var zoomRatio = Math.max(scaledWidth /  this.viewportWidth, scaledHeight / this.viewportHeight);
 
-<<<<<<< HEAD
-		},
-
-		/**
-		 * Prepare the image frame rectangle for the canvas.
-		 *
-		 * @param canvasContext
-		 */
-		prepareImageFrameRectangle: function (canvasContext) {
-			canvasContext.translate(Math.round(this.canvasImageWidth / 2), Math.round(this.canvasImageHeight / 2));
-			canvasContext.rotate(this.frameRotation * Math.PI / 180);
-			canvasContext.rect(-(this.imageWidth / 2) + 1, -(this.imageHeight / 2) + 1, this.imageWidth - 2, this.imageHeight - 2);
-=======
 			this.image.scale(zoomRatio);
->>>>>>> d9ce0a1a
 		},
 
 		/**
@@ -782,42 +316,6 @@
 		 *
 		 * @private
 		 */
-<<<<<<< HEAD
-		drawGrid: function () {
-			this.canvasContext.lineWidth = 1;
-
-			this.canvasContext.save();
-
-			// Rotate along the frame
-			this.canvasContext.translate(Math.round(this.canvasImageWidth / 2), Math.round(this.canvasImageHeight / 2));
-			this.canvasContext.rotate(this.frameRotation * Math.PI / 180);
-
-			var xStep = (this.imageWidth - 2) / 8;
-			var yStep = (this.imageHeight - 2) / 8;
-
-			// Draw the grid lines
-			for (var step = 0; step < 9; step++) {
-				switch (step) {
-					case 0:
-					case 8:
-					case 4:
-					{
-						this.canvasContext.strokeStyle = 'rgba(0,0,0,0.6)';
-						break;
-					}
-					case 2:
-					case 6:
-					{
-						this.canvasContext.strokeStyle = 'rgba(0,0,0,0.3)';
-						break;
-					}
-					default:
-					{
-						this.canvasContext.strokeStyle = 'rgba(0,0,0,0.15)';
-						break;
-					}
-
-=======
 		_drawGrid: function () {
 			var strokeOptions = {
 				strokeWidth: this.settings.gridLineThickness,
@@ -849,36 +347,12 @@
 					pointOptions = [0, divisionPoint, lineLength, divisionPoint];
 				} else {
 					pointOptions = [divisionPoint, 0, divisionPoint, lineLength];
->>>>>>> d9ce0a1a
 				}
 
-<<<<<<< HEAD
-			for (step = 0; step < 9; step++) {
-				switch (step) {
-					case 0:
-					case 8:
-					case 4:
-					{
-						this.canvasContext.strokeStyle = 'rgba(0,0,0,0.6)';
-						break;
-					}
-					case 2:
-					case 6:
-					{
-						this.canvasContext.strokeStyle = 'rgba(0,0,0,0.3)';
-						break;
-					}
-					default:
-					{
-						this.canvasContext.strokeStyle = 'rgba(0,0,0,0.15)';
-						break;
-					}
-=======
 				// Ensure the opacity gradually decreases
 				strokeOptions.opacity = 1 - ((divisionLevel - 1) * (1 / this.settings.gridLinePrecision));
 
 				gridLines.push(new fabric.Line(pointOptions, strokeOptions));
->>>>>>> d9ce0a1a
 
 				// If we're not done yet, divide and conquer both new segments
 				if (divisionLevel < this.settings.gridLinePrecision) {
@@ -902,77 +376,13 @@
 		/**
 		 * Show the grid
 		 */
-<<<<<<< HEAD
-		clipImage: function () {
-			var mask = Garnish.$doc[0].createElement('canvas');
-			mask.width = this.canvas.width;
-			mask.height = this.canvas.height;
-
-			var context = mask.getContext('2d');
-			context.fillStyle = 'white';
-			context.fillRect(0, 0, mask.width, mask.height);
-			context.globalCompositeOperation = 'xor';
-			this.prepareImageFrameRectangle(context);
-			context.fill();
-
-			this.canvasContext.drawImage(mask, 0, 0);
-
-=======
 		showGrid: function () {
 			this.grid.set({opacity: 1});
->>>>>>> d9ce0a1a
 		},
 
 		/**
 		 * Hide the grid
 		 */
-<<<<<<< HEAD
-		calculateLargestProportionalRectangle: function (angle, origWidth, origHeight) {
-
-			var w0, h0;
-
-			if (origWidth <= origHeight) {
-				w0 = origWidth;
-				h0 = origHeight;
-			}
-			else {
-				w0 = origHeight;
-				h0 = origWidth;
-			}
-
-			// Angle normalization in range [-PI..PI)
-			if (angle > 180) {
-				angle = 180 - angle;
-			}
-			if (angle < 0) {
-				angle = angle + 180;
-			}
-			var ang = angle * (Math.PI / 180);
-
-			if (ang > Math.PI / 2) {
-				ang = Math.PI - ang;
-			}
-
-			var c = w0 / (h0 * Math.sin(ang) + w0 * Math.cos(ang)),
-				w, h;
-
-			if (origWidth <= origHeight) {
-				w = w0 * c;
-				h = h0 * c;
-			}
-			else {
-				w = h0 * c;
-				h = w0 * c;
-			}
-
-			return {w: w, h: h};
-		},
-	},
-	{
-		defaults: {
-			resizable: false,
-			shadeClass: "modal-shade asset-editor"
-=======
 		hideGrid: function () {
 			this.grid.set({opacity: 0});
 		},
@@ -989,7 +399,6 @@
 			animationDuration: 150,
 
 			onSave: $.noop,
->>>>>>> d9ce0a1a
 		}
 	}
 );