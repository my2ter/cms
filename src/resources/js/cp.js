--- conflicted
+++ resolved
@@ -594,28 +594,6 @@
 			}
 		}
 	},
-<<<<<<< HEAD
-
-	displayMessageModal: function (message)
-	{
-		if (!this.messageModal)
-		{
-			this.messageModal = new Garnish.Modal();
-		}
-
-		if (this.$messageModalContainer == null) {
-			this.$messageModalContainer = $('<div class="modal fitted message-modal"></div>').appendTo(Garnish.$bod);
-		}
-
-		var modalContent = '<div class="stackTrace">' + message + '</div>';
-		modalContent += '<div class="footer"><div class="right buttons"><div class="right buttons"><div class="btn cancel">' + Craft.t("Ok") + '</div></div></div>';
-
-		this.$messageModalContainer.html(modalContent);
-		this.$messageModalContainer.find('.cancel').click($.proxy(function () {this.messageModal.hide();}, this));
-		this.messageModal.setContainer(this.$messageModalContainer);
-		this.messageModal.show();
-		this.messageModal.removeListener(this.messageModal.$shade, 'click');
-	},
 
 	showUpgradeModal: function()
 	{
@@ -628,8 +606,6 @@
 			this.upgradeModal.show();
 		}
 	}
-=======
->>>>>>> 471619c5
 },
 {
 	maxWidth: 1051, //1024,
