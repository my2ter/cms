(function($) {


/**
 * CP class
 */
Craft.CP = Garnish.Base.extend(
{
	authManager: null,

	$alerts: null,
	$header: null,
	$headerActionsList: null,
	$siteName: null,
	$nav: null,
	$subnav: null,

	$overflowNavMenuItem: null,
	$overflowNavMenuBtn: null,
	$overflowNavMenu: null,
	$overflowNavMenuList: null,

	$overflowSubnavMenuItem: null,
	$overflowSubnavMenuBtn: null,
	$overflowSubnavMenu: null,
	$overflowSubnavMenuList: null,

	$notificationWrapper: null,
	$notificationContainer: null,
	$main: null,
	$content: null,
	$collapsibleTables: null,

	navItems: null,
	totalNavItems: null,
	visibleNavItems: null,
	totalNavWidth: null,
	showingOverflowNavMenu: false,

	subnavItems: null,
	totalSubnavItems: null,
	visibleSubnavItems: null,
	totalSubnavWidth: null,
	showingOverflowSubnavMenu: false,

	fixedNotifications: false,

	runningTaskInfo: null,
	trackTaskProgressTimeout: null,
	taskProgressIcon: null,

	$upgradePromo: null,
	upgradeModal: null,

	init: function()
	{
		// Is this session going to expire?
		if (Craft.authTimeout != 0)
		{
			this.authManager = new Craft.AuthManager();
		}

		// Find all the key elements
		this.$alerts = $('#alerts');
		this.$header = $('#header');
		this.$headerActionsList = this.$header.find('#header-actions');
		this.$siteName = this.$header.find('h2');
		this.$nav = $('#nav');
		this.$subnav = $('#subnav');
		this.$notificationWrapper = $('#notifications-wrapper');
		this.$notificationContainer = $('#notifications');
		this.$main = $('#main');
		this.$content = $('#content');
		this.$collapsibleTables = this.$content.find('table.collapsible');
		this.$upgradePromo = $('#upgradepromo > a');

		// Keep the site name contained
		this.onActionItemListResize();
		this.addListener(this.$headerActionsList, 'resize', 'onActionItemListResize');

		// Find all the nav items
		this.navItems = [];
		this.totalNavWidth = Craft.CP.baseNavWidth;

		var $navItems = this.$nav.children();
		this.totalNavItems = $navItems.length;
		this.visibleNavItems = this.totalNavItems;

		for (var i = 0; i < this.totalNavItems; i++)
		{
			var $li = $($navItems[i]),
				width = $li.width();

			this.navItems.push($li);
			this.totalNavWidth += width;
		}

		// Find all the sub nav items
		this.subnavItems = [];
		this.totalSubnavWidth = CP.baseSubnavWidth;

		var $subnavItems = this.$subnav.children();
		this.totalSubnavItems = $subnavItems.length;
		this.visibleSubnavItems = this.totalSubnavItems;

		for (var i = 0; i < this.totalSubnavItems; i++)
		{
			var $li = $($subnavItems[i]),
				width = $li.width();

			this.subnavItems.push($li);
			this.totalSubnavWidth += width;
		}

		this.addListener(Garnish.$win, 'resize', 'onWindowResize');
		this.onWindowResize();

		this.addListener(Garnish.$win, 'scroll', 'updateFixedNotifications');
		this.updateFixedNotifications();

		// Fade the notification out two seconds after page load
		Garnish.$doc.ready($.proxy(function() {
			var $errorNotifications = this.$notificationContainer.children('.error'),
				$otherNotifications = this.$notificationContainer.children(':not(.error)');

			$errorNotifications.delay(Craft.CP.notificationDuration * 2).velocity('fadeOut');
			$otherNotifications.delay(Craft.CP.notificationDuration).velocity('fadeOut');
		}, this));

		// Alerts
		if (this.$alerts.length)
		{
			this.initAlerts();
		}

		// Listen for save shortcuts in primary forms
		var $primaryForm = $('form[data-saveshortcut]:first');

		if ($primaryForm.length == 1)
		{
			this.addListener(Garnish.$doc, 'keydown', function(ev)
			{
				if ((ev.metaKey || ev.ctrlKey) && ev.keyCode == Garnish.S_KEY)
				{
					ev.preventDefault();

					// Give other stuff on the page a chance to prepare
					this.trigger('beforeSaveShortcut');

					if ($primaryForm.data('saveshortcut-redirect'))
					{
						$('<input type="hidden" name="redirect" value="'+$primaryForm.data('saveshortcut-redirect')+'"/>').appendTo($primaryForm);
					}

					$primaryForm.submit();
				}
				return true;
			});
		}

		Garnish.$win.on('load', $.proxy(function()
		{
			// Look for forms that we should watch for changes on
			this.$confirmUnloadForms = $('form[data-confirm-unload]');

			if (this.$confirmUnloadForms.length)
			{
				if (!Craft.forceConfirmUnload)
				{
					this.initialFormValues = [];
				}

				for (var i = 0; i < this.$confirmUnloadForms.length; i++)
				{
					var $form = $(this.$confirmUnloadForms);

					if (!Craft.forceConfirmUnload)
					{
						this.initialFormValues[i] = $form.serialize();
					}

					this.addListener($form, 'submit', function()
					{
						this.removeListener(Garnish.$win, 'beforeunload');
					});
				}

				this.addListener(Garnish.$win, 'beforeunload', function(ev)
				{
					for (var i = 0; i < this.$confirmUnloadForms.length; i++)
					{
						if (
							Craft.forceConfirmUnload ||
							this.initialFormValues[i] != $(this.$confirmUnloadForms[i]).serialize()
						)
						{
							var message = Craft.t('Any changes will be lost if you leave this page.');

							if (ev)
							{
								ev.originalEvent.returnValue = message;
							}
							else
							{
								window.event.returnValue = message;
							}

							return message;
						}
					}
				});
			}
		}, this));

		this.addListener(this.$upgradePromo, 'click', 'showUpgradeModal');

		var $wrongEditionModalContainer = $('#wrongedition-modal');

		if ($wrongEditionModalContainer.length)
		{
			new Craft.WrongEditionModal($wrongEditionModalContainer);
		}
	},

	/**
	 * Handles stuff that should happen when the window is resized.
	 */
	onWindowResize: function()
	{
		// Get the new window width
		this.onWindowResize._cpWidth = Math.min(Garnish.$win.width(), Craft.CP.maxWidth);

		// Update the responsive nav
		this.updateResponsiveNav();

		// Update the responsive sub nav
		this.updateResponsiveSubnav();

		// Update any responsive tables
		this.updateResponsiveTables();
	},

	onActionItemListResize: function()
	{
		this.$siteName.css('max-width', 'calc(100% - '+(this.$headerActionsList.width()+14)+'px)');
	},

	updateResponsiveNav: function()
	{
		// Is an overflow menu going to be needed?
		if (this.onWindowResize._cpWidth < this.totalNavWidth)
		{
			// Show the overflow menu button
			if (!this.showingOverflowNavMenu)
			{
				if (!this.$overflowNavMenuBtn)
				{
					// Create it
					this.$overflowNavMenuItem = $('<li/>').appendTo(this.$nav);
					this.$overflowNavMenuBtn = $('<a class="menubtn" title="'+Craft.t('More')+'">…</a>').appendTo(this.$overflowNavMenuItem);
					this.$overflowNavMenu = $('<div id="overflow-nav" class="menu" data-align="right"/>').appendTo(this.$overflowNavMenuItem);
					this.$overflowNavMenuList = $('<ul/>').appendTo(this.$overflowNavMenu);
					new Garnish.MenuBtn(this.$overflowNavMenuBtn);
				}
				else
				{
					this.$overflowNavMenuItem.show();
				}

				this.showingOverflowNavMenu = true;
			}

			// Is the nav too tall?
			if (this.$nav.height() > Craft.CP.navHeight)
			{
				// Move items to the overflow menu until the nav is back to its normal height
				do
				{
					this.addLastVisibleNavItemToOverflowMenu();
				}
				while ((this.$nav.height() > Craft.CP.navHeight) && (this.visibleNavItems > 0));
			}
			else
			{
				// See if we can fit any more nav items in the main menu
				while ((this.$nav.height() == Craft.CP.navHeight) && (this.visibleNavItems < this.totalNavItems))
				{
					this.addFirstOverflowNavItemToMainMenu();
				}

				// Now kick the last one back.
				this.addLastVisibleNavItemToOverflowMenu();
			}
		}
		else
		{
			if (this.showingOverflowNavMenu)
			{
				// Hide the overflow menu button
				this.$overflowNavMenuItem.hide();

				// Move any nav items in the overflow menu back to the main nav menu
				while (this.visibleNavItems < this.totalNavItems)
				{
					this.addFirstOverflowNavItemToMainMenu();
				}

				this.showingOverflowNavMenu = false;
			}
		}
	},

	updateResponsiveSubnav: function()
	{
		// Is an overflow menu going to be needed?
		if (this.onWindowResize._cpWidth < this.totalSubnavWidth)
		{
			// Show the overflow menu button
			if (!this.showingOverflowSubnavMenu)
			{
				if (!this.$overflowSubnavMenuBtn)
				{
					// Create it
					this.$overflowSubnavMenuItem = $('<li/>').appendTo(this.$subnav);
					this.$overflowSubnavMenuBtn = $('<a class="menubtn" title="'+Craft.t('More')+'">…</a>').appendTo(this.$overflowSubnavMenuItem);
					this.$overflowSubnavMenu = $('<div id="overflow-subnav" class="menu" data-align="right"/>').appendTo(this.$overflowSubnavMenuItem);
					this.$overflowSubnavMenuList = $('<ul/>').appendTo(this.$overflowSubnavMenu);
					new Garnish.MenuBtn(this.$overflowSubnavMenuBtn);
				}
				else
				{
					this.$overflowSubnavMenuItem.show();
				}

				this.showingOverflowSubnavMenu = true;
			}

			// Is the nav too tall?
			if (this.$subnav.height() > CP.subnavHeight)
			{
				// Move items to the overflow menu until the nav is back to its normal height
				do
				{
					this.addLastVisibleSubnavItemToOverflowMenu();
				}
				while ((this.$subnav.height() > CP.subnavHeight) && (this.visibleSubnavItems > 0));
			}
			else
			{
				// See if we can fit any more nav items in the main menu
				while ((this.$subnav.height() == CP.subnavHeight) && (this.visibleSubnavItems < this.totalSubnavItems))
				{
					this.addFirstOverflowSubnavItemToMainMenu();
				}

				// Now kick the last one back.
				this.addLastVisibleSubnavItemToOverflowMenu();
			}
		}
		else
		{
			if (this.showingOverflowSubnavMenu)
			{
				// Hide the overflow menu button
				this.$overflowSubnavMenuItem.hide();

				// Move any nav items in the overflow menu back to the main nav menu
				while (this.visibleSubnavItems < this.totalSubnavItems)
				{
					this.addFirstOverflowSubnavItemToMainMenu();
				}

				this.showingOverflowSubnavMenu = false;
			}
		}
	},

	updateResponsiveTables: function()
	{
		this.updateResponsiveTables._contentWidth = this.$content.width();

		for (this.updateResponsiveTables._i = 0; this.updateResponsiveTables._i < this.$collapsibleTables.length; this.updateResponsiveTables._i++)
		{
			this.updateResponsiveTables._$table = $(this.$collapsibleTables[this.updateResponsiveTables._i]);
			this.updateResponsiveTables._check = false;

			if (typeof this.updateResponsiveTables._lastContentWidth != 'undefined')
			{
				this.updateResponsiveTables._isLinear = this.updateResponsiveTables._$table.hasClass('collapsed');

				// Getting wider?
				if (this.updateResponsiveTables._contentWidth > this.updateResponsiveTables._lastContentWidth)
				{
					if (this.updateResponsiveTables._isLinear)
					{
						this.updateResponsiveTables._$table.removeClass('collapsed');
						this.updateResponsiveTables._check = true;
					}
				}
				else
				{
					if (!this.updateResponsiveTables._isLinear)
					{
						this.updateResponsiveTables._check = true;
					}
				}
			}
			else
			{
				this.updateResponsiveTables._check = true;
			}

			if (this.updateResponsiveTables._check)
			{
				if (this.updateResponsiveTables._$table.width() > this.updateResponsiveTables._contentWidth)
				{
					this.updateResponsiveTables._$table.addClass('collapsed');
				}
			}
		}

		this.updateResponsiveTables._lastContentWidth = this.updateResponsiveTables._contentWidth;
	},

	/**
	 * Adds the last visible nav item to the overflow menu.
	 */
	addLastVisibleNavItemToOverflowMenu: function()
	{
		this.navItems[this.visibleNavItems-1].prependTo(this.$overflowNavMenuList);
		this.visibleNavItems--;
	},

	/**
	 * Adds the first overflow nav item back to the main nav menu.
	 */
	addFirstOverflowNavItemToMainMenu: function()
	{
		this.navItems[this.visibleNavItems].insertBefore(this.$overflowNavMenuItem);
		this.visibleNavItems++;
	},

	/**
	 * Adds the last visible nav item to the overflow menu.
	 */
	addLastVisibleSubnavItemToOverflowMenu: function()
	{
		this.subnavItems[this.visibleSubnavItems-1].prependTo(this.$overflowSubnavMenuList);
		this.visibleSubnavItems--;
	},

	/**
	 * Adds the first overflow nav item back to the main nav menu.
	 */
	addFirstOverflowSubnavItemToMainMenu: function()
	{
		this.subnavItems[this.visibleSubnavItems].insertBefore(this.$overflowSubnavMenuItem);
		this.visibleSubnavItems++;
	},

	updateFixedNotifications: function()
	{
		this.updateFixedNotifications._headerHeight = this.$header.height();

		if (Garnish.$win.scrollTop() > this.updateFixedNotifications._headerHeight)
		{
			if (!this.fixedNotifications)
			{
				this.$notificationWrapper.addClass('fixed');
				this.fixedNotifications = true;
			}
		}
		else
		{
			if (this.fixedNotifications)
			{
				this.$notificationWrapper.removeClass('fixed');
				this.fixedNotifications = false;
			}
		}
	},

	/**
	 * Dispays a notification.
	 *
	 * @param string type
	 * @param string message
	 */
	displayNotification: function(type, message)
	{
		var notificationDuration = Craft.CP.notificationDuration;

		if (type == 'error')
		{
			notificationDuration *= 2;
		}

		$('<div class="notification '+type+'">'+message+'</div>')
			.appendTo(this.$notificationContainer)
			.hide()
			.velocity('fadeIn', { display: 'inline-block', duration: 'fast' })
			.delay(notificationDuration)
			.velocity('fadeOut');

		this.trigger('displayNotification', {
			notificationType: type,
			message: message
		});
	},

	/**
	 * Displays a notice.
	 *
	 * @param string message
	 */
	displayNotice: function(message)
	{
		this.displayNotification('notice', message);
	},

	/**
	 * Displays an error.
	 *
	 * @param string message
	 */
	displayError: function(message)
	{
		if (!message)
		{
			message = Craft.t('An unknown error occurred.');
		}

		this.displayNotification('error', message);
	},

	fetchAlerts: function()
	{
		var data = {
			path: Craft.path
		};

		Craft.queueActionRequest('app/getCpAlerts', data, $.proxy(this, 'displayAlerts'));
	},

	displayAlerts: function(alerts)
	{
		if (Garnish.isArray(alerts) && alerts.length)
		{
			this.$alerts = $('<ul id="alerts"/>').insertBefore($('#header'));

			for (var i = 0; i < alerts.length; i++)
			{
				$('<li>'+alerts[i]+'</li>').appendTo(this.$alerts);
			}

			var height = this.$alerts.height();

			this.$alerts.height(0).velocity({ height: height }, 'fast', $.proxy(function()
			{
				this.$alerts.height('auto');
			}, this));

			this.initAlerts();
		}
	},

	initAlerts: function()
	{
		// Is there a domain mismatch?
		var $transferDomainLink = this.$alerts.find('.domain-mismatch:first');

		if ($transferDomainLink.length)
		{
			this.addListener($transferDomainLink, 'click', $.proxy(function(ev)
			{
				ev.preventDefault();

				if (confirm(Craft.t('Are you sure you want to transfer your license to this domain?')))
				{
					Craft.queueActionRequest('app/transferLicenseToCurrentDomain', $.proxy(function(response, textStatus)
					{
						if (textStatus == 'success')
						{
							if (response.success)
							{
								$transferDomainLink.parent().remove();
								this.displayNotice(Craft.t('License transferred.'));
							}
							else
							{
								Craft.cp.displayError(response.error);
							}
						}

					}, this));
				}
			}, this));
		}

		// Are there any shunnable alerts?
		var $shunnableAlerts = this.$alerts.find('a[class^="shun:"]');

		for (var i = 0; i < $shunnableAlerts.length; i++)
		{
			this.addListener($shunnableAlerts[i], 'click', $.proxy(function(ev)
			{
				ev.preventDefault();

				var $link = $(ev.currentTarget);

				var data = {
					message: $link.prop('className').substr(5)
				};

				Craft.queueActionRequest('app/shunCpAlert', data, $.proxy(function(response, textStatus)
				{
					if (textStatus == 'success')
					{
						if (response.success)
						{
							$link.parent().remove();
						}
						else
						{
							Craft.cp.displayError(response.error);
						}
					}

				}, this));

			}, this));
		}
	},

	checkForUpdates: function()
	{
		Craft.queueActionRequest('app/checkForUpdates', $.proxy(function(info)
		{
			this.displayUpdateInfo(info);

			this.trigger('checkForUpdates', {
				updateInfo: info
			});
		}, this));
	},

	displayUpdateInfo: function(info)
	{
		// Remove the existing header badge, if any
		this.$headerActionsList.children('li.updates').remove();

		if (info.total)
		{
			if (info.total == 1)
			{
				var updateText = Craft.t('1 update available');
			}
			else
			{
				var updateText = Craft.t('{num} updates available', { num: info.total });
			}

			// Header badge
			$('<li class="updates'+(info.critical ? ' critical' : '')+'">' +
				'<a data-icon="newstamp" href="'+Craft.getUrl('updates')+'" title="'+updateText+'">' +
					'<span>'+info.total+'</span>' +
				'</a>' +
			'</li>').prependTo(this.$headerActionsList);

			// Footer link
			$('#footer-updates').text(updateText);
		}
	},

	runPendingTasks: function()
	{
		if (Craft.runTasksAutomatically)
		{
			Craft.queueActionRequest('tasks/runPendingTasks', $.proxy(function(taskInfo, textStatus)
			{
				if (textStatus == 'success')
				{
					this.trackTaskProgress(0);
				}
			}, this));
		}
		else
		{
			this.trackTaskProgress(0);
		}
	},

	trackTaskProgress: function(delay)
	{
		// Ignore if we're already tracking tasks
		if (this.trackTaskProgressTimeout)
		{
			return;
		}

		this.trackTaskProgressTimeout = setTimeout($.proxy(function()
		{
			Craft.queueActionRequest('tasks/getRunningTaskInfo', $.proxy(function(taskInfo, textStatus)
			{
				if (textStatus == 'success')
				{
					this.trackTaskProgressTimeout = null;
					this.setRunningTaskInfo(taskInfo, true);

					if (taskInfo.status == 'running')
					{
						// Check again in one second
						this.trackTaskProgress();
					}
					else if (taskInfo.status == 'pending')
					{
						// Check again in 30 seconds
						this.trackTaskProgress(30000);
					}
				}
			}, this));
		}, this), (typeof delay != typeof undefined ? delay : Craft.CP.taskTrackerUpdateInterval));
	},

	stopTrackingTaskProgress: function()
	{
		if (this.trackTaskProgressTimeout)
		{
			clearTimeout(this.trackTaskProgressTimeout);
			this.trackTaskProgressTimeout = null;
		}
	},

	setRunningTaskInfo: function(taskInfo, animateIcon)
	{
		this.runningTaskInfo = taskInfo;

		if (taskInfo)
		{
			if (!this.taskProgressIcon)
			{
				this.taskProgressIcon = new TaskProgressIcon();
			}

			if (taskInfo.status == 'running' || taskInfo.status == 'pending')
			{
				this.taskProgressIcon.hideFailMode();
				this.taskProgressIcon.setDescription(taskInfo.description);
				this.taskProgressIcon.setProgress(taskInfo.progress, animateIcon);
			}
			else if (taskInfo.status == 'error')
			{
				this.taskProgressIcon.showFailMode();
			}
		}
		else
		{
			if (this.taskProgressIcon)
			{
				this.taskProgressIcon.hideFailMode();
				this.taskProgressIcon.complete();
				delete this.taskProgressIcon;
			}
		}
	},

	showUpgradeModal: function()
	{
		if (!this.upgradeModal)
		{
			this.upgradeModal = new Craft.UpgradeModal();
		}
		else
		{
			this.upgradeModal.show();
		}
	}
},
{
	maxWidth: 1051, //1024,
	navHeight: 38,
	baseNavWidth: 30,
<<<<<<< HEAD
	subnavHeight: 38,
	baseSubnavWidth: 30,
	notificationDuration: 2000
=======
	notificationDuration: 2000,

	taskTrackerUpdateInterval: 1000,
	taskTrackerHudUpdateInterval: 500
>>>>>>> 05f31aa4
});

Craft.cp = new Craft.CP();


/**
 * Task progress icon class
 */
var TaskProgressIcon = Garnish.Base.extend(
{
	$li: null,
	$a: null,
	hud: null,
	completed: false,
	failMode: false,

	_canvasSupported: null,

	_$bgCanvas: null,
	_$staticCanvas: null,
	_$hoverCanvas: null,
	_$failCanvas: null,

	_staticCtx: null,
	_hoverCtx: null,
	_canvasSize: null,
	_arcPos: null,
	_arcRadius: null,
	_lineWidth: null,

	_arcStartPos: 0,
	_arcEndPos: 0,
	_arcStartStepSize: null,
	_arcEndStepSize: null,
	_arcStep: null,
	_arcStepTimeout: null,
	_arcAnimateCallback: null,

	_progressBar: null,

	init: function()
	{
		this.$li = $('<li/>').prependTo(Craft.cp.$headerActionsList);
		this.$a = $('<a id="taskicon"/>').appendTo(this.$li);

		this._canvasSupported = !!(document.createElement('canvas').getContext);

		if (this._canvasSupported)
		{
			var m = (window.devicePixelRatio > 1 ? 2 : 1);
			this._canvasSize = 30 * m;
			this._arcPos = this._canvasSize / 2;
			this._arcRadius = 7 * m;
			this._lineWidth = 3 * m;

			this._$bgCanvas     = this._createCanvas('bg', '#61666b');
			this._$staticCanvas = this._createCanvas('static', '#d7d9db');
			this._$hoverCanvas  = this._createCanvas('hover', '#fff');
			this._$failCanvas   = this._createCanvas('fail', '#da5a47').hide();

			this._staticCtx = this._$staticCanvas[0].getContext('2d');
			this._hoverCtx = this._$hoverCanvas[0].getContext('2d');

			this._drawArc(this._$bgCanvas[0].getContext('2d'), 0, 1);
			this._drawArc(this._$failCanvas[0].getContext('2d'), 0, 1);
		}
		else
		{
			this._progressBar = new Craft.ProgressBar(this.$a);
			this._progressBar.showProgressBar();
		}

		this.addListener(this.$a, 'click', 'toggleHud');
	},

	setDescription: function(description)
	{
		this.$a.attr('title', description);
	},

	setProgress: function(progress, animate)
	{
		if (this._canvasSupported)
		{
			if (animate)
			{
				this._animateArc(0, progress);
			}
			else
			{
				this._setArc(0, progress);
			}
		}
		else
		{
			this._progressBar.setProgressPercentage(progress * 100);
		}
	},

	complete: function()
	{
		this.completed = true;

		if (this._canvasSupported)
		{
			this._animateArc(0, 1, $.proxy(function()
			{
				this._$bgCanvas.velocity('fadeOut');

				this._animateArc(1, 1, $.proxy(function()
				{
					this.$li.remove();
					this.destroy();
				}, this));
			}, this));
		}
		else
		{
			this._progressBar.setProgressPercentage(100);
			this.$a.velocity('fadeOut');
		}
	},

	showFailMode: function()
	{
		if (this.failMode)
		{
			return;
		}

		this.failMode = true;

		if (this._canvasSupported)
		{
			this._$bgCanvas.hide();
			this._$staticCanvas.hide();
			this._$hoverCanvas.hide();
			this._$failCanvas.show();
		}
		else
		{
			this._progressBar.$progressBar.css('border-color', '#da5a47');
			this._progressBar.$innerProgressBar.css('background-color', '#da5a47');
			this._progressBar.setProgressPercentage(50);
		}

		this.setDescription(Craft.t('Failed task'));
	},

	hideFailMode: function()
	{
		if (!this.failMode)
		{
			return;
		}

		this.failMode = false;

		if (this._canvasSupported)
		{
			this._$bgCanvas.show();
			this._$staticCanvas.show();
			this._$hoverCanvas.show();
			this._$failCanvas.hide();
		}
		else
		{
			this._progressBar.$progressBar.css('border-color', '');
			this._progressBar.$innerProgressBar.css('background-color', '');
			this._progressBar.setProgressPercentage(50);
		}
	},

	toggleHud: function()
	{
		if (!this.hud)
		{
			this.hud = new TaskProgressHUD();
		}
		else
		{
			this.hud.toggle();
		}
	},

	_createCanvas: function(id, color)
	{
		var $canvas = $('<canvas id="taskicon-'+id+'" width="'+this._canvasSize+'" height="'+this._canvasSize+'"/>').appendTo(this.$a),
			ctx = $canvas[0].getContext('2d');

		ctx.strokeStyle = color;
		ctx.lineWidth = this._lineWidth;
		ctx.lineCap = 'round';
		return $canvas;
	},

	_setArc: function(startPos, endPos)
	{
		this._arcStartPos = startPos;
		this._arcEndPos = endPos;

		this._drawArc(this._staticCtx, startPos, endPos);
		this._drawArc(this._hoverCtx, startPos, endPos);
	},

	_drawArc: function(ctx, startPos, endPos)
	{
		ctx.clearRect(0, 0, this._canvasSize, this._canvasSize);
		ctx.beginPath();
		ctx.arc(this._arcPos, this._arcPos, this._arcRadius, (1.5+(startPos*2))*Math.PI, (1.5+(endPos*2))*Math.PI);
		ctx.stroke();
		ctx.closePath();
	},

	_animateArc: function(targetStartPos, targetEndPos, callback)
	{
		if (this._arcStepTimeout)
		{
			clearTimeout(this._arcStepTimeout);
		}

		this._arcStep = 0;
		this._arcStartStepSize = (targetStartPos - this._arcStartPos) / 10;
		this._arcEndStepSize = (targetEndPos - this._arcEndPos) / 10;
		this._arcAnimateCallback = callback;
		this._takeNextArcStep();
	},

	_takeNextArcStep: function()
	{
		this._setArc(this._arcStartPos+this._arcStartStepSize, this._arcEndPos+this._arcEndStepSize);

		this._arcStep++;

		if (this._arcStep < 10)
		{
			this._arcStepTimeout = setTimeout($.proxy(this, '_takeNextArcStep'), 50);
		}
		else if (this._arcAnimateCallback)
		{
			this._arcAnimateCallback();
		}
	}
});

var TaskProgressHUD = Garnish.HUD.extend(
{
	icon: null,

	tasksById: null,
	completedTasks: null,
	updateTasksTimeout: null,

	completed: false,

	init: function()
	{
		this.icon = Craft.cp.taskProgressIcon;
		this.tasksById = {};
		this.completedTasks = [];

		this.base(this.icon.$a);
		this.$body.attr('id', 'tasks-hud');

		// Use the known task as a starting point
		if (Craft.cp.runningTaskInfo && Craft.cp.runningTaskInfo.status != 'error')
		{
			this.showTaskInfo([Craft.cp.runningTaskInfo]);
		}

		this.$hud.trigger('resize');
	},

	onShow: function()
	{
		Craft.cp.stopTrackingTaskProgress();

		this.updateTasks();
		this.base();
	},

	onHide: function()
	{
		if (this.updateTasksTimeout)
		{
			clearTimeout(this.updateTasksTimeout);
		}

		if (!this.completed)
		{
			Craft.cp.trackTaskProgress();
		}

		// Clear out any completed tasks
		if (this.completedTasks.length)
		{
			for (var i = 0; i < this.completedTasks.length; i++)
			{
				this.completedTasks[i].destroy();
			}

			this.completedTasks = [];
		}

		this.base();
	},

	updateTasks: function()
	{
		this.completed = false;

		Craft.postActionRequest('tasks/getTaskInfo', $.proxy(function(taskInfo, textStatus)
		{
			if (textStatus == 'success')
			{
				this.showTaskInfo(taskInfo);
			}
		}, this))
	},

	showTaskInfo: function(taskInfo)
	{
		// First remove any tasks that have completed
		var newTaskIds = [];

		if (taskInfo)
		{
			for (var i = 0; i < taskInfo.length; i++)
			{
				newTaskIds.push(taskInfo[i].id);
			}
		}

		for (var id in this.tasksById)
		{
			if (!Craft.inArray(id, newTaskIds))
			{
				this.tasksById[id].complete();
				this.completedTasks.push(this.tasksById[id]);
				delete this.tasksById[id];
			}
		}

		// Now display the tasks that are still around
		if (taskInfo && taskInfo.length)
		{
			var anyTasksRunning = false,
				anyTasksFailed = false;

			for (var i = 0; i < taskInfo.length; i++)
			{
				var info = taskInfo[i];

				if (!anyTasksRunning && info.status == 'running')
				{
					anyTasksRunning = true;
				}
				else if (!anyTasksFailed && info.status == 'error')
				{
					anyTasksFailed = true;
				}

				if (this.tasksById[info.id])
				{
					this.tasksById[info.id].updateStatus(info);
				}
				else
				{
					this.tasksById[info.id] = new TaskProgressHUD.Task(this, info);

					// Place it before the next already known task
					for (var j = i + 1; j < taskInfo.length; j++)
					{
						if (this.tasksById[taskInfo[j].id])
						{
							this.tasksById[info.id].$container.insertBefore(this.tasksById[taskInfo[j].id].$container);
							break;
						}
					}
				}
			}

			if (anyTasksRunning)
			{
				this.updateTasksTimeout = setTimeout($.proxy(this, 'updateTasks'), Craft.CP.taskTrackerHudUpdateInterval);
			}
			else
			{
				this.completed = true;

				if (anyTasksFailed)
				{
					Craft.cp.setRunningTaskInfo({ status: 'error' });
				}
			}
		}
		else
		{
			this.completed = true;
			Craft.cp.setRunningTaskInfo(null);
			this.hide();
		}
	}
});

TaskProgressHUD.Task = Garnish.Base.extend(
{
	hud: null,
	id: null,
	level: null,
	description: null,

	status: null,
	progress: null,

	$container: null,
	$statusContainer: null,
	$descriptionContainer: null,

	_progressBar: null,

	init: function(hud, info)
	{
		this.hud = hud;

		this.id = info.id;
		this.level = info.level;
		this.description = info.description;

		this.$container = $('<div class="task"/>').appendTo(this.hud.$body);
		this.$statusContainer = $('<div class="task-status"/>').appendTo(this.$container);
		this.$descriptionContainer = $('<div class="task-description"/>').appendTo(this.$container).text(info.description);

		this.$container.data('task', this);

		if (this.level != 0)
		{
			this.$container.css('padding-'+Craft.left, 24+(this.level*24));
			$('<div class="indent" data-icon="'+(Craft.orientation == 'ltr' ? 'rarr' : 'larr')+'"/>').appendTo(this.$descriptionContainer);;
		}

		this.updateStatus(info);
	},

	updateStatus: function(info)
	{
		if (this.status != info.status)
		{
			this.$statusContainer.empty();
			this.status = info.status;

			switch (this.status)
			{
				case 'pending':
				{
					this.$statusContainer.text(Craft.t('Pending'));
					break;
				}
				case 'running':
				{
					this._progressBar = new Craft.ProgressBar(this.$statusContainer);
					this._progressBar.showProgressBar();
					break;
				}
				case 'error':
				{
					$('<span class="error">'+Craft.t('Failed')+'</span>').appendTo(this.$statusContainer);

					if (this.level == 0)
					{
						var $actionBtn = $('<a class="menubtn error" title="'+Craft.t('Options')+'"/>').appendTo(this.$statusContainer);
						$(
							'<div class="menu">' +
								'<ul>' +
									'<li><a data-action="rerun">'+Craft.t('Try again')+'</a></li>' +
									'<li><a data-action="cancel">'+Craft.t('Cancel')+'</a></li>' +
								'</ul>' +
							'</div>'
						).appendTo(this.$statusContainer);

						new Garnish.MenuBtn($actionBtn, {
							onOptionSelect: $.proxy(this, 'performErrorAction')
						});
					}

					break;
				}
			}
		}

		if (this.status == 'running')
		{
			this._progressBar.setProgressPercentage(info.progress*100);

			if (this.level == 0)
			{
				// Update the task icon
				Craft.cp.setRunningTaskInfo(info, true);
			}
		}
	},

	performErrorAction: function(option)
	{
		// Whatever happens, let's remove any following subtasks
		var $nextTaskContainers = this.$container.nextAll();

		for (var i = 0; i < $nextTaskContainers.length; i++)
		{
			var nextTask = $($nextTaskContainers[i]).data('task');

			if (nextTask && nextTask.level != 0)
			{
				nextTask.destroy();
			}
			else
			{
				break;
			}
		}

		// What option did they choose?
		switch ($(option).data('action'))
		{
			case 'rerun':
			{
				Craft.postActionRequest('tasks/rerunTask', { taskId: this.id }, $.proxy(function(taskInfo, textStatus)
				{
					if (textStatus == 'success')
					{
						this.updateStatus(taskInfo);

						if (this.hud.completed)
						{
							this.hud.updateTasks();
						}
					}
				}, this));
				break;
			}
			case 'cancel':
			{
				Craft.postActionRequest('tasks/deleteTask', { taskId: this.id }, $.proxy(function(taskInfo, textStatus)
				{
					if (textStatus == 'success')
					{
						this.destroy();

						if (this.hud.completed)
						{
							this.hud.updateTasks();
						}
					}
				}, this))
			}
		}
	},

	complete: function()
	{
		this.$statusContainer.empty();
		$('<div data-icon="check"/>').appendTo(this.$statusContainer);
	},

	destroy: function()
	{
		if (this.hud.tasksById[this.id])
		{
			delete this.hud.tasksById[this.id];
		}

		this.$container.remove();
		this.base();
	}
});


})(jQuery);<|MERGE_RESOLUTION|>--- conflicted
+++ resolved
@@ -97,7 +97,7 @@
 
 		// Find all the sub nav items
 		this.subnavItems = [];
-		this.totalSubnavWidth = CP.baseSubnavWidth;
+		this.totalSubnavWidth = Craft.CP.baseSubnavWidth;
 
 		var $subnavItems = this.$subnav.children();
 		this.totalSubnavItems = $subnavItems.length;
@@ -336,19 +336,19 @@
 			}
 
 			// Is the nav too tall?
-			if (this.$subnav.height() > CP.subnavHeight)
+			if (this.$subnav.height() > Craft.CP.subnavHeight)
 			{
 				// Move items to the overflow menu until the nav is back to its normal height
 				do
 				{
 					this.addLastVisibleSubnavItemToOverflowMenu();
 				}
-				while ((this.$subnav.height() > CP.subnavHeight) && (this.visibleSubnavItems > 0));
+				while ((this.$subnav.height() > Craft.CP.subnavHeight) && (this.visibleSubnavItems > 0));
 			}
 			else
 			{
 				// See if we can fit any more nav items in the main menu
-				while ((this.$subnav.height() == CP.subnavHeight) && (this.visibleSubnavItems < this.totalSubnavItems))
+				while ((this.$subnav.height() == Craft.CP.subnavHeight) && (this.visibleSubnavItems < this.totalSubnavItems))
 				{
 					this.addFirstOverflowSubnavItemToMainMenu();
 				}
@@ -780,16 +780,12 @@
 	maxWidth: 1051, //1024,
 	navHeight: 38,
 	baseNavWidth: 30,
-<<<<<<< HEAD
 	subnavHeight: 38,
 	baseSubnavWidth: 30,
-	notificationDuration: 2000
-=======
 	notificationDuration: 2000,
 
 	taskTrackerUpdateInterval: 1000,
 	taskTrackerHudUpdateInterval: 500
->>>>>>> 05f31aa4
 });
 
 Craft.cp = new Craft.CP();
