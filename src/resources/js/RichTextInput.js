(function($){


/**
 * Rich Text input class
 */
Craft.RichTextInput = Garnish.Base.extend(
{
	id: null,
	sectionSources: null,
	elementLocale: null,
	redactorConfig: null,

	$textarea: null,
	redactor: null,

	init: function(id, sectionSources, elementLocale, redactorConfig, redactorLang)
	{
		this.id = id;
		this.sectionSources = sectionSources;
		this.elementLocale = elementLocale;
		this.redactorConfig = redactorConfig;

		this.redactorConfig.lang = redactorLang;
		this.redactorConfig.direction = Craft.orientation;
		this.redactorConfig.buttonSource = true;
		this.redactorConfig.imageUpload = true;

		var that = this,
			originalInitCallback = redactorConfig.initCallback;

		this.redactorConfig.initCallback = function(ev, data)
		{
			that.redactor = this;
			that.onRedactorInit();

			// Did the config have its own callback?
			if ($.isFunction(originalInitCallback))
			{
				return originalInitCallback.call(this, ev, data);
			}
			else
			{
				return data;
			}
		};

		// Initialize Redactor
		this.$textarea = $('#'+this.id);

		this.initRedactor();

		if (typeof Craft.livePreview != 'undefined')
		{
			// There's a UI glitch if Redactor is in Code view when Live Preview is shown/hidden
			Craft.livePreview.on('beforeEnter beforeExit', $.proxy(function()
			{
				this.redactor.core.destroy();
			}, this));

			Craft.livePreview.on('enter slideOut', $.proxy(function()
			{
				this.initRedactor();
			}, this));
		}
	},

	initRedactor: function()
	{
		this.$textarea.redactor(this.redactorConfig);
		this.redactor = this.$textarea.data('redactor');
	},

	onRedactorInit: function()
	{
		var $imageBtn = this.replaceRedactorButton('image', Craft.t('Insert image')),
			$linkBtn = this.replaceRedactorButton('link', Craft.t('Link'));

		if ($imageBtn)
		{
			this.redactor.button.addCallback($imageBtn, $.proxy(function()
			{
				this.redactor.selection.save();

				if (typeof this.assetSelectionModal == 'undefined')
				{
					this.assetSelectionModal = Craft.createElementSelectorModal('Asset', {
						storageKey: 'RichTextFieldType.ChooseImage',
						multiSelect: true,
						criteria: { locale: this.elementLocale, kind: 'image' },
						onSelect: $.proxy(function(assets, transform)
						{
							if (assets.length)
							{
								this.redactor.selection.restore();
								for (var i = 0; i < assets.length; i++)
								{
									var asset = assets[i],
										url   = asset.url+'#asset:'+asset.id;

									if (transform)
									{
										url += ':'+transform;
									}

									this.redactor.insert.node($('<img src="'+url+'" />')[0]);
									this.redactor.code.sync();
								}
								this.redactor.observe.images();
								this.redactor.dropdown.hideAll();
							}
						}, this),
						closeOtherModals: false,
						canSelectImageTransforms: true
					});
				}
				else
				{
					this.assetSelectionModal.show();
				}
			}, this));
		}

		if ($linkBtn)
		{
			this.redactor.button.addDropdown($linkBtn,
			{
				link_entry:
				{
					title: Craft.t('Link to an entry'),
					func: $.proxy(function()
					{
<<<<<<< HEAD
						this.redactor.selection.save();

						if (typeof this.entrySelectionModal == 'undefined')
						{
							this.entrySelectionModal = Craft.createElementSelectorModal('Entry', {
								storageKey: 'RichTextFieldType.LinkToEntry',
								sources: this.sectionSources,
								criteria: { locale: this.elementLocale },
								onSelect: function(entries)
								{
									if (entries.length)
									{
										this.redactor.selection.restore();
										var entry     = entries[0],
											url       = entry.url+'#entry:'+entry.id,
											selection = this.redactor.selection.getText(),
											title = selection.length > 0 ? selection : entry.label;
										this.redactor.insert.node($('<a href="'+url+'">'+title+'</a>')[0]);
										this.redactor.code.sync();
									}
									this.redactor.dropdown.hideAll();
								},
								closeOtherModals: false
							});
						}
						else
						{
							this.entrySelectionModal.show();
						}
					}, this)
				},
				link_asset:
=======
						this.entrySelectionModal = Craft.createElementSelectorModal('Entry', {
							storageKey: 'RichTextFieldType.LinkToEntry',
							sources: this.sectionSources,
							criteria: { locale: this.elementLocale },
							onSelect: $.proxy(function(entries)
							{
								if (entries.length)
								{
									this.redactor.selectionRestore();
									var entry     = entries[0],
										url       = entry.url+'#entry:'+entry.id,
										selection = this.redactor.getSelectionText(),
										title = selection.length > 0 ? selection : entry.label;
									this.redactor.insertNode($('<a href="'+url+'">'+title+'</a>')[0]);
									this.redactor.sync();
								}
								this.redactor.dropdownHideAll();
							}, this),
							closeOtherModals: false
						});
					}
					else
					{
						this.entrySelectionModal.show();
					}
				}, this)
			},
			link_asset:
			{
				title: Craft.t('Link to an asset'),
				callback: $.proxy(function()
>>>>>>> 57e6aab1
				{
					title: Craft.t('Link to an asset'),
					func: $.proxy(function()
					{
<<<<<<< HEAD
						this.redactor.selection.save();

						if (typeof this.assetLinkSelectionModal == 'undefined')
						{
							this.assetLinkSelectionModal = Craft.createElementSelectorModal('Asset', {
								storageKey: 'RichTextFieldType.LinkToAsset',
								criteria: { locale: this.elementLocale },
								onSelect: function(assets)
								{
									if (assets.length)
									{
										this.redactor.selection.restore();
										var asset     = assets[0],
											url       = asset.url+'#asset:'+asset.id,
											selection = this.redactor.selection.getText(),
											title     = selection.length > 0 ? selection : asset.label;
										this.redactor.insert.node($('<a href="'+url+'">'+title+'</a>')[0]);
										this.redactor.code.sync();
									}
									this.redactor.dropdown.hideAll();
								},
								closeOtherModals: false,
								canSelectImageTransforms: true
							});
						}
						else
						{
							this.assetLinkSelectionModal.show();
						}
					}, this)
				},
				link:
				{
					title: Craft.t('Insert link'),
					func:  'link.show'
				},
				unlink:
				{
					title: Craft.t('Unlink'),
					exec:  'link.unlink'
				}
			});
		}
=======
						this.assetLinkSelectionModal = Craft.createElementSelectorModal('Asset', {
							storageKey: 'RichTextFieldType.LinkToAsset',
							criteria: { locale: this.elementLocale },
							onSelect: $.proxy(function(assets)
							{
								if (assets.length)
								{
									this.redactor.selectionRestore();
									var asset     = assets[0],
										url       = asset.url+'#asset:'+asset.id,
										selection = this.redactor.getSelectionText(),
										title     = selection.length > 0 ? selection : asset.label;
									this.redactor.insertNode($('<a href="'+url+'">'+title+'</a>')[0]);
									this.redactor.sync();
								}
								this.redactor.dropdownHideAll();
							}, this),
							closeOtherModals: false,
							canSelectImageTransforms: true
						});
					}
					else
					{
						this.assetLinkSelectionModal.show();
					}
				}, this)
			},
			link:
			{
				title: Craft.t('Insert link'),
				func:  'linkShow'
			},
			unlink:
			{
				title: Craft.t('Unlink'),
				exec:  'unlink'
			}
		});
>>>>>>> 57e6aab1

		if (typeof this.redactor.fullscreen != 'undefined' && typeof this.redactor.toggleFullscreen == 'function')
		{
			Craft.cp.on('beforeSaveShortcut', $.proxy(function()
			{
				if (this.redactor.fullscreen)
				{
					this.redactor.toggleFullscreen();
				}
			}, this));
		}
	},

	replaceRedactorButton: function(key, title)
	{
		// Ignore if the button isn't in use
		if (!this.redactor.button.get(key).length)
		{
			return;
		}

		// Create a placeholder button
		var placeholderKey = key+'_placeholder';
		this.redactor.button.addAfter(key, placeholderKey);

		// Remove the original
		this.redactor.button.remove(key);

		// Add the new one
		var $btn = this.redactor.button.addAfter(placeholderKey, key, title);

		// Set the dropdown
		//this.redactor.button.addDropdown($btn, dropdown);

		// Remove the placeholder
		this.redactor.button.remove(placeholderKey);

		return $btn;
	}
});


})(jQuery);<|MERGE_RESOLUTION|>--- conflicted
+++ resolved
@@ -130,7 +130,6 @@
 					title: Craft.t('Link to an entry'),
 					func: $.proxy(function()
 					{
-<<<<<<< HEAD
 						this.redactor.selection.save();
 
 						if (typeof this.entrySelectionModal == 'undefined')
@@ -139,7 +138,7 @@
 								storageKey: 'RichTextFieldType.LinkToEntry',
 								sources: this.sectionSources,
 								criteria: { locale: this.elementLocale },
-								onSelect: function(entries)
+								onSelect: $.proxy(function(entries)
 								{
 									if (entries.length)
 									{
@@ -152,7 +151,7 @@
 										this.redactor.code.sync();
 									}
 									this.redactor.dropdown.hideAll();
-								},
+								}, this),
 								closeOtherModals: false
 							});
 						}
@@ -163,44 +162,10 @@
 					}, this)
 				},
 				link_asset:
-=======
-						this.entrySelectionModal = Craft.createElementSelectorModal('Entry', {
-							storageKey: 'RichTextFieldType.LinkToEntry',
-							sources: this.sectionSources,
-							criteria: { locale: this.elementLocale },
-							onSelect: $.proxy(function(entries)
-							{
-								if (entries.length)
-								{
-									this.redactor.selectionRestore();
-									var entry     = entries[0],
-										url       = entry.url+'#entry:'+entry.id,
-										selection = this.redactor.getSelectionText(),
-										title = selection.length > 0 ? selection : entry.label;
-									this.redactor.insertNode($('<a href="'+url+'">'+title+'</a>')[0]);
-									this.redactor.sync();
-								}
-								this.redactor.dropdownHideAll();
-							}, this),
-							closeOtherModals: false
-						});
-					}
-					else
-					{
-						this.entrySelectionModal.show();
-					}
-				}, this)
-			},
-			link_asset:
-			{
-				title: Craft.t('Link to an asset'),
-				callback: $.proxy(function()
->>>>>>> 57e6aab1
 				{
 					title: Craft.t('Link to an asset'),
 					func: $.proxy(function()
 					{
-<<<<<<< HEAD
 						this.redactor.selection.save();
 
 						if (typeof this.assetLinkSelectionModal == 'undefined')
@@ -208,7 +173,7 @@
 							this.assetLinkSelectionModal = Craft.createElementSelectorModal('Asset', {
 								storageKey: 'RichTextFieldType.LinkToAsset',
 								criteria: { locale: this.elementLocale },
-								onSelect: function(assets)
+								onSelect: $.proxy(function(assets)
 								{
 									if (assets.length)
 									{
@@ -221,7 +186,7 @@
 										this.redactor.code.sync();
 									}
 									this.redactor.dropdown.hideAll();
-								},
+								}, this),
 								closeOtherModals: false,
 								canSelectImageTransforms: true
 							});
@@ -244,46 +209,6 @@
 				}
 			});
 		}
-=======
-						this.assetLinkSelectionModal = Craft.createElementSelectorModal('Asset', {
-							storageKey: 'RichTextFieldType.LinkToAsset',
-							criteria: { locale: this.elementLocale },
-							onSelect: $.proxy(function(assets)
-							{
-								if (assets.length)
-								{
-									this.redactor.selectionRestore();
-									var asset     = assets[0],
-										url       = asset.url+'#asset:'+asset.id,
-										selection = this.redactor.getSelectionText(),
-										title     = selection.length > 0 ? selection : asset.label;
-									this.redactor.insertNode($('<a href="'+url+'">'+title+'</a>')[0]);
-									this.redactor.sync();
-								}
-								this.redactor.dropdownHideAll();
-							}, this),
-							closeOtherModals: false,
-							canSelectImageTransforms: true
-						});
-					}
-					else
-					{
-						this.assetLinkSelectionModal.show();
-					}
-				}, this)
-			},
-			link:
-			{
-				title: Craft.t('Insert link'),
-				func:  'linkShow'
-			},
-			unlink:
-			{
-				title: Craft.t('Unlink'),
-				exec:  'unlink'
-			}
-		});
->>>>>>> 57e6aab1
 
 		if (typeof this.redactor.fullscreen != 'undefined' && typeof this.redactor.toggleFullscreen == 'function')
 		{
