--- conflicted
+++ resolved
@@ -1,67 +1,4 @@
-<<<<<<< HEAD
 (function($) {
-=======
-(function($){
-
-
-/**
- * Rich Text input class
- */
-Craft.RichTextInput = Garnish.Base.extend(
-{
-	id: null,
-	entrySources: null,
-	categorySources: null,
-	assetSources: null,
-	elementLocale: null,
-	redactorConfig: null,
-
-	$textarea: null,
-	redactor: null,
-
-	init: function(id, entrySources, categorySources, assetSources, elementLocale, direction, redactorConfig, redactorLang)
-	{
-		this.id = id;
-		this.entrySources = entrySources;
-		this.categorySources = categorySources;
-		this.assetSources = assetSources;
-		this.elementLocale = elementLocale;
-		this.redactorConfig = redactorConfig;
-
-		if (!this.redactorConfig.lang)
-		{
-			this.redactorConfig.lang = redactorLang;
-		}
-
-		if (!this.redactorConfig.direction)
-		{
-			this.redactorConfig.direction = direction;
-		}
-
-		this.redactorConfig.imageUpload = true;
-
-		var that = this,
-			originalInitCallback = redactorConfig.initCallback;
-
-		this.redactorConfig.initCallback = function(ev, data)
-		{
-			that.redactor = this;
-			that.onRedactorInit();
-
-			// Did the config have its own callback?
-			if ($.isFunction(originalInitCallback))
-			{
-				return originalInitCallback.call(this, ev, data);
-			}
-			else
-			{
-				return data;
-			}
-		};
-
-		// Initialize Redactor
-		this.$textarea = $('#'+this.id);
->>>>>>> 86e1d331
 
 
 	/**
@@ -79,7 +16,7 @@
 			$textarea: null,
 			redactor: null,
 
-			init: function(id, entrySources, categorySources, assetSources, elementLocale, redactorConfig, redactorLang) {
+			init: function(id, entrySources, categorySources, assetSources, elementLocale, direction, redactorConfig, redactorLang) {
 				this.id = id;
 				this.entrySources = entrySources;
 				this.categorySources = categorySources;
@@ -87,8 +24,16 @@
 				this.elementLocale = elementLocale;
 				this.redactorConfig = redactorConfig;
 
-				this.redactorConfig.lang = redactorLang;
-				this.redactorConfig.direction = Craft.orientation;
+				if (!this.redactorConfig.lang)
+				{
+					this.redactorConfig.lang = redactorLang;
+				}
+
+				if (!this.redactorConfig.direction)
+				{
+					this.redactorConfig.direction = direction;
+				}
+
 				this.redactorConfig.imageUpload = true;
 
 				var that = this,
