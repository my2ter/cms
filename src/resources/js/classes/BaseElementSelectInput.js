/**
 * Element Select input
 */
Craft.BaseElementSelectInput = Garnish.Base.extend({

	id: null,
	name: null,
	elementType: null,
	sources: null,
	criteria: null,
	sourceElementId: null,
	limit: null,
	storageKey: null,

	totalElements: 0,
	elementSelect: null,
	elementSort: null,
	modal: null,

	$container: null,
	$elementsContainer: null,
	$elements: null,
	$addElementBtn: null,

	init: function(id, name, elementType, sources, criteria, sourceElementId, limit, storageKey)
	{
		this.id = id;
		this.name = name;
		this.elementType = elementType;
		this.sources = sources;
		this.criteria = criteria;
		this.sourceElementId = sourceElementId;
		this.limit = limit;
		this.storageKey = storageKey;

		this.$container = $('#'+this.id);
		this.$elementsContainer = this.$container.children('.elements');
		this.$elements = this.$elementsContainer.children();
		this.$addElementBtn = this.$container.children('.btn.add');

		this.totalElements = this.$elements.length;

		if (this.limit && this.totalElements >= this.limit)
		{
			this.$addElementBtn.addClass('disabled');
		}

		this.elementSelect = new Garnish.Select(this.$elements, {
			multi: true,
			filter: ':not(.delete)'
		});

		this.elementSort = new Garnish.DragSort({
			container: this.$elementsContainer,
			filter: $.proxy(function() {
				return this.elementSelect.getSelectedItems();
			}, this),
			caboose: $('<div class="caboose"/>'),
			onSortChange: $.proxy(function() {
				this.elementSelect.resetItemOrder();
			}, this)
		});

		this.initElements(this.$elements);

		this.addListener(this.$addElementBtn, 'activate', 'showModal');
	},

	initElements: function($elements)
	{
		this.elementSelect.addItems($elements);
		this.elementSort.addItems($elements);

		$elements.find('.delete').on('click', $.proxy(function(ev)
		{
			var $element = $(ev.currentTarget).closest('.element');

			this.$elements = this.$elements.not($element);
			this.elementSelect.removeItems($element);

			if (this.modal)
			{
				this.modal.elementIndex.enableElementsById($element.data('id'));
			}

			this.totalElements--;

			if (this.$addElementBtn)
			{
				this.$addElementBtn.removeClass('disabled');
			}

			$element.css('z-index', 0);

			$element.animate({
				marginLeft: -($element.outerWidth() + parseInt($element.css('margin-right'))),
				opacity: -1 // double speed!
			}, 'fast', function() {
				$element.remove();
			});

		}, this));
	},

	showModal: function()
	{
		// Make sure we haven't reached the limit
		if (this.limit && this.totalElements == this.limit)
		{
			return;
		}

		if (!this.modal)
		{
			var disabledElementIds = [];

			if (this.sourceElementId)
			{
				disabledElementIds.push(this.sourceElementId);
			}

			for (var i = 0; i < this.$elements.length; i++)
			{
				var $element = $(this.$elements[i]);
				disabledElementIds.push($element.data('id'));
			}

			this.modal = Craft.createElementSelectorModal(this.elementType, {
				storageKey: (this.storageKey ? 'BaseElementSelectInput.'+this.storageKey : null),
				sources: this.sources,
				criteria: this.criteria,
				multiSelect: true,
				disableOnSelect: true,
<<<<<<< HEAD
				disabledElementIds: selectedElementIds,
				onSelect: $.proxy(this, 'selectElements'),
				onHide: $.proxy(this, 'onHide')
=======
				disabledElementIds: disabledElementIds,
				onSelect: $.proxy(this, 'selectElements')
>>>>>>> a3025901
			});
		}
		else
		{
			this.modal.show();
		}
	},

	selectElements: function(elements)
	{
		this.elementSelect.deselectAll();

		if (this.limit)
		{
			var slotsLeft = this.limit - this.totalElements,
				max = Math.min(elements.length, slotsLeft);
		}
		else
		{
			var max = elements.length;
		}

		for (var i = 0; i < max; i++)
		{
			var element = elements[i],
				$newElement = element.$element.clone();

			// Make a couple tweaks
			$newElement.addClass('removable');
			$newElement.prepend('<input type="hidden" name="'+this.name+'[]" value="'+element.id+'">' +
				'<a class="delete icon" title="'+Craft.t('Remove')+'"></a>');

			$newElement.appendTo(this.$elementsContainer);

			// Animate it into place
			var origOffset = element.$element.offset(),
				destOffset = $newElement.offset();

			$newElement.css({
				left:   origOffset.left - destOffset.left,
				top:    origOffset.top - destOffset.top,
				zIndex: 10000
			});

			$newElement.animate({
				left: 0,
				top: 0
			}, function() {
				$(this).css('z-index', 1);
			});

			this.$elements = this.$elements.add($newElement);
			this.initElements($newElement);
		}

		this.totalElements += max;

		if (this.limit && this.totalElements == this.limit)
		{
			this.$addElementBtn.addClass('disabled');
		}
	},

	onHide: function ()
	{

	}

});<|MERGE_RESOLUTION|>--- conflicted
+++ resolved
@@ -131,14 +131,8 @@
 				criteria: this.criteria,
 				multiSelect: true,
 				disableOnSelect: true,
-<<<<<<< HEAD
-				disabledElementIds: selectedElementIds,
-				onSelect: $.proxy(this, 'selectElements'),
-				onHide: $.proxy(this, 'onHide')
-=======
 				disabledElementIds: disabledElementIds,
 				onSelect: $.proxy(this, 'selectElements')
->>>>>>> a3025901
 			});
 		}
 		else
