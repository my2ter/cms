/**
 * Admin table class
 */
Craft.AdminTable = Garnish.Base.extend(
{
	settings: null,
	totalObjects: null,
	sorter: null,

	$noObjects: null,
	$table: null,
	$tbody: null,
	$deleteBtns: null,

	init: function(settings)
	{
		this.setSettings(settings, Craft.AdminTable.defaults);

		if (!this.settings.allowDeleteAll)
		{
			this.settings.minObjects = 1;
		}

		this.$noObjects = $(this.settings.noObjectsSelector);
		this.$table = $(this.settings.tableSelector);
		this.$tbody  = this.$table.children('tbody');
		this.totalObjects = this.$tbody.children().length;

		if (this.settings.sortable)
		{
			this.sorter = new Craft.DataTableSorter(this.$table, {
				onSortChange: $.proxy(this, 'reorderObjects')
			});
		}

		this.$deleteBtns = this.$table.find('.delete');
		this.addListener(this.$deleteBtns, 'click', 'handleDeleteBtnClick');

		this.updateUI();
	},

	addRow: function(row)
	{
		if (this.settings.maxObjects && this.totalObjects >= this.settings.maxObjects)
		{
			// Sorry pal.
			return;
		}

		var $row = $(row).appendTo(this.$tbody),
			$deleteBtn = $row.find('.delete');

		if (this.settings.sortable)
		{
			this.sorter.addItems($row);
		}

		this.$deleteBtns = this.$deleteBtns.add($deleteBtn);

		this.addListener($deleteBtn, 'click', 'handleDeleteBtnClick');
		this.totalObjects++;

		this.updateUI();
	},

	reorderObjects: function()
	{
		if (!this.settings.sortable)
		{
			return false;
		}

		// Get the new field order
		var ids = [];

		for (var i = 0; i < this.sorter.$items.length; i++)
		{
			var id = $(this.sorter.$items[i]).attr(this.settings.idAttribute);
			ids.push(id);
		}

		// Send it to the server
		var data = {
			ids: JSON.stringify(ids)
		};

		Craft.postActionRequest(this.settings.reorderAction, data, $.proxy(function(response, textStatus)
		{
			if (textStatus == 'success')
			{
				if (response.success)
				{
<<<<<<< HEAD
					// success
					this.onAfterReorderObjects(ids);
=======
					this.onReorderObjects(ids);
					Craft.cp.displayNotice(Craft.t(this.settings.reorderSuccessMessage));
>>>>>>> d36738ce
				}
				else
				{
					Craft.cp.displayError(Craft.t(this.settings.reorderFailMessage));
				}
			}

		}, this));
	},

	handleDeleteBtnClick: function(event)
	{
		if (this.settings.minObjects && this.totalObjects <= this.settings.minObjects)
		{
			// Sorry pal.
			return;
		}

		var $row = $(event.target).closest('tr');

		if (this.confirmDeleteObject($row))
		{
			this.deleteObject($row);
		}
	},

	confirmDeleteObject: function($row)
	{
		var name = this.getObjectName($row);
		return confirm(Craft.t(this.settings.confirmDeleteMessage, { name: name }));
	},

	deleteObject: function($row)
	{
		var data = {
			id: this.getObjectId($row)
		};

		Craft.postActionRequest(this.settings.deleteAction, data, $.proxy(function(response, textStatus)
		{
			if (textStatus == 'success')
			{
				this.handleDeleteObjectResponse(response, $row);
			}
		}, this));
	},

	handleDeleteObjectResponse: function(response, $row)
	{
		var id = this.getObjectId($row),
			name = this.getObjectName($row);

		if (response.success)
		{
			if (this.sorter)
			{
				this.sorter.removeItems($row);
			}

			$row.remove();
			this.totalObjects--;
			this.updateUI();
			this.onDeleteObject(id);

			Craft.cp.displayNotice(Craft.t(this.settings.deleteSuccessMessage, { name: name }));
		}
		else
		{
			Craft.cp.displayError(Craft.t(this.settings.deleteFailMessage, { name: name }));
		}
	},

<<<<<<< HEAD
	onAfterReorderObjects: function(ids)
	{
		this.settings.onAfterReorderObjects(ids);
=======
	onReorderObjects: function(ids)
	{
		this.settings.onReorderObjects(ids);
>>>>>>> d36738ce
	},

	onDeleteObject: function(id)
	{
		this.settings.onDeleteObject(id);
	},

	getObjectId: function($row)
	{
		return $row.attr(this.settings.idAttribute);
	},

	getObjectName: function($row)
	{
		return $row.attr(this.settings.nameAttribute);
	},

	updateUI: function()
	{
		// Show the "No Whatever Exists" message if there aren't any
		if (this.totalObjects == 0)
		{
			this.$table.hide();
			this.$noObjects.removeClass('hidden');
		}
		else
		{
			this.$table.show();
			this.$noObjects.addClass('hidden');
		}

		// Disable the sort buttons if there's only one row
		if (this.settings.sortable)
		{
			var $moveButtons = this.$table.find('.move');

			if (this.totalObjects == 1)
			{
				$moveButtons.addClass('disabled');
			}
			else
			{
				$moveButtons.removeClass('disabled');
			}
		}

		// Disable the delete buttons if we've reached the minimum objects
		if (this.settings.minObjects && this.totalObjects <= this.settings.minObjects)
		{
			this.$deleteBtns.addClass('disabled');
		}
		else
		{
			this.$deleteBtns.removeClass('disabled');
		}

		// Hide the New Whatever button if we've reached the maximum objects
		if (this.settings.newObjectBtnSelector)
		{
			if (this.settings.maxObjects && this.totalObjects >= this.settings.maxObjects)
			{
				$(this.settings.newObjectBtnSelector).addClass('hidden');
			}
			else
			{
				$(this.settings.newObjectBtnSelector).removeClass('hidden');
			}
		}
	}
},
{
	defaults: {
		tableSelector: null,
		noObjectsSelector: null,
		newObjectBtnSelector: null,
		idAttribute: 'data-id',
		nameAttribute: 'data-name',
		sortable: false,
		allowDeleteAll: true,
		minObjects: 0,
		maxObjects: null,
		reorderAction: null,
		deleteAction: null,
		reorderSuccessMessage: Craft.t('New order saved.'),
		reorderFailMessage:    Craft.t('Couldn’t save new order.'),
		confirmDeleteMessage:  Craft.t('Are you sure you want to delete “{name}”?'),
		deleteSuccessMessage:  Craft.t('“{name}” deleted.'),
		deleteFailMessage:     Craft.t('Couldn’t delete “{name}”.'),
<<<<<<< HEAD
		onDeleteObject: $.noop,
		onAfterReorderObjects: $.noop
=======
		onReorderObjects: $.noop,
		onDeleteObject: $.noop
>>>>>>> d36738ce
	}
});<|MERGE_RESOLUTION|>--- conflicted
+++ resolved
@@ -90,13 +90,8 @@
 			{
 				if (response.success)
 				{
-<<<<<<< HEAD
-					// success
-					this.onAfterReorderObjects(ids);
-=======
 					this.onReorderObjects(ids);
 					Craft.cp.displayNotice(Craft.t(this.settings.reorderSuccessMessage));
->>>>>>> d36738ce
 				}
 				else
 				{
@@ -169,15 +164,9 @@
 		}
 	},
 
-<<<<<<< HEAD
-	onAfterReorderObjects: function(ids)
-	{
-		this.settings.onAfterReorderObjects(ids);
-=======
 	onReorderObjects: function(ids)
 	{
 		this.settings.onReorderObjects(ids);
->>>>>>> d36738ce
 	},
 
 	onDeleteObject: function(id)
@@ -266,12 +255,7 @@
 		confirmDeleteMessage:  Craft.t('Are you sure you want to delete “{name}”?'),
 		deleteSuccessMessage:  Craft.t('“{name}” deleted.'),
 		deleteFailMessage:     Craft.t('Couldn’t delete “{name}”.'),
-<<<<<<< HEAD
-		onDeleteObject: $.noop,
-		onAfterReorderObjects: $.noop
-=======
 		onReorderObjects: $.noop,
 		onDeleteObject: $.noop
->>>>>>> d36738ce
 	}
 });