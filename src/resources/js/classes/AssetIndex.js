/**
 * Asset index class
 */
Craft.AssetIndex = Craft.BaseElementIndex.extend({

	$buttons: null,
	$uploadButton: null,
	$progressBar: null,
	$folders: null,
	$previouslySelectedFolder: null,

	uploader: null,
	promptHandler: null,
	progressBar: null,

	initialSourceKey: null,
	isIndexBusy: false,
	_uploadTotalFiles: 0,
	_uploadFileProgress: {},
	_uploadedFileIds: [],
	_selectedFileIds: [],

	_singleFileMenu: null,
	_multiFileMenu: null,

	_fileDrag: null,
	_folderDrag: null,
	_expandDropTargetFolderTimeout: null,
	_tempExpandedFolders: [],

	init: function(elementType, $container, settings)
	{
		this.base(elementType, $container, settings);

		if (this.settings.context == 'index')
		{
			this.initIndexMode();
		}
	},

	/**
	 * Full blown Assets.
	 */
	initIndexMode: function ()
	{
		// Context menus for the folders
		var assetIndex = this;

		// ---------------------------------------
		// File dragging
		// ---------------------------------------
		this._fileDrag = new Garnish.DragDrop({
			activeDropTargetClass: 'sel assets-fm-dragtarget',
			helperOpacity: 0.5,

			filter: $.proxy(function()
			{
				return this.elementSelect.getSelectedItems();
			}, this),

			helper: $.proxy(function($file)
			{
				return this._getDragHelper($file);
			}, this),

			dropTargets: $.proxy(function()
			{
				var targets = [];

				this.$sources.each(function ()
				{
					targets.push($(this));
				});

				return targets;
			}, this),

			onDragStart: $.proxy(function()
			{
				this._tempExpandedFolders = [];

				this.$previouslySelectedFolder = this.$source.removeClass('sel');

			}, this),

			onDropTargetChange: $.proxy(this, '_onDropTargetChange'),

			onDragStop: $.proxy(this, '_onFileDragStop')
		});

		// ---------------------------------------
		// Folder dragging
		// ---------------------------------------
		this._folderDrag = new Garnish.DragDrop({
			activeDropTargetClass: 'sel assets-fm-dragtarget',
			helperOpacity: 0.5,

			filter: $.proxy(function()
			{
				// return each of the selected <a>'s parent <li>s, except for top level drag attampts.
				var $selected = this.sourceSelect.getSelectedItems(),
					draggees = [];
				for (var i = 0; i < $selected.length; i++)
				{

					var $source = $($selected[i]).parent();
					if ($source.parents('ul').length > 1)
					{
						draggees.push($source[0]);
					}
				}

				return $(draggees);
			}, this),

			helper: $.proxy(function($folder)
			{
				var $helper = $('<ul class="assets-fm-folderdrag" />').append($folder);

				// collapse this folder
				$folder.removeClass('expanded');

				// set the helper width to the folders container width
				$helper.width(this.$sidebar[0].scrollWidth);

				return $helper;
			}, this),

			dropTargets: $.proxy(function()
			{
				var targets = [];

				this.$sources.each(function ()
				{
				   if (!$(this).is(assetIndex._folderDrag.$draggee))
				   {
					   targets.push($(this));
				   }
				});

				return targets;
			}, this),

			onDragStart: $.proxy(function()
			{
				this._tempExpandedFolders = [];

				// hide the expanded draggees' subfolders
				this._folderDrag.$draggee.filter('.expanded').removeClass('expanded').addClass('expanded-tmp')
			}, this),

			onDropTargetChange: $.proxy(this, '_onDropTargetChange'),

			onDragStop: $.proxy(this, '_onFolderDragStop')
		});

		this.$sources.each(function () {
			assetIndex._createFolderContextMenu.apply(assetIndex, $(this));
			if ($(this).parents('ul').length > 1)
			{
				assetIndex._folderDrag.addItems($(this).parent());
			}
		});
	},

	_onFileDragStop: function ()
	{
		if (this._fileDrag.$activeDropTarget)
		{
			// keep it selected
			this._fileDrag.$activeDropTarget.addClass('sel');

			var targetFolderId = this._getFolderIdFromSourceKey(this._fileDrag.$activeDropTarget.data('key'));
			var originalFileIds = [],
				newFileNames = [];


			// For each file, prepare array data.
			for (var i = 0; i < this._fileDrag.$draggee.length; i++)
			{
				var originalFileId = this._fileDrag.$draggee[i].getAttribute('data-id'),
					fileName = $(this._fileDrag.$draggee[i]).find('[data-url]').attr('data-url').split('/').pop();

				originalFileIds.push(originalFileId);
				newFileNames.push(fileName);
			}

			// are any files actually getting moved?
			if (originalFileIds.length)
			{
				this.setIndexBusy();
				this.progressBar.resetProgressBar();
				this.progressBar.setItemCount(originalFileIds.length);
				this.progressBar.showProgressBar();


				// for each file to move a separate request
				var parameterArray = [];
				for (i = 0; i < originalFileIds.length; i++)
				{
					parameterArray.push({
						fileId: originalFileIds[i],
						folderId: targetFolderId,
						fileName: newFileNames[i]
					});
				}

				// define the callback for when all file moves are complete
				var onMoveFinish = $.proxy(function(responseArray)
				{
					this.promptHandler.resetPrompts();

					// loop trough all the responses
					for (var i = 0; i < responseArray.length; i++)
					{
						var data = responseArray[i];

						// push prompt into prompt array
						if (data.prompt)
						{
							this.promptHandler.addPrompt(data);
						}

						if (data.error)
						{
							alert(data.error);
						}
					}

					this.setIndexAvailable();
					this.progressBar.hideProgressBar();

					if (this.promptHandler.getPromptCount())
					{
						// define callback for completing all prompts
						var promptCallback = $.proxy(function(returnData)
						{
							var newParameterArray = [];

							// loop trough all returned data and prepare a new request array
							for (var i = 0; i < returnData.length; i++)
							{
								if (returnData[i].choice == 'cancel')
								{
									continue;
								}

								// find the matching request parameters for this file and modify them slightly
								for (var ii = 0; ii < parameterArray.length; ii++)
								{
									if (parameterArray[ii].fileName == returnData[i].fileName)
									{
										parameterArray[ii].action = returnData[i].choice;
										newParameterArray.push(parameterArray[ii]);
									}
								}
							}

							// nothing to do, carry on
							if (newParameterArray.length == 0)
							{
								this._selectSourceByFolderId(targetFolderId);
							}
							else
							{
								// start working
								this.setIndexBusy();
								this.progressBar.resetProgressBar();
								this.progressBar.setItemCount(this.promptHandler.getPromptCount());
								this.progressBar.showProgressBar();

								// move conflicting files again with resolutions now
								this._moveFile(newParameterArray, 0, onMoveFinish);
							}
						}, this);

						this._fileDrag.fadeOutHelpers();
						this.promptHandler.showBatchPrompts(promptCallback);
					}
					else
					{
						this._fileDrag.fadeOutHelpers();
						this._selectSourceByFolderId(targetFolderId);
					}
				}, this);

				// initiate the file move with the built array, index of 0 and callback to use when done
				this._moveFile(parameterArray, 0, onMoveFinish);

				// skip returning dragees
				return;
			}
		}
		else
		{
			this._collapseExtraExpandedFolders();
		}

		// re-select the previously selected folders
		this.$previouslySelectedFolder.addClass('sel');

		this._fileDrag.returnHelpersToDraggees();
	},

	_onFolderDragStop: function ()
	{
		// show the expanded draggees' subfolders
		this._folderDrag.$draggee.filter('.expanded-tmp').removeClass('expanded-tmp').addClass('expanded');

		// Only move if we have a valid target and we're not trying to move into our direct parent
		if (
			this._folderDrag.$activeDropTarget
				&& this._folderDrag.$activeDropTarget.siblings('ul').find('>li').filter(this._folderDrag.$draggee).length == 0)
		{

			var targetFolderId = this._getFolderIdFromSourceKey(this._folderDrag.$activeDropTarget.data('key'));

			this._collapseExtraExpandedFolders(targetFolderId);

			// get the old folder IDs, and sort them so that we're moving the most-nested folders first
			var folderIds = [];

			for (var i = 0; i < this._folderDrag.$draggee.length; i++)
			{
				var $a = $('> a', this._folderDrag.$draggee[i]),
					folderId = this._getFolderIdFromSourceKey($a.data('key')),
					$source = this._getSourceByFolderId(folderId);

				// make sure it's not already in the target folder
				if (this._getFolderIdFromSourceKey(this._getParentSource($source).data('key')) != targetFolderId)
				{
					folderIds.push(folderId);
				}
			}

			if (folderIds.length)
			{
				folderIds.sort();
				folderIds.reverse();

				this.setIndexBusy();
				this.progressBar.resetProgressBar();
				this.progressBar.setItemCount(folderIds.length);
				this.progressBar.showProgressBar();

				var responseArray = [];
				var parameterArray = [];

				for (var i = 0; i < folderIds.length; i++)
				{
					parameterArray.push({
						folderId: folderIds[i],
						parentId: targetFolderId
					});
				}

				// increment, so to avoid displaying folder files that are being moved
				this.requestId++;

				/*
				 Here's the rundown:
				 1) Send all the folders being moved
				 2) Get results:
				   a) For all conflicting, receive prompts and resolve them to get:
				   b) For all valid move operations: by now server has created the needed folders
					  in target destination. Server returns an array of file move operations
				   c) server also returns a list of all the folder id changes
				   d) and the data-id of node to be removed, in case of conflict
				   e) and a list of folders to delete after the move
				 3) From data in 2) build a large file move operation array
				 4) Create a request loop based on this, so we can display progress bar
				 5) when done, delete all the folders and perform other maintenance
				 6) Champagne
				 */

				// this will hold the final list of files to move
				var fileMoveList = [];

				// these folders have to be deleted at the end
				var folderDeleteList = [];

				// this one tracks the changed folder ids
				var changedFolderIds = {};

				var removeFromTree = [];

				var onMoveFinish = $.proxy(function(responseArray)
				{
					this.promptHandler.resetPrompts();

					// loop trough all the responses
					for (var i = 0; i < responseArray.length; i++)
					{
						var data = responseArray[i];

						// if succesful and have data, then update
						if (data.success)
						{
							if (data.transferList && data.deleteList && data.changedFolderIds)
							{
								for (var ii = 0; ii < data.transferList.length; ii++)
								{
									fileMoveList.push(data.transferList[ii]);
								}
								for (var ii = 0; ii < data.deleteList.length; ii++)
								{
									folderDeleteList.push(data.deleteList[ii]);
								}
								for (var oldFolderId in data.changedFolderIds)
								{
									changedFolderIds[oldFolderId] = data.changedFolderIds[oldFolderId];
								}
								removeFromTree.push(data.removeFromTree);
							}
						}

						// push prompt into prompt array
						if (data.prompt)
						{
							this.promptHandler.addPrompt(data);
						}

						if (data.error)
						{
							alert(data.error);
						}
					}

					if (this.promptHandler.getPromptCount())
					{
						// define callback for completing all prompts
						var promptCallback = $.proxy(function(returnData)
						{
							this.promptHandler.resetPrompts();
							this.setNewElementDataHtml('');

							var newParameterArray = [];

							// loop trough all returned data and prepare a new request array
							for (var i = 0; i < returnData.length; i++)
							{
								if (returnData[i].choice == 'cancel')
								{
									continue;
								}

								parameterArray[0].action = returnData[i].choice;
								newParameterArray.push(parameterArray[0]);

							}

							// start working on them lists, baby
							if (newParameterArray.length == 0)
							{
								$.proxy(this, '_performActualFolderMove', fileMoveList, folderDeleteList, changedFolderIds, removeFromTree)();
							}
							else
							{
								// start working
								this.setIndexBusy();
								this.progressBar.resetProgressBar();
								this.progressBar.setItemCount(this.promptHandler.getPromptCount());
								this.progressBar.showProgressBar();

								// move conflicting files again with resolutions now
								moveFolder(newParameterArray, 0, onMoveFinish);
							}
						}, this);

						this.promptHandler.showBatchPrompts(promptCallback);

						this.setIndexAvailable();
						this.progressBar.hideProgressBar();
					}
					else
					{
						$.proxy(this, '_performActualFolderMove', fileMoveList, folderDeleteList, changedFolderIds, removeFromTree, targetFolderId)();
					}

				}, this);

				var moveFolder = $.proxy(function(parameterArray, parameterIndex, callback)
				{
					if (parameterIndex == 0)
					{
						responseArray = [];
					}

					Craft.postActionRequest('assets/moveFolder', parameterArray[parameterIndex], $.proxy(function(data, textStatus) {

						parameterIndex++;
						this.progressBar.incrementProcessedItemCount(1);
						this.progressBar.updateProgressBar();

						if (textStatus == 'success')
						{
							responseArray.push(data);
						}

						if (parameterIndex >= parameterArray.length)
						{
							callback(responseArray);
						}
						else
						{
							moveFolder(parameterArray, parameterIndex, callback);
						}

					}, this));
				}, this);

				// initiate the folder move with the built array, index of 0 and callback to use when done
				moveFolder(parameterArray, 0, onMoveFinish);

				// skip returning dragees until we get the Ajax response
				return;
			}
		}
		else
		{
			this._collapseExtraExpandedFolders();
		}

		this._folderDrag.returnHelpersToDraggees();
	},

	/**
	 * Really move the folder. Like really. For real.
	 */
	_performActualFolderMove: function (fileMoveList, folderDeleteList, changedFolderIds, removeFromTree, targetFolderId)
	{
		this.setIndexBusy();
		this.progressBar.resetProgressBar();
		this.progressBar.setItemCount(1);
		this.progressBar.showProgressBar();


		var moveCallback = $.proxy(function(folderDeleteList, changedFolderIds, removeFromTree)
		{
			//Move the folders around in the tree
			var topFolderLi = $();
			var folderToMove = $();
			var topMovedFolderId = 0;

			// Change the folder ids
			for (var previousFolderId in changedFolderIds)
			{
				folderToMove = this._getSourceByFolderId(previousFolderId);

				// Change the id and select the containing element as the folder element.
				folderToMove = folderToMove
									.attr('data-key', 'folder:' + changedFolderIds[previousFolderId].newId)
									.data('key', 'folder:' + changedFolderIds[previousFolderId].newId).parent();

				if (topFolderLi.length == 0 || topFolderLi.parents().filter(folderToMove).length > 0)
				{
					topFolderLi = folderToMove;
					topFolderMovedId = changedFolderIds[previousFolderId].newId;
				}
			}

			if (topFolderLi.length == 0)
			{
				this.setIndexAvailable();
				this.progressBar.hideProgressBar();
				this._folderDrag.returnHelpersToDraggees();

				return;
			}

			var topFolder = topFolderLi.find('>a');

			// Now move the uppermost node.
			var siblings = topFolderLi.siblings('ul, .toggle');
			var parentSource = this._getParentSource(topFolder);

			var newParent = this._getSourceByFolderId(targetFolderId);
			this._prepareParentForChildren(newParent);
			this._addSubfolder(newParent, topFolderLi);

			topFolder.after(siblings);

			this._cleanUpTree(parentSource);
			this.$sidebar.find('ul>ul, ul>.toggle').remove();

			// delete the old folders
			for (var i = 0; i < folderDeleteList.length; i++)
			{
				Craft.postActionRequest('assets/deleteFolder', {folderId: folderDeleteList[i]});
			}

			this.setIndexAvailable();
			this.progressBar.hideProgressBar();
			this._folderDrag.returnHelpersToDraggees();
			this._selectSourceByFolderId(topFolderMovedId);

		}, this);

		if (fileMoveList.length > 0)
		{
			this._moveFile(fileMoveList, 0, $.proxy(function()
			{
				moveCallback(folderDeleteList, changedFolderIds, removeFromTree);
			}, this));
		}
		else
		{
			moveCallback(folderDeleteList, changedFolderIds, removeFromTree);
		}
	},

	/**
	 * Get parent source for a source.
	 * @param $source
	 * @returns {*}
	 * @private
	 */
	_getParentSource: function ($source)
	{
		if ($source.parents('ul').length == 1)
		{
			return null;
		}
		return $source.parent().parent().siblings('a');
	},

	/**
	 * Move a file using data from a parameter array.
	 *
	 * @param parameterArray
	 * @param parameterIndex
	 * @param callback
	 * @private
	 */
	_moveFile: function (parameterArray, parameterIndex, callback)
	{
		if (parameterIndex == 0)
		{
			this.responseArray = [];
		}

		Craft.postActionRequest('assets/moveFile', parameterArray[parameterIndex], $.proxy(function(data, textStatus) {

			this.progressBar.incrementProcessedItemCount(1);
			this.progressBar.updateProgressBar();

			if (textStatus == 'success')
			{
				this.responseArray.push(data);
			}

			parameterIndex++;

			if (parameterIndex >= parameterArray.length)
			{
				callback(this.responseArray);
			}
			else
			{
				this._moveFile(parameterArray, parameterIndex, callback);
			}

		}, this));
	},

	_selectSourceByFolderId: function (targetFolderId)
	{
		var targetSource = this._getSourceByFolderId(targetFolderId);

		// Make sure that all the parent sources are expanded and this source is visible.
		var parentSources = targetSource.parent().parents('li');
		parentSources.each(function () {
			if (!$(this).hasClass('expanded'))
			{
				$(this).find('> .toggle').click();
			}
		});

		this.selectSource(targetSource);
		this.updateElements();
	},

	/**
	 * Initialize the uploader.
	 *
	 * @private
	 */
	onAfterHtmlInit: function ()
	{
		if (!this.$buttons)
		{
			this.$buttons = $('<div class="buttons"></div>').prependTo(this.$sidebar);
		}

		if (!this.$uploadButton)
		{
			this.$uploadButton = $('<div class="assets-upload"><div class="assets-uploader"><a href="javascript:;" class="btn submit assets-upload-button" data-icon="↑" style="position: relative; overflow: hidden; direction: ltr; " role="button">' + Craft.t('Upload files') + '</a></div></div>').prependTo(this.$buttons);
			var $uploadInput = $('<input type="file" multiple="multiple" name="assets-upload" id="assets-upload" />').hide().prependTo(this.$buttons);
		}

		this.promptHandler = new Craft.PromptHandler();
		this.progressBar = new Craft.ProgressBar(this.$main, true);
		this.progressBar.$progressBar.css({
			top: '20%'
		});
<<<<<<< HEAD

		var options = {
			url: Craft.getActionUrl('assets/uploadFile'),
			fileInput: $uploadInput
		};

		options.events = {
			fileuploadstart:       $.proxy(this, '_onUploadStart'),
			fileuploadprogressall: $.proxy(this, '_onUploadProgress'),
			fileuploaddone:        $.proxy(this, '_onUploadComplete')
		};

=======

		var options = {
			url: Craft.getActionUrl('assets/uploadFile'),
			fileInput: $uploadInput
		};

		options.events = {
			fileuploadstart:       $.proxy(this, '_onUploadStart'),
			fileuploadprogressall: $.proxy(this, '_onUploadProgress'),
			fileuploaddone:        $.proxy(this, '_onUploadComplete')
		};

>>>>>>> dadb0b25
		this.uploader = new Craft.Uploader (this.$uploadButton, options);
		this.$uploadButton.on('click', $.proxy(function () {
			if (!this.isIndexBusy)
			{
				this.$buttons.find('input[type=file]').click();
			}
		}, this));

		this.base();
	},

	onSelectSource: function()
	{
		this.uploader.setParams({folderId: this._getFolderIdFromSourceKey(this.sourceKey)});

		this.base();
	},

	_getFolderIdFromSourceKey: function (sourceKey)
	{
		return sourceKey.split(':')[1];
	},

	/**
	 * React on upload submit.
	 *
	 * @param id
	 * @private
	 */
	_onUploadStart: function(event) {
		this.setIndexBusy();

		// Initial values
		this.progressBar.resetProgressBar();
		this.progressBar.showProgressBar();
	},

	/**
	 * Update uploaded byte count.
	 */
	_onUploadProgress: function(event, data) {
		var progress = parseInt(data.loaded / data.total * 100, 10);
		this.progressBar.setProgressPercentage(progress);
	},

	/**
	 * On Upload Complete.
	 */
	_onUploadComplete: function(event, data) {
		var response = data.result;
		var fileName = data.files[0].name;

		var doReload = true;

		if (response.success || response.prompt) {

			// Add the uploaded file to the selected ones, if appropriate
			this._uploadedFileIds.push(response.fileId);

			// If there is a prompt, add it to the queue
			if (response.prompt)
			{
				this.promptHandler.addPrompt(response);
			}
		}
		else
		{
			alert(Craft.t('Upload failed for {filename}', { filename: fileName }));
			doReload = false;
		}

		// for the last file, display prompts, if any. If not - just update the element view.
		if (this.uploader.isLastUpload()) {

			this.setIndexAvailable();
			this.progressBar.hideProgressBar();

			if (this.promptHandler.getPromptCount())
			{
				this.promptHandler.showBatchPrompts($.proxy(this, '_uploadFollowup'));
			}
			else
			{
				if (doReload)
				{
					this.updateElements();
				}

			}
		}
	},

	/**
	 * Follow up to an upload that triggered at least one conflict resolution prompt.
	 *
	 * @param returnData
	 * @private
	 */
	_uploadFollowup: function(returnData)
	{
		this.setIndexBusy();
		this.progressBar.resetProgressBar();

		this.promptHandler.resetPrompts();

		var finalCallback = $.proxy(function()
		{
			this.setIndexAvailable();
			this.progressBar.hideProgressBar();
			this.updateElements();
		}, this);

		this.progressBar.setItemCount(returnData.length);

		var doFollowup = $.proxy(function(parameterArray, parameterIndex, callback)
		{
			var postData = {
				additionalInfo: parameterArray[parameterIndex].additionalInfo,
				fileName:       parameterArray[parameterIndex].fileName,
				userResponse:   parameterArray[parameterIndex].choice
			};

			Craft.postActionRequest('assets/uploadFile', postData, $.proxy(function(data, textStatus) {

				if (textStatus == 'success' && data.fileId)
				{
					this._uploadedFileIds.push(data.fileId);
				}
				parameterIndex++;
				this.progressBar.incrementProcessedItemCount(1);
				this.progressBar.updateProgressBar();

				if (parameterIndex == parameterArray.length)
				{
					callback();
				}
				else
				{
					doFollowup(parameterArray, parameterIndex, callback);
				}
			}, this));

		}, this);

		this.progressBar.showProgressBar();
		doFollowup(returnData, 0, finalCallback);
	},

	/**
	 * Perform actions after updating elements
	 * @private
	 */
	onUpdateElements: function (append)
	{
		this.base(append);

		if (this.settings.context == 'index')
		{
			$elements = this.$elementContainer.children(':not(.disabled)');
			this._initElementSelect($elements);
			this._attachElementEvents($elements);
			this._initElementDragger($elements);
		}

		// See if we have freshly uploaded files to add to selection
		if (this._uploadedFileIds.length)
		{
			var item = null;
			for (var i = 0; i < this._uploadedFileIds.length; i++)
			{
				item = this.$main.find('[data-id=' + this._uploadedFileIds[i] + ']:first');
				this.elementSelect.selectItem(item);
			}

			// Reset the list.
			this._uploadedFileIds = [];
		}
	},

	_initElementSelect: function ($children)
	{
		if (typeof this.elementSelect == "object" && this.elementSelect != null)
		{
			this.elementSelect.destroy();
			delete this.elementSelect;
		}

		var elementSelect = new Garnish.Select(this.$elementContainer, $children, {
			multi: true,
			vertical: (this.getSelectedSourceState('mode') == 'table'),
			onSelectionChange: $.proxy(this, '_onElementSelectionChange')
		});

		this.setElementSelect(elementSelect);
	},

	_onElementSelectionChange: function ()
	{
		this._enableElementContextMenu();
		var selected = this.elementSelect.getSelectedItems();
		this._selectedFileIds = [];
		for (var i = 0; i < selected.length; i++)
		{
			this._selectedFileIds[i] = $(selected[i]).attr('data-id');
		}
	},

	_attachElementEvents: function ($elements)
	{
		// Doubleclick opens the HUD for editing
		this.removeListener($elements, 'dlbclick');
		this.addListener($elements, 'dblclick', $.proxy(this, '_editProperties'));

		// Context menus
		this._destroyElementContextMenus();
		this._createElementContextMenus($elements);
	},

	_initElementDragger: function ($elements)
	{
		this._fileDrag.removeAllItems();
		this._fileDrag.addItems($elements);
	},

	_editProperties: function (event)
	{
		var $element = $(event.currentTarget).find('.element');
		new Craft.ElementEditor($element);
	},

	_createElementContextMenus: function ($elements)
	{
		var settings = {menuClass: 'menu assets-contextmenu'};

		var menuOptions = [{ label: Craft.t('View file'), onClick: $.proxy(this, '_viewFile') }];
		menuOptions.push({ label: Craft.t('Edit properties'), onClick: $.proxy(this, '_showProperties') });
		menuOptions.push({ label: Craft.t('Rename file'), onClick: $.proxy(this, '_renameFile') });
		menuOptions.push({ label: Craft.t('Copy reference tag'), onClick: $.proxy(this, '_copyRefTag') });
		menuOptions.push('-');
		menuOptions.push({ label: Craft.t('Delete file'), onClick: $.proxy(this, '_deleteFile') });
		this._singleFileMenu = new Garnish.ContextMenu($elements, menuOptions, settings);

		menuOptions = [{ label: Craft.t('Delete'), onClick: $.proxy(this, '_deleteFiles') }];
		this._multiFileMenu = new Garnish.ContextMenu($elements, menuOptions, settings);

		this._enableElementContextMenu();
	},

	_destroyElementContextMenus: function ()
	{
		if (this._singleFileMenu !== null)
		{
			this._singleFileMenu.destroy();
		}
		if (this._multiFileMenu !== null)
		{
			this._singleFileMenu.destroy();
		}
	},

	_enableElementContextMenu: function ()
	{
		this._multiFileMenu.disable();
		this._singleFileMenu.disable();

		if (this.elementSelect.getTotalSelected() == 1)
		{
			this._singleFileMenu.enable();
		}
		else if (this.elementSelect.getTotalSelected() > 1)
		{
			this._multiFileMenu.enable();
		}
	},

	_showProperties: function (event)
	{
		$(event.currentTarget).dblclick();
	},

	_viewFile: function (event)
	{
		window.open($(event.currentTarget).find('[data-url]').attr('data-url'));
	},

	/**
	 * Rename File
	 */
	_renameFile: function(event)
	{
		var $target = $(event.currentTarget);
		var fileId = $target.attr('data-id'),
			oldName = $target.find('[data-url]').attr('data-url').split('/').pop(),
			newName = prompt(Craft.t("Rename file"), oldName);

		if (newName && newName != oldName)
		{
			this.setIndexBusy();

			var postData = {
				fileId:   fileId,
				folderId: this._getFolderIdFromSourceKey(this.$source.data('key')),
				fileName: newName
			};

			var handleRename = function(data, textStatus)
			{
				this.setIndexAvailable();

				this.promptHandler.resetPrompts();
				if (textStatus == 'success')
				{
					if (data.prompt)
					{
						this.promptHandler.addPrompt(data);

						var callback = $.proxy(function (choice) {
							choice = choice[0].choice;
							if (choice != 'cancel')
							{
								postData.action = choice;
								Craft.postActionRequest('assets/moveFile', postData, $.proxy(handleRename, this));
							}
						}, this);

						this.promptHandler.showBatchPrompts(callback);
					}

					if (data.success)
					{
						this.updateElements();
					}

					if (data.error)
					{
						alert(data.error);
					}
				}
			};

			Craft.postActionRequest('assets/moveFile', postData, $.proxy(handleRename, this));
		}
	},

	_copyRefTag: function(event)
	{
		var message = Craft.t('{ctrl}C to copy.', {
			ctrl: (navigator.appVersion.indexOf('Mac') ? '⌘' : 'Ctrl-')
		});

		prompt(message, '{asset:'+$(event.currentTarget).data('id')+'}');
	},

	/**
	 * Delete a file
	 */
	_deleteFile: function (event) {

		var $target = $(event.currentTarget);
		var fileId = $target.attr('data-id');

		var fileName = $target.attr('data-label');

		if (confirm(Craft.t('Are you sure you want to delete “{name}”?', { name: fileName })))
		{
			if ($target.data('AssetEditor'))
			{
				$target.data('AssetEditor').removeHud();
			}

			this.setIndexBusy();

			Craft.postActionRequest('assets/deleteFile', {fileId: fileId}, $.proxy(function(data, textStatus) {

				this.setIndexAvailable();

				if (textStatus == 'success')
				{
					if (data.error)
					{
						alert(data.error);
					}

					this.updateElements();

				}

			}, this));
		}
	},

	/**
	 * Delete multiple files.
	 */
	_deleteFiles: function () {

		if (confirm(Craft.t("Are you sure you want to delete these {number} files?", {number: this.elementSelect.getTotalSelected()})))
		{
			this.setIndexBusy();

			var postData = {};

			for (var i = 0; i < this._selectedFileIds.length; i++)
			{
				postData['fileId['+i+']'] = this._selectedFileIds[i];
			}

			Craft.postActionRequest('assets/deleteFile', postData, $.proxy(function(data, textStatus) {

				this.setIndexAvailable();

				if (textStatus == 'success')
				{
					if (data.error)
					{
						alert(data.error);
					}

					this.updateElements();
				}

			}, this));
		}
	},

	_getDragHelper: function ($element)
	{
		var currentView = this.getSelectedSourceState('mode');
		switch (currentView)
		{
			case 'table':
			{
				var $container = $('<div class="assets-listview assets-lv-drag" />'),
					$table = $('<table cellpadding="0" cellspacing="0" border="0" />').appendTo($container),
					$tbody = $('<tbody />').appendTo($table);

				$table.width(this.$table.width());
				$tbody.append($element);

				return $container;
			}
			case 'thumbs':
			{
				return $('<ul class="thumbsview assets-tv-drag" />').append($element.removeClass('sel'));
			}
		}

		return $();
	},

	/**
	 * On Drop Target Change
	 */
	_onDropTargetChange: function($dropTarget)
	{
		clearTimeout(this._expandDropTargetFolderTimeout);

		if ($dropTarget)
		{
			var folderId = this._getFolderIdFromSourceKey($dropTarget.data('key'));

			if (folderId)
			{
				this.dropTargetFolder = this._getSourceByFolderId(folderId);

				if (this._hasSubfolders(this.dropTargetFolder) && ! this._isExpanded(this.dropTargetFolder))
				{
					this._expandDropTargetFolderTimeout = setTimeout($.proxy(this, '_expandFolder'), 500);
				}
			}
			else
			{
				this.dropTargetFolder = null;
			}
		}
	},

	/**
	 * Collapse Extra Expanded Folders
	 */
	_collapseExtraExpandedFolders: function(dropTargetFolderId)
	{

		clearTimeout(this._expandDropTargetFolderTimeout);

		// If a source id is passed in, exclude it's parents
		if (dropTargetFolderId)
		{
			var excluded = this._getSourceByFolderId(dropTargetFolderId).parents('li').find('>a');
		}

		for (var i = this._tempExpandedFolders.length-1; i >= 0; i--)
		{
			var source = this._tempExpandedFolders[i];

			// check the parent list, if a source id is passed in
			if (! dropTargetFolderId || excluded.filter('[data-key="' + source.data('key') + '"]').length == 0)
			{
				this._collapseFolder(source);
				this._tempExpandedFolders.splice(i, 1);
			}
		}
	},

	_getSourceByFolderId: function (folderId)
	{
		return this.$sources.filter('[data-key="folder:' + folderId + '"]');
	},

	_hasSubfolders: function (source)
	{
		return source.siblings('ul').find('li').length;
	},

	_isExpanded: function (source)
	{
		return source.parent('li').hasClass('expanded');
	},

	_expandFolder: function ()
	{
		// collapse any temp-expanded drop targets that aren't parents of this one
		this._collapseExtraExpandedFolders(this._getFolderIdFromSourceKey(this.dropTargetFolder.data('key')));

		this.dropTargetFolder.parent().find('> .toggle').click();

		// keep a record of that
		this._tempExpandedFolders.push(this.dropTargetFolder);

	},

	_collapseFolder: function (source)
	{
		var li = source.parent();
		if (li.hasClass('expanded'))
		{
			li.find('> .toggle').click();
		}
	},

	_createFolderContextMenu: function (element)
	{
		element = $(element);
		var menuOptions = [{ label: Craft.t('New subfolder'), onClick: $.proxy(this, '_createSubfolder', element) }];

		// For all folders that are not top folders
		if (element.parents('ul').length > 1)
		{
			menuOptions.push({ label: Craft.t('Rename folder'), onClick: $.proxy(this, '_renameFolder', element) });
			menuOptions.push({ label: Craft.t('Delete folder'), onClick: $.proxy(this, '_deleteFolder', element) });
		}
		new Garnish.ContextMenu(element, menuOptions, {menuClass: 'menu assets-contextmenu'});

	},

	_createSubfolder: function (parentFolder)
	{
		var subfolderName = prompt(Craft.t('Enter the name of the folder'));

		if (subfolderName)
		{
			var params = {
				parentId:  this._getFolderIdFromSourceKey(parentFolder.data('key')),
				folderName: subfolderName
			};

			this.setIndexBusy();

			Craft.postActionRequest('assets/createFolder', params, $.proxy(function(data, textStatus) {

				this.setIndexAvailable();

				if (textStatus == 'success' && data.success)
				{
					this._prepareParentForChildren(parentFolder);

					var subFolder = $('<li><a data-key="folder:' + data.folderId + '" data-has-thumbs="' + parentFolder.data('has-thumbs') + '">' + data.folderName + '</a></li>');

					var $a = subFolder.find('a');
					this._addSubfolder(parentFolder, subFolder);
					this._createFolderContextMenu($a);
					this.sourceSelect.addItems($a);
					this._folderDrag.addItems($a.parent());
					this.$sources = this.$sources.add($a);
				}

				if (textStatus == 'success' && data.error)
				{
					alert(data.error);
				}

			}, this));
		}
	},

	_deleteFolder: function (targetFolder)
	{
		if (confirm(Craft.t('Really delete folder “{folder}”?', {folder: $.trim(targetFolder.text())})))
		{
			var params = {
				folderId: this._getFolderIdFromSourceKey(targetFolder.data('key'))
			}

			this.setIndexBusy();

			Craft.postActionRequest('assets/deleteFolder', params, $.proxy(function(data, textStatus) {

				this.setIndexAvailable();

				if (textStatus == 'success' && data.success)
				{
					var parentFolder = this._getParentSource(targetFolder);

					// remove folder and any trace from it's parent, if needed.
					this.$sources = this.$sources.not(targetFolder);
					this.sourceSelect.removeItems(targetFolder);

					targetFolder.parent().remove();
					this._cleanUpTree(parentFolder);

				}

				if (textStatus == 'success' && data.error)
				{
					alert(data.error);
				}

			}, this));
		}
	},

	/**
	 * Rename
	 */
	_renameFolder: function(targetFolder)
	{
		var oldName = $.trim(targetFolder.text()),
			newName = prompt(Craft.t('Rename folder'), oldName);

		if (newName && newName != oldName)
		{
			var params = {
				folderId: this._getFolderIdFromSourceKey(targetFolder.data('key')),
				newName: newName
			};

			this.setIndexBusy();

			Craft.postActionRequest('assets/renameFolder', params, $.proxy(function(data, textStatus) {

				this.setIndexAvailable();

				if (textStatus == 'success' && data.success)
				{
					targetFolder.text(data.newName);
				}

				if (textStatus == 'success' && data.error)
				{
					alert(data.error);
				}

			}, this), 'json');
		}
	},

	/**
	 * Prepare a source folder for children folder.
	 *
	 * @param parentFolder
	 * @private
	 */
	_prepareParentForChildren: function (parentFolder)
	{
		if (!this._hasSubfolders(parentFolder))
		{
			parentFolder.parent().addClass('expanded').append('<div class="toggle"></div><ul></ul>');
			this.addListener(parentFolder.siblings('.toggle'), 'click', function(ev)
			{
				$(ev.currentTarget).parent().toggleClass('expanded');
			});

		}
	},

	/**
	 * Add a subfolder to the parent folder at the correct spot.
	 *
	 * @param parentFolder
	 * @param subFolder
	 * @private
	 */

	_addSubfolder: function (parentFolder, subFolder)
	{
		var existingChildren = parentFolder.siblings('ul').find('li');
		var folderInserted = false;
		existingChildren.each(function () {
			if (!folderInserted && $.trim($(this).text()) > $.trim(subFolder.text()))
			{
				$(this).before(subFolder);
				folderInserted = true;
			}
		});
		if (!folderInserted)
		{
			parentFolder.siblings('ul').append(subFolder);
		}
	},

	_cleanUpTree: function (parentFolder)
	{
		if (parentFolder !== null && parentFolder.siblings('ul').find('li').length == 0)
		{
			parentFolder.siblings('ul').remove();
			parentFolder.siblings('.toggle').remove();
			parentFolder.parent().removeClass('expanded');
		}
	}
});

// Register it!
Craft.registerElementIndexClass('Asset', Craft.AssetIndex);<|MERGE_RESOLUTION|>--- conflicted
+++ resolved
@@ -703,7 +703,6 @@
 		this.progressBar.$progressBar.css({
 			top: '20%'
 		});
-<<<<<<< HEAD
 
 		var options = {
 			url: Craft.getActionUrl('assets/uploadFile'),
@@ -716,20 +715,6 @@
 			fileuploaddone:        $.proxy(this, '_onUploadComplete')
 		};
 
-=======
-
-		var options = {
-			url: Craft.getActionUrl('assets/uploadFile'),
-			fileInput: $uploadInput
-		};
-
-		options.events = {
-			fileuploadstart:       $.proxy(this, '_onUploadStart'),
-			fileuploadprogressall: $.proxy(this, '_onUploadProgress'),
-			fileuploaddone:        $.proxy(this, '_onUploadComplete')
-		};
-
->>>>>>> dadb0b25
 		this.uploader = new Craft.Uploader (this.$uploadButton, options);
 		this.$uploadButton.on('click', $.proxy(function () {
 			if (!this.isIndexBusy)
