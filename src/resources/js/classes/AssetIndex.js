--- conflicted
+++ resolved
@@ -94,17 +94,13 @@
 	 */
 	_initIndexPageMode: function()
 	{
-<<<<<<< HEAD
 		// Make the elements selectable
 		this.settings.selectable = true;
 		this.settings.multiSelect = true;
 
-		// ---------------------------------------
-=======
 		var onDragStartProxy = $.proxy(this, '_onDragStart')
 			onDropTargetChangeProxy = $.proxy(this, '_onDropTargetChange');
 
->>>>>>> 6a715134
 		// File dragging
 		// ---------------------------------------------------------------------
 
