--- conflicted
+++ resolved
@@ -65,8 +65,6 @@
 				$($tabs[0]).trigger('activate');
 			}
 		}
-<<<<<<< HEAD
-=======
 
 		if (this.isSettingsPane)
 		{
@@ -75,8 +73,7 @@
 			this.addListener($inputs, 'blur', 'blurField');
 		}
 
-		this.initContent();
->>>>>>> 737fe95d
+		// this.initContent();
 	},
 
 	focusField: function(ev)
