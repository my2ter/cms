if (typeof Craft == 'undefined')
{
	Craft = {};
}

$.extend(Craft, {

	navHeight: 48,

	/**
	 * Map of high-ASCII codes to their low-ASCII characters.
	 *
	 * @var object
	 */
	asciiCharMap: {
		'223':'ss', '224':'a',  '225':'a',  '226':'a',  '229':'a',  '227':'ae', '230':'ae', '228':'ae', '231':'c',  '232':'e',
		'233':'e',  '234':'e',  '235':'e',  '236':'i',  '237':'i',  '238':'i',  '239':'i',  '241':'n',  '242':'o',  '243':'o',
		'244':'o',  '245':'o',  '246':'oe', '249':'u',  '250':'u',  '251':'u',  '252':'ue', '255':'y',  '257':'aa', '269':'ch',
		'275':'ee', '291':'gj', '299':'ii', '311':'kj', '316':'lj', '326':'nj', '353':'sh', '363':'uu', '382':'zh', '256':'aa',
		'268':'ch', '274':'ee', '290':'gj', '298':'ii', '310':'kj', '315':'lj', '325':'nj', '352':'sh', '362':'uu', '381':'zh'
	},

	/**
	 * Get a translated message.
	 *
	 * @param string message
	 * @param object params
	 * @return string
	 */
	t: function(message, params)
	{
		if (typeof Craft.translations[message] != 'undefined')
			message = Craft.translations[message];

		if (params)
		{
			for (var key in params)
			{
				message = message.replace('{'+key+'}', params[key])
			}
		}

		return message;
	},

	/**
	 * Escapes some HTML.
	 *
	 * @param string str
	 * @return string
	 */
	escapeHtml: function(str)
	{
		return $('<div/>').text(str).html();
	},

	/**
	 * Returns the text in a string that might contain HTML tags.
	 *
	 * @param string str
	 * @return string
	 */
	getText: function(str)
	{
		return $('<div/>').html(str).text();
	},

	/**
	 * Encodes a URI copmonent. Mirrors PHP's rawurlencode().
	 *
	 * @param string str
	 * @return string
	 * @see http://stackoverflow.com/questions/1734250/what-is-the-equivalent-of-javascripts-encodeuricomponent-in-php
	 */
	encodeUriComponent: function(str)
	{
		str = encodeURIComponent(str);

		var differences = {
			'!': '%21',
			'*': '%2A',
			"'": '%27',
			'(': '%28',
			')': '%29'
		};

		for (var chr in differences)
		{
			var re = new RegExp('\\'+chr, 'g');
			str = str.replace(re, differences[chr]);
		}

		return str;
	},

	/**
	 * Formats an ID out of an input name.
	 *
	 * @param string inputName
	 * @return string
	 */
	formatInputId: function(inputName)
	{
		return this.rtrim(inputName.replace(/[\[\]]+/g, '-'), '-');
	},

	/**
	 * Returns whether a package is included in this Craft build.
	 *
	 * @return bool
	 * @param pkg
	 */
	hasPackage: function(pkg)
	{
		return ($.inArray(pkg, Craft.packages) != -1);
	},

	/**
	 * @return string
	 * @param path
	 * @param params
	 */
	getUrl: function(path, params, baseUrl)
	{
		if (typeof path != 'string')
		{
			path = '';
		}

		// Return path if it appears to be an absolute URL.
		if (path.search('://') != -1 || path.substr(0, 2) == '//')
		{
			return path;
		}

		path = Craft.trim(path, '/');

		var anchor = '';

		// Normalize the params
		if ($.isPlainObject(params))
		{
			var aParams = [];

			for (var name in params)
			{
				var value = params[name];

				if (name == '#')
				{
					anchor = value;
				}
				else if (value !== null && value !== '')
				{
					aParams.push(name+'='+value);
				}
			}

			params = aParams;
		}

		if (Garnish.isArray(params))
		{
			params = params.join('&');
		}
		else
		{
			params = Craft.trim(params, '&?');
		}

		// Were there already any query string params in the path?
		var qpos = path.indexOf('?');
		if (qpos != -1)
		{
			params = path.substr(qpos+1)+(params ? '&'+params : '');
			path = path.substr(0, qpos);
		}

		// Put it all together
		if (baseUrl)
		{
			var url = baseUrl;

			if (path)
			{
				// Does baseUrl already contain a path?
				var pathMatch = url.match(/[&\?]p=[^&]+/);
				if (pathMatch)
				{
					url = url.replace(pathMatch[0], pathMatch[0]+'/'+path);
					path = '';
				}
			}
		}
		else
		{
			var url = Craft.baseUrl;
		}

		// Does the base URL already have a query string?
		var qpos = url.indexOf('?');
		if (qpos != '-1')
		{
			params = url.substr(qpos+1)+(params ? '&'+params : '');
			url = url.substr(0, qpos);
		}

		if (!Craft.omitScriptNameInUrls && path)
		{
			if (Craft.usePathInfo)
			{
				// Make sure that the script name is in the URL
				if (url.search(Craft.scriptName) == -1)
				{
					url = Craft.rtrim(url, '/') + '/' + Craft.scriptName;
				}
			}
			else
			{
				// Move the path into the query string params

				// Is the p= param already set?
				if (params && params.substr(0, 2) == 'p=')
				{
					var endPath = params.indexOf('&');
					if (endPath != -1)
					{
						var basePath = params.substring(2, endPath);
						params = params.substr(endPath+1);
					}
					else
					{
						var basePath = params.substr(2);
						params = null;
					}

					// Just in case
					basePath = Craft.rtrim(basePath);

					path = basePath + (path ? '/'+path : '');
				}

				// Now move the path into the params
				params = 'p='+path + (params ? '&'+params : '');
				path = null;
			}
		}

		if (path)
		{
			url = Craft.rtrim(url, '/') + '/' + path;
		}

		if (params)
		{
			url += '?'+params;
		}

		if (anchor)
		{
			url += '#'+anchor;
		}

		return url;
	},

	/**
	 * @return string
	 * @param path
	 * @param params
	 */
	getCpUrl: function(path, params)
	{
		return this.getUrl(path, params, Craft.baseCpUrl)
	},

	/**
	 * @return string
	 * @param path
	 * @param params
	 */
	getSiteUrl: function(path, params)
	{
		return this.getUrl(path, params, Craft.baseSiteUrl)
	},

	/**
	 * Returns a resource URL.
	 *
	 * @param string path
	 * @param array|string|null params
	 * @return string
	 */
	getResourceUrl: function(path, params)
	{
		return Craft.getUrl(path, params, Craft.resourceUrl);
	},

	/**
	 * Returns an action URL.
	 *
	 * @param string path
	 * @param array|string|null params
	 * @return string
	 */
	getActionUrl: function(path, params)
	{
		return Craft.getUrl(path, params, Craft.actionUrl);
	},

	/**
	 * Redirects the window to a given URL.
	 *
	 * @param string url
	 */
	redirectTo: function(url)
	{
		document.location.href = this.getUrl(url);
	},

	/**
	 * Posts an action request to the server.
	 *
	 * @param string action
	 * @param object|null data
	 * @param function|null callback
	 * @param object|null options
	 */
	postActionRequest: function(action, data, callback, options)
	{
		// Make 'data' optional
		if (typeof data == 'function')
		{
			options = callback;
			callback = data;
			data = undefined;
		}

		return $.ajax($.extend({
			url:      Craft.getActionUrl(action),
			type:     'POST',
			data:     data,
			success:  callback,
			error:    function(jqXHR, textStatus, errorThrown) {
				callback(null, textStatus, jqXHR);
			},
			complete: function(jqXHR, textStatus) {
				if (textStatus != 'success')
				{
					if (typeof Craft.cp != 'undefined')
					{
						Craft.cp.displayError();
					}
					else
					{
						alert(Craft.t('An unknown error occurred.'));
					}
				}
			}
		}, options));
	},

	/**
	 * Converts a comma-delimited string into an array.
	 *
	 * @param string str
	 * @return array
	 */
	stringToArray: function(str)
	{
		if (typeof str != 'string')
			return str;

		var arr = str.split(',');
		for (var i = 0; i < arr.length; i++)
		{
			arr[i] = $.trim(arr[i]);
		}
		return arr;
	},

	/**
	 * Expands an array of POST array-style strings into an actual array.
	 *
	 * @param array arr
	 * @return array
	 */
	expandPostArray: function(arr)
	{
		var expanded = {};

		for (var key in arr)
		{
			var value = arr[key],
				m = key.match(/^(\w+)(\[.*)?/);

			if (m[2])
			{
				// Get all of the nested keys
				var keys = m[2].match(/\[[^\[\]]*\]/g);

				// Chop off the brackets
				for (var i = 0; i < keys.length; i++)
				{
					keys[i] = keys[i].substring(1, keys[i].length-1);
				}
			}
			else
			{
				var keys = [];
			}

			keys.unshift(m[1]);

			var parentElem = expanded;

			for (var i = 0; i < keys.length; i++)
			{
				if (i < keys.length-1)
				{
					if (typeof parentElem[keys[i]] != 'object')
					{
						// Figure out what this will be by looking at the next key
						if (!keys[i+1] || parseInt(keys[i+1]) == keys[i+1])
						{
							parentElem[keys[i]] = [];
						}
						else
						{
							parentElem[keys[i]] = {};
						}
					}

					parentElem = parentElem[keys[i]];
				}
				else
				{
					// Last one. Set the value
					if (!keys[i])
					{
						keys[i] = parentElem.length;
					}

					parentElem[keys[i]] = value;
				}
			}
		}

		return expanded;
	},

	/**
	 * Compares two variables and returns whether they are equal in value.
	 * Recursively compares array and object values.
	 *
	 * @param mixed obj1
	 * @param mixed obj2
	 * @return bool
	 */
	compare: function(obj1, obj2)
	{
		// Compare the types
		if (typeof obj1 != typeof obj2)
		{
			return false;
		}

		if (typeof obj1 == 'object')
		{
			// Compare the lengths
			if (obj1.length != obj2.length)
			{
				return false;
			}

			// Is one of them an array but the other is not?
			if ((obj1 instanceof Array) != (obj2 instanceof Array))
			{
				return false;
			}

			// If they're actual objects (not arrays), compare the keys
			if (!(obj1 instanceof Array))
			{
				if (!Craft.compare(Craft.getObjectKeys(obj1), Craft.getObjectKeys(obj2)))
				{
					return false;
				}
			}

			// Compare each value
			for (var i in obj1)
			{
				if (!Craft.compare(obj1[i], obj2[i]))
				{
					return false;
				}
			}

			// All clear
			return true;
		}
		else
		{
			return (obj1 === obj2);
		}
	},

	/**
	 * Returns an array of an object's keys.
	 *
	 * @param object obj
	 * @return string
	 */
	getObjectKeys: function(obj)
	{
		var keys = [];

		for (var key in obj)
		{
			keys.push(key);
		}

		return keys;
	},

	/**
	 * Takes an array or string of chars, and places a backslash before each one, returning the combined string.
	 *
	 * Userd by ltrim() and rtrim()
	 *
	 * @param string|array chars
	 * @return string
	 */
	escapeChars: function(chars)
	{
		if (!Garnish.isArray(chars))
		{
			chars = chars.split();
		}

		var escaped = '';

		for (var i = 0; i < chars.length; i++)
		{
			escaped += "\\"+chars[i];
		}

		return escaped;
	},

	/**
	 * Trim characters off of the beginning of a string.
	 *
	 * @param string str
	 * @param string|array|null The characters to trim off. Defaults to a space if left blank.
	 * @return string
	 */
	ltrim: function(str, chars)
	{
		if (!str) return str;
		if (chars === undefined) chars = ' \t\n\r\0\x0B';
		var re = new RegExp('^['+Craft.escapeChars(chars)+']+');
		return str.replace(re, '');
	},

	/**
	 * Trim characters off of the end of a string.
	 *
	 * @param string str
	 * @param string|array|null The characters to trim off. Defaults to a space if left blank.
	 * @return string
	 */
	rtrim: function(str, chars)
	{
		if (!str) return str;
		if (chars === undefined) chars = ' \t\n\r\0\x0B';
		var re = new RegExp('['+Craft.escapeChars(chars)+']+$');
		return str.replace(re, '');
	},

	/**
	 * Trim characters off of the beginning and end of a string.
	 *
	 * @param string str
	 * @param string|array|null The characters to trim off. Defaults to a space if left blank.
	 * @return string
	 */
	trim: function(str, chars)
	{
		str = Craft.ltrim(str, chars);
		str = Craft.rtrim(str, chars);
		return str;
	},

	/**
	 * Filters an array.
	 *
	 * @param array    arr
	 * @param function callback A user-defined callback function. If null, we'll just remove any elements that equate to false.
	 * @return array
	 */
	filterArray: function(arr, callback)
	{
		var filtered = [];

		for (var i = 0; i < arr.length; i++)
		{
			if (typeof callback == 'function')
			{
				var include = callback(arr[i], i);
			}
			else
			{
				var include = arr[i];
			}

			if (include)
			{
				filtered.push(arr[i]);
			}
		}

		return filtered;
	},

	/**
	 * Returns whether an element is in an array (unlike jQuery.inArray(), which returns the element's index, or -1).
	 *
	 * @param mixed elem
	 * @param mixed arr
	 * @return bool
	 */
	inArray: function(elem, arr)
	{
		return ($.inArray(elem, arr) != -1);
	},

	/**
	 * Removes an element from an array.
	 *
	 * @param mixed elem
	 * @param array arr
	 * @return bool Whether the element could be found or not.
	 */
	removeFromArray: function(elem, arr)
	{
		var index = $.inArray(elem, arr);
		if (index != -1)
		{
			arr.splice(index, 1);
			return true;
		}
		else
		{
			return false;
		}
	},

	/**
	 * Returns the last element in an array.
	 *
	 * @param array
	 * @return mixed
	 */
	getLast: function(arr)
	{
		if (!arr.length)
			return null;
		else
			return arr[arr.length-1];
	},

	/**
	 * Makes the first character of a string uppercase.
	 *
	 * @param string str
	 * @return string
	 */
	uppercaseFirst: function(str)
	{
		return str.charAt(0).toUpperCase() + str.slice(1);
	},

	/**
	 * Makes the first character of a string lowercase.
	 *
	 * @param string str
	 * @return string
	 */
	lowercaseFirst: function(str)
	{
		return str.charAt(0).toLowerCase() + str.slice(1);
	},

	/**
	 * Converts extended ASCII characters to ASCII.
	 *
	 * @param string str
	 * @return string
	 */
	asciiString: function(str)
	{
		var asciiStr = '';

		for (var c = 0; c < str.length; c++)
		{
			var ascii = str.charCodeAt(c);

			if (ascii >= 32 && ascii < 128)
			{
				asciiStr += str.charAt(c);
			}
			else if (typeof Craft.asciiCharMap[ascii] != 'undefined')
			{
				asciiStr += Craft.asciiCharMap[ascii];
			}
		}

		return asciiStr;
	},

	/**
	 * Prevents the outline when an element is focused by the mouse.
	 *
	 * @param mixed elem Either an actual element or a jQuery collection.
	 */
	preventOutlineOnMouseFocus: function(elem)
	{
		var $elem = $(elem),
			namespace = '.preventOutlineOnMouseFocus';

		$elem.on('mousedown'+namespace, function() {
			$elem.addClass('no-outline');
			$elem.focus();
		})
		.on('keydown'+namespace+' blur'+namespace, function(event) {
			if (event.keyCode != Garnish.SHIFT_KEY && event.keyCode != Garnish.CTRL_KEY && event.keyCode != Garnish.CMD_KEY)
				$elem.removeClass('no-outline');
		});
	},

	/**
	 * Creates a validation error list.
	 *
	 * @param array errors
	 * @return jQuery
	 */
	createErrorList: function(errors)
	{
		var $ul = $(document.createElement('ul')).addClass('errors');

		for (var i = 0; i < errors.length; i++)
		{
			var $li = $(document.createElement('li'));
			$li.appendTo($ul);
			$li.html(errors[i]);
		}

		return $ul;
	},

	/**
	 * Initializes any common UI elements in a given container.
	 *
	 * @param jQuery $container
	 */
	initUiElements: function($container)
	{
		$('.grid', $container).grid();
		$('.checkbox-select', $container).checkboxselect();
		$('.fieldtoggle', $container).fieldtoggle();
		$('.lightswitch', $container).lightswitch();
		$('.nicetext', $container).nicetext();
		$('.pill', $container).pill();
		$('.menubtn', $container).menubtn();
		$('.pane.has-sidebar', $container).sidebarpane();
	},

	_elementIndexClasses: {},
	_elementSelectorModalClasses: {},

	/**
	 * Registers an element index class for a given element type.
	 *
	 * @param string elementType
	 * @param function func
	 */
	registerElementIndexClass: function(elementType, func)
	{
		if (typeof this._elementIndexClasses[elementType] != 'undefined')
		{
			throw 'An element index class has already been registered for the element type “'+elementType+'”.';
		}

		this._elementIndexClasses[elementType] = func;
	},


	/**
	 * Registers an element selector modal class for a given element type.
	 *
	 * @param string elementType
	 * @param function func
	 */
	registerElementSelectorModalClass: function(elementType, func)
	{
		if (typeof this._elementSelectorModalClasses[elementType] != 'undefined')
		{
			throw 'An element selector modal class has already been registered for the element type “'+elementType+'”.';
		}

		this._elementSelectorModalClasses[elementType] = func;
	},

	/**
	 * Creates a new element index for a given element type.
	 *
	 * @param string elementType
	 * @param mixed  $container
	 * @param object settings
	 * @return BaseElementIndex
	 */
	createElementIndex: function(elementType, $container, settings)
	{
		if (typeof this._elementIndexClasses[elementType] != 'undefined')
		{
			var func = this._elementIndexClasses[elementType];
		}
		else
		{
			var func = Craft.BaseElementIndex;
		}

		return new func(elementType, $container, settings);
	},

	/**
	 * Creates a new element selector modal for a given element type.
	 *
	 * @param string elementType
	 * @param object settings
	 */
	createElementSelectorModal: function(elementType, settings)
	{
		if (typeof this._elementSelectorModalClasses[elementType] != 'undefined')
		{
			var func = this._elementSelectorModalClasses[elementType];
		}
		else
		{
			var func = Craft.BaseElementSelectorModal;
		}

		return new func(elementType, settings);
	},

	/**
	 * Retrieves a value from localStorage if it exists.
	 *
	 * @param string key
	 * @param mixed defaultValue
	 */
	getLocalStorage: function(key, defaultValue)
	{
		key = 'Craft-'+Craft.siteUid+'.'+key;

		if (typeof localStorage != 'undefined' && typeof localStorage[key] != 'undefined')
		{
			return JSON.parse(localStorage[key]);
		}
		else
		{
			return defaultValue;
		}
	},

	/**
	 * Saves a value to localStorage.
	 *
	 * @param string key
	 * @param mixed value
	 */
	setLocalStorage: function(key, value)
	{
		if (typeof localStorage != 'undefined')
		{
			key = 'Craft-'+Craft.siteUid+'.'+key;
			localStorage[key] = JSON.stringify(value);
		}
<<<<<<< HEAD
=======
	},

	/**
	 * Returns element information from it's HTML.
	 *
	 * @param element
	 * @returns object
	 */
	getElementInfo: function(element)
	{
		var $element = $(element);

		if (!$element.hasClass('element'))
		{
			$element = $element.find('.element:first');
		}

		var info = {
			id:       $element.data('id'),
			label:    $element.data('label'),
			status:   $element.data('status'),
			url:      $element.data('url'),
			hasThumb: $element.hasClass('hasthumb'),
			$element: $element
		};

		return info;
>>>>>>> d1cb24e4
	}
});


// -------------------------------------------
//  Custom jQuery plugins
// -------------------------------------------

$.extend($.fn, {

	/**
	 * Disables elements by adding a .disabled class and preventing them from receiving focus.
	 */
	disable: function()
	{
		return this.each(function()
		{
			var $elem = $(this);
			$elem.addClass('disabled');

			if ($elem.data('activatable'))
			{
				$elem.removeAttr('tabindex');
			}
		});
	},

	/**
	 * Enables elements by removing their .disabled class and allowing them to receive focus.
	 */
	enable: function()
	{
		return this.each(function()
		{
			var $elem = $(this);
			$elem.removeClass('disabled');

			if ($elem.data('activatable'))
			{
				$elem.attr('tabindex', '0');
			}
		});
	},

	/**
	 * Sets the element as the container of a grid.
	 */
	grid: function()
	{
		return this.each(function()
		{
			var $container = $(this),
				settings = {};

			if ($container.data('item-selector')) settings.itemSelector = $container.data('item-selector');
			if ($container.data('cols'))          settings.cols = parseInt($container.data('cols'));
			if ($container.data('min-col-width')) settings.minColWidth = parseInt($container.data('min-col-width'));
			if ($container.data('mode'))          settings.mode = $container.data('mode');
			if ($container.data('fill-mode'))     settings.fillMode = $container.data('fill-mode');
			if ($container.data('col-class'))     settings.colClass = $container.data('col-class');
			if ($container.data('snap-to-grid'))  settings.snapToGrid = !!$container.data('snap-to-grid');

			new Craft.Grid(this, settings);
		});
	},

	/**
	 * Sets the element as a container for a checkbox select.
	 */
	checkboxselect: function()
	{
		return this.each(function()
		{
			if (!$.data(this, 'checkboxselect'))
			{
				new Garnish.CheckboxSelect(this);
			}
		});
	},

	/**
	 * Sets the element as a field toggle trigger.
	 */
	fieldtoggle: function()
	{
		return this.each(function()
		{
			if (!$.data(this, 'fieldtoggle'))
			{
				new Craft.FieldToggle(this);
			}
		});
	},

	lightswitch: function(settings, settingName, settingValue)
	{
		// param mapping
		if (settings == 'settings')
		{
			if (typeof settingName == 'string')
			{
				settings = {};
				settings[settingName] = settingValue;
			}
			else
			{
				settings = settingName;
			}

			return this.each(function()
			{
				var obj = $.data(this, 'lightswitch');
				if (obj)
				{
					obj.setSettings(settings);
				}
			});
		}

		return this.each(function()
		{
			if (!$.data(this, 'lightswitch'))
			{
				new Craft.LightSwitch(this, settings);
			}
		});
	},

	nicetext: function()
	{
		return this.each(function()
		{
			if (!$.data(this, 'text'))
			{
				new Garnish.NiceText(this);
			}
		});
	},

	pill: function()
	{
		return this.each(function()
		{
			if (!$.data(this, 'pill'))
			{
				new Garnish.Pill(this);
			}
		});
	},

	menubtn: function()
	{
		return this.each(function()
		{
			var $btn = $(this);

			if (!$btn.data('menubtn') && $btn.next().hasClass('menu'))
			{
				new Garnish.MenuBtn($btn);
			}
		});
	},

	sidebarpane: function()
	{
		return this.each(function()
		{
			new Craft.SidebarPane(this);
		});
	}
});


Garnish.$doc.ready(function()
{
	Craft.initUiElements();
});<|MERGE_RESOLUTION|>--- conflicted
+++ resolved
@@ -888,8 +888,6 @@
 			key = 'Craft-'+Craft.siteUid+'.'+key;
 			localStorage[key] = JSON.stringify(value);
 		}
-<<<<<<< HEAD
-=======
 	},
 
 	/**
@@ -917,7 +915,6 @@
 		};
 
 		return info;
->>>>>>> d1cb24e4
 	}
 });
 
