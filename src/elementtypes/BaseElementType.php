--- conflicted
+++ resolved
@@ -13,12 +13,9 @@
  */
 abstract class BaseElementType extends BaseComponentType implements IElementType
 {
-<<<<<<< HEAD
-=======
 	// Properties
 	// =========================================================================
 
->>>>>>> adc5fce1
 	/**
 	 * The type of component, e.g. "Plugin", "Widget", or "Field". Defined by
 	 * the component type's base class.
@@ -32,17 +29,11 @@
 	 */
 	private $_sourcesByContext;
 
-<<<<<<< HEAD
-
-	// Basic info methods
-	// -----------------------------------------------------------------------------
-=======
 	// Public Methods
 	// =========================================================================
 
 	// Basic info methods
 	// -------------------------------------------------------------------------
->>>>>>> adc5fce1
 
 	/**
 	 * Returns whether this element type has content.
@@ -139,13 +130,8 @@
 		return array();
 	}
 
-
 	// Element index methods
-<<<<<<< HEAD
-	// -----------------------------------------------------------------------------
-=======
 	// -------------------------------------------------------------------------
->>>>>>> adc5fce1
 
 	/**
 	 * Returns the element index HTML.
@@ -339,14 +325,8 @@
 		return $columns;
 	}
 
-<<<<<<< HEAD
-
-	// Methods for customizing ElementCriteriaModel's for this element type
-	// -----------------------------------------------------------------------------
-=======
 	// Methods for customizing ElementCriteriaModel's for this element type...
 	// -------------------------------------------------------------------------
->>>>>>> adc5fce1
 
 	/**
 	 * Returns the element query condition for a custom status criteria.
@@ -460,14 +440,8 @@
 	{
 	}
 
-<<<<<<< HEAD
-
-	// Private methods
-	// -----------------------------------------------------------------------------
-=======
 	// Private Methods
 	// =========================================================================
->>>>>>> adc5fce1
 
 	/**
 	 * Finds a source by its key, even if it's nested.
