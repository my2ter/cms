--- conflicted
+++ resolved
@@ -7,16 +7,12 @@
  * @author    Pixel & Tonic, Inc. <support@pixelandtonic.com>
  * @copyright Copyright (c) 2014, Pixel & Tonic, Inc.
  * @license   http://buildwithcraft.com/license Craft License Agreement
- * @see       http://buildwithcraft.com
+ * @link      http://buildwithcraft.com
  * @package   craft.app.elementtypes
  * @since     1.0
  */
 abstract class BaseElementType extends BaseComponentType implements IElementType
 {
-	////////////////////
-	// PROPERTIES
-	////////////////////
-
 	/**
 	 * @var string The type of component, e.g. "Plugin", "Widget", or "Field". Defined by the component type's base class.
 	 */
@@ -27,18 +23,9 @@
 	 */
 	private $_sourcesByContext;
 
-<<<<<<< HEAD
-	////////////////////
-	// PUBLIC METHODS
-	////////////////////
-
-	// Basic info methods
-	// ==================
-=======
 
 	// Basic info methods
 	// ----------------------------------------------------------------------
->>>>>>> cf00615a
 
 	/**
 	 * Returns whether this element type has content.
@@ -137,11 +124,7 @@
 
 
 	// Element index methods
-<<<<<<< HEAD
-	// =====================
-=======
 	// ----------------------------------------------------------------------
->>>>>>> cf00615a
 
 	/**
 	 * Returns the element index HTML.
@@ -356,7 +339,7 @@
 	 * @param DbCommand            $query
 	 * @param ElementCriteriaModel $criteria
 	 *
-	 * @return null|false
+	 * @return void|false
 	 */
 	public function modifyElementsQuery(DbCommand $query, ElementCriteriaModel $criteria)
 	{
@@ -444,22 +427,15 @@
 	 * @param BaseElementModel $element
 	 * @param int              $structureId
 	 *
-	 * @return null
+	 * @return void
 	 */
 	public function onAfterMoveElementInStructure(BaseElementModel $element, $structureId)
 	{
-
-	}
-
-<<<<<<< HEAD
-	////////////////////
-	// PRIVATE METHODS
-	////////////////////
-=======
+	}
+
 
 	// Private methods
 	// ----------------------------------------------------------------------
->>>>>>> cf00615a
 
 	/**
 	 * Finds a source by its key, even if it's nested.
