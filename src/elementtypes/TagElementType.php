--- conflicted
+++ resolved
@@ -78,8 +78,6 @@
 	}
 
 	/**
-<<<<<<< HEAD
-=======
 	 * Returns the attributes that can be shown/sorted by in table views.
 	 *
 	 * @param string|null $source
@@ -94,7 +92,6 @@
 	}
 
 	/**
->>>>>>> 9d4ec7c4
 	 * Defines any custom element criteria attributes for this element type.
 	 *
 	 * @return array
