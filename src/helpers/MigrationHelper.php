--- conflicted
+++ resolved
@@ -347,12 +347,6 @@
 		}
 	}
 
-<<<<<<< HEAD
-=======
-	// Private Methods
-	// =========================================================================
-
->>>>>>> adc5fce1
 	/**
 	 * Returns info about all of the tables.
 	 *
@@ -403,14 +397,9 @@
 			{
 				if ($fk->refTable == $table)
 				{
-<<<<<<< HEAD
-					// Figure out which column in the FK is pointing to this table's id column (if any)
-					$fkColumnIndex = array_search($column, $fk->refColumns);
-=======
 					// Figure out which column in the FK is pointing to this
 					// table's id column (if any)
-					$fkColumnIndex = array_search('id', $fk->refColumns);
->>>>>>> adc5fce1
+					$fkColumnIndex = array_search($column, $fk->refColumns);
 
 					if ($fkColumnIndex !== false)
 					{
@@ -586,9 +575,8 @@
 		$fk->name = craft()->db->getForeignKeyName($fk->table->name, $fk->columns);
 	}
 
-	////////////////////
-	// PRIVATE METHODS
-	////////////////////
+	// Private Methods
+	// =========================================================================
 
 	/**
 	 * Returns the length of the table prefix.
