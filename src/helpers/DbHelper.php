--- conflicted
+++ resolved
@@ -7,18 +7,16 @@
  * @author    Pixel & Tonic, Inc. <support@pixelandtonic.com>
  * @copyright Copyright (c) 2014, Pixel & Tonic, Inc.
  * @license   http://buildwithcraft.com/license Craft License Agreement
- * @see       http://buildwithcraft.com
+ * @link      http://buildwithcraft.com
  * @package   craft.app.helpers
  * @since     1.0
  */
 class DbHelper
 {
-	////////////////////
-	// PROPERTIES
-	////////////////////
-
-	/**
-	 * @var array The default column configs.
+	/**
+	 * Default column configs
+	 *
+	 * @var array
 	 */
 	public static $columnTypeDefaults = array(
 		ColumnType::Char         => array('maxLength' => 255),
@@ -33,27 +31,19 @@
 	);
 
 	/**
-	 * @var array Numeric column types.
+	 * Numeric column types
+	 *
+	 * @var array
 	 */
 	private static $_numericColumnTypes = array(ColumnType::TinyInt, ColumnType::SmallInt, ColumnType::MediumInt, ColumnType::Int, ColumnType::BigInt, ColumnType::Decimal);
 
 	/**
-	 * @var array Textual column types.
+	 * Textual column types
+	 *
+	 * @var array
 	 */
 	private static $_textualColumnTypes = array(ColumnType::Char, ColumnType::Varchar, ColumnType::TinyText, ColumnType::Text, ColumnType::MediumText, ColumnType::LongText);
 
-<<<<<<< HEAD
-	/**
-	 * @var array
-	 */
-	private static $_operators = array('not ', '!=', '<=', '>=', '<', '>', '=');
-
-	////////////////////
-	// PUBLIC METHODS
-	////////////////////
-
-=======
->>>>>>> cf00615a
 	/**
 	 * Normalizes a column's config.
 	 *
@@ -68,7 +58,6 @@
 	 *
 	 * @static
 	 * @param string|array $config
-	 *
 	 * @return array
 	 */
 	public static function normalizeAttributeConfig($config)
@@ -121,7 +110,6 @@
 	 * Generates the column definition SQL for a column
 	 *
 	 * @param array $config
-	 *
 	 * @return string
 	 */
 	public static function generateColumnDefinition($config)
@@ -248,7 +236,6 @@
 	 * Prepares a table name for Yii to add its table prefix
 	 *
 	 * @param mixed $table The table name or an array of table names
-	 *
 	 * @return mixed The modified table name(s)
 	 * @deprecated Deprecated in Craft 2.2. Use craft()->db->addTablePrefix($table) instead.
 	 */
@@ -261,14 +248,9 @@
 	/**
 	 * Returns a foreign key name based on the table and column names.
 	 *
-<<<<<<< HEAD
-	 * @param string       $table
-=======
 	 * @static
 	 * @param string $table
->>>>>>> cf00615a
 	 * @param string|array $columns
-	 *
 	 * @return string
 	 * @deprecated Deprecated in Craft 2.2. Use craft()->db->getForeignKeyName($table) instead.
 	 */
@@ -281,15 +263,10 @@
 	/**
 	 * Returns an index name based on the table, column names, and whether it should be unique.
 	 *
-<<<<<<< HEAD
-	 * @param string       $table
-=======
 	 * @static
 	 * @param string $table
->>>>>>> cf00615a
 	 * @param string|array $columns
-	 * @param bool         $unique
-	 *
+	 * @param bool $unique
 	 * @return string
 	 * @deprecated Deprecated in Craft 2.2. Use craft()->db->getIndexName($table) instead.
 	 */
@@ -302,14 +279,10 @@
 	/**
 	 * Returns a primary key name based on the table and column names.
 	 *
-<<<<<<< HEAD
-	 * @param string       $table
-=======
 	 * @static
 	 * @param string $table
->>>>>>> cf00615a
 	 * @param string|array $columns
-	 *
+	 * @param bool $unique
 	 * @return string
 	 * @deprecated Deprecated in Craft 2.2. Use craft()->db->getPrimaryKeyName($table) instead.
 	 */
@@ -323,7 +296,6 @@
 	 * Ensures that an object name is within the schema's limit.
 	 *
 	 * @param string $name
-	 *
 	 * @return string
 	 * @deprecated Deprecated in Craft 2.2. Use craft()->db->trimObjectName($name) instead.
 	 */
@@ -348,15 +320,10 @@
 	/**
 	 * Parses a service param value to a DbCommand where condition.
 	 *
-<<<<<<< HEAD
-	 * @param string       $key
-=======
 	 * @static
 	 * @param string $key
->>>>>>> cf00615a
 	 * @param string|array $values
-	 * @param array        &$params
-	 *
+	 * @param array &$params
 	 * @return mixed
 	 */
 	public static function parseParam($key, $values, &$params)
@@ -441,15 +408,10 @@
 	/**
 	 * Normalizes date params and then sends them off to parseParam().
 	 *
-<<<<<<< HEAD
-	 * @param string                $key
-=======
 	 * @static
 	 * @param string $key
->>>>>>> cf00615a
 	 * @param string|array|DateTime $values
-	 * @param array                 &$params
-	 *
+	 * @param array &$params
 	 * @return mixed
 	 */
 	public static function parseDateParam($key, $values, &$params)
@@ -491,15 +453,15 @@
 		return static::parseParam($key, $normalizedValues, $params);
 	}
 
-	////////////////////
-	// PRIVATE METHODS
-	////////////////////
+	/**
+	 * @var array
+	 */
+	private static $_operators = array('not ', '!=', '<=', '>=', '<', '>', '=');
 
 	/**
 	 * Extracts the operator from a DB param and returns it.
 	 *
 	 * @param string &$value
-	 *
 	 * @return string
 	 */
 	private static function _parseParamOperator(&$value)
