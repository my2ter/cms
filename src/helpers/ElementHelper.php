<?php
/**
 * @link http://buildwithcraft.com/
 * @copyright Copyright (c) 2013 Pixel & Tonic, Inc.
 * @license http://buildwithcraft.com/license
 */

namespace craft\app\helpers;

use Craft;
use craft\app\errors\Exception;
use craft\app\models\BaseElementModel;

/**
 * Class ElementHelper
 *
 * @author Pixel & Tonic, Inc. <support@pixelandtonic.com>
 * @since 3.0
 */
class ElementHelper
{
	// Public Methods
	// =========================================================================

	/**
	 * Sets a valid slug on a given element.
	 *
	 * @param BaseElementModel $element
	 *
	 * @return null
	 */
	public static function setValidSlug(BaseElementModel $element)
	{
		$slug = $element->slug;

		if (!$slug)
		{
			// Create a slug for them, based on the element's title.
			// Replace periods, underscores, and hyphens with spaces so they get separated with the slugWordSeparator
			// to mimic the default JavaScript-based slug generation.
<<<<<<< HEAD
			$slug = str_replace(['.', '_', '-'], ' ', $element->title);
=======
			$slug = str_replace(array('.', '_', '-'), ' ', $element->title);

			// Enforce the limitAutoSlugsToAscii config setting
			if (craft()->config->get('limitAutoSlugsToAscii'))
			{
				$slug = StringHelper::asciiString($slug);
			}
>>>>>>> 85a2391d
		}

		$element->slug = static::createSlug($slug);
	}

	/**
	 * Creates a slug based on a given string.
	 *
	 * @param string $str
	 *
	 * @return string
	 */
	public static function createSlug($str)
	{
		// Remove HTML tags
		$slug = preg_replace('/<(.*?)>/u', '', $str);

		// Remove inner-word punctuation.
		$slug = preg_replace('/[\'"‘’“”\[\]\(\)\{\}:]/u', '', $slug);

		if (Craft::$app->config->get('allowUppercaseInSlug') === false)
		{
			// Make it lowercase
			$slug = StringHelper::toLowerCase($slug);
		}

		// Get the "words". Split on anything that is not alphanumeric, or a period, underscore, or hyphen.
		preg_match_all('/[\p{L}\p{N}\._-]+/u', $slug, $words);
		$words = ArrayHelper::filterEmptyStringsFromArray($words[0]);
		$slug = implode(Craft::$app->config->get('slugWordSeparator'), $words);

		return $slug;
	}

	/**
	 * Sets the URI on an element using a given URL format, tweaking its slug if necessary to ensure it's unique.
	 *
	 * @param BaseElementModel $element
	 *
	 * @throws Exception
	 */
	public static function setUniqueUri(BaseElementModel $element)
	{
		$urlFormat = $element->getUrlFormat();

		// No URL format, no URI.
		if (!$urlFormat)
		{
			$element->uri  = null;
			return;
		}

		// No slug, or a URL format with no {slug}, just parse the URL format and get on with our lives
		if (!$element->slug || !static::doesUrlFormatHaveSlugTag($urlFormat))
		{
			$element->uri = Craft::$app->templates->renderObjectTemplate($urlFormat, $element);
			return;
		}

		$uniqueUriConditions = ['and',
			'locale = :locale',
			'uri = :uri'
		];

		$uniqueUriParams = [
			':locale' => $element->locale
		];

		if ($element->id)
		{
			$uniqueUriConditions[] = 'elementId != :elementId';
			$uniqueUriParams[':elementId'] = $element->id;
		}

		$slugWordSeparator = Craft::$app->config->get('slugWordSeparator');
		$maxSlugIncrement = Craft::$app->config->get('maxSlugIncrement');

		for ($i = 0; $i < $maxSlugIncrement; $i++)
		{
			$testSlug = $element->slug;

			if ($i > 0)
			{
				$testSlug .= $slugWordSeparator.$i;
			}

			$originalSlug = $element->slug;
			$element->slug = $testSlug;

			$testUri = Craft::$app->templates->renderObjectTemplate($urlFormat, $element);

			// Make sure we're not over our max length.
			if (strlen($testUri) > 255)
			{
				// See how much over we are.
				$overage = strlen($testUri) - 255;

				// Do we have anything left to chop off?
				if (strlen($overage) > strlen($element->slug) - strlen($slugWordSeparator.$i))
				{
					// Chop off the overage amount from the slug
					$testSlug = $element->slug;
					$testSlug = substr($testSlug, 0, strlen($testSlug) - $overage);

					// Update the slug
					$element->slug = $testSlug;

					// Let's try this again.
					$i -= 1;
					continue;
				}
				else
				{
					// We're screwed, blow things up.
					throw new Exception(Craft::t('app', 'The maximum length of a URI is 255 characters.'));
				}
			}

			$uniqueUriParams[':uri'] = $testUri;

			$totalElements = Craft::$app->getDb()->createCommand()
				->select('count(id)')
				->from('elements_i18n')
				->where($uniqueUriConditions, $uniqueUriParams)
				->queryScalar();

			if ($totalElements ==  0)
			{
				// OMG!
				$element->slug = $testSlug;
				$element->uri = $testUri;
				return;
			}
			else
			{
				$element->slug = $originalSlug;
			}
		}

		throw new Exception(Craft::t('app', 'Could not find a unique URI for this element.'));
	}

	/**
	 * Returns whether a given URL format has a proper {slug} tag.
	 *
	 * @param string $urlFormat
	 *
	 * @return bool
	 */
	public static function doesUrlFormatHaveSlugTag($urlFormat)
	{
		$element = (object) ['slug' => StringHelper::randomString()];
		$uri = Craft::$app->templates->renderObjectTemplate($urlFormat, $element);

		return StringHelper::contains($uri, $element->slug);
	}

	/**
	 * Returns whether the given element is editable by the current user, taking user locale permissions into account.
	 *
	 * @param BaseElementModel $element
	 *
	 * @return bool
	 */
	public static function isElementEditable(BaseElementModel $element)
	{
		if ($element->isEditable())
		{
			if (Craft::$app->isLocalized())
			{
				foreach ($element->getLocales() as $localeId => $localeInfo)
				{
					if (is_numeric($localeId) && is_string($localeInfo))
					{
						$localeId = $localeInfo;
					}

					if (Craft::$app->getUser()->checkPermission('editLocale:'.$localeId))
					{
						return true;
					}
				}
			}
			else
			{
				return true;
			}
		}

		return false;
	}

	/**
	 * Returns the editable locale IDs for a given element, taking user locale permissions into account.
	 *
	 * @param BaseElementModel $element
	 *
	 * @return array
	 */
	public static function getEditableLocaleIdsForElement(BaseElementModel $element)
	{
		$localeIds = [];

		if ($element->isEditable())
		{
			if (Craft::$app->isLocalized())
			{
				foreach ($element->getLocales() as $localeId => $localeInfo)
				{
					if (is_numeric($localeId) && is_string($localeInfo))
					{
						$localeId = $localeInfo;
					}

					if (Craft::$app->getUser()->checkPermission('editLocale:'.$localeId))
					{
						$localeIds[] = $localeId;
					}
				}
			}
			else
			{
				$localeIds[] = Craft::$app->getI18n()->getPrimarySiteLocaleId();
			}
		}

		return $localeIds;
	}
}<|MERGE_RESOLUTION|>--- conflicted
+++ resolved
@@ -38,17 +38,13 @@
 			// Create a slug for them, based on the element's title.
 			// Replace periods, underscores, and hyphens with spaces so they get separated with the slugWordSeparator
 			// to mimic the default JavaScript-based slug generation.
-<<<<<<< HEAD
 			$slug = str_replace(['.', '_', '-'], ' ', $element->title);
-=======
-			$slug = str_replace(array('.', '_', '-'), ' ', $element->title);
 
 			// Enforce the limitAutoSlugsToAscii config setting
-			if (craft()->config->get('limitAutoSlugsToAscii'))
-			{
-				$slug = StringHelper::asciiString($slug);
-			}
->>>>>>> 85a2391d
+			if (Craft::$app->config->get('limitAutoSlugsToAscii'))
+			{
+				$slug = StringHelper::toAscii($slug);
+			}
 		}
 
 		$element->slug = static::createSlug($slug);
