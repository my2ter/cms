--- conflicted
+++ resolved
@@ -8,17 +8,12 @@
  * @author    Pixel & Tonic, Inc. <support@pixelandtonic.com>
  * @copyright Copyright (c) 2014, Pixel & Tonic, Inc.
  * @license   http://buildwithcraft.com/license Craft License Agreement
- * @see       http://buildwithcraft.com
+ * @link      http://buildwithcraft.com
  * @package   craft.app.helpers
  * @since     1.3
  */
 class HeaderHelper
 {
-<<<<<<< HEAD
-	////////////////////
-	// PUBLIC METHODS
-	////////////////////
-=======
 	private static $_mimeType;
 
 	/**
@@ -52,7 +47,6 @@
 
 		return static::$_mimeType;
 	}
->>>>>>> cf00615a
 
 	/**
 	 * Sets the Content-Type header based on a file extension.
@@ -89,7 +83,7 @@
 	/**
 	 * Tells the browser not to cache the following content
 	 *
-	 * @return null
+	 * @return void
 	 */
 	public static function setNoCache()
 	{
@@ -105,15 +99,14 @@
 	/**
 	 * Tells the browser not to request this content again the next $sec seconds but use the browser cached content
 	 *
-	 * @param int $seconds Time in seconds to hold in browser cache
-	 *
-	 * @return null
+	 * @param integer $seconds Time in seconds to hold in browser cache
+	 * @return void
 	 */
 	public static function setExpires($seconds = 300)
 	{
 		static::setHeader(
 			array(
-				'Expires' => gmdate('D, d M Y H:i:s', time() + $seconds).' GMT',
+				'Expires' => gmdate('D, d M Y H:i:s', time() + $seconds) . ' GMT',
 				'Cache-Control' => "max-age={$seconds}, public, s-maxage={$seconds}",
 			)
 		);
@@ -123,7 +116,7 @@
 	/**
 	 * Tells the browser that the following content is private
 	 *
-	 * @return null
+	 * @return void
 	 */
 	public static function setPrivate()
 	{
@@ -139,7 +132,7 @@
 	/**
 	 * Tells the browser that the following content is public
 	 *
-	 * @return null
+	 * @return void
 	 */
 	public static function setPublic()
 	{
@@ -155,9 +148,9 @@
 	 * Forces a file download. Be sure to give the right extension.
 	 *
 	 * @param string  $fileName The name of the file when it's downloaded
-	 * @param int     $fileSize The size in bytes.
-	 *
-	 * @return null
+	 * @param integer $fileSize The size in bytes.
+	 *
+	 * @return void
 	 */
 	public static function setDownload($fileName, $fileSize = null)
 	{
@@ -183,21 +176,19 @@
 	 * Tells the browser the length of the following content.  This mostly makes sense when using the download function
 	 * so the browser can calculate how many bytes are left during the process
 	 *
-	 * @param int $sizeInBytes The content size in bytes
-	 *
-	 * @return null
+	 * @param integer $sizeInBytes The content size in bytes
+	 * @return void
 	 */
 	public static function setLength($sizeInBytes)
 	{
-		static::setHeader(array('Content-Length' => (int)$sizeInBytes));
+		static::setHeader(array('Content-Length' => (int)$sizeInBytes)
+		);
 	}
 
 	/**
 	 * Removes a header by key.
 	 *
 	 * @param $key
-	 *
-	 * @return null
 	 */
 	public static function removeHeader($key)
 	{
@@ -207,11 +198,6 @@
 	/**
 	 * Checks whether a header is currently set.
 	 *
-<<<<<<< HEAD
-	 * @param $key
-	 *
-	 * @return bool
-=======
 	 * @param $name The name of the header.
 	 * @return bool Whether the header has been set
 	 */
@@ -226,7 +212,6 @@
 	 * @static
 	 * @param string $name The name of the header.
 	 * @return string|null The value of the header, or `null` if it hasn’t been set.
->>>>>>> cf00615a
 	 */
 	public static function getHeader($name)
 	{
@@ -250,14 +235,8 @@
 	/**
 	 * Sets one or more response headers
 	 *
-<<<<<<< HEAD
-	 * @param array $header Use key => value
-	 *
-	 * @return null
-=======
 	 * @param string|array $header Either a string in the "name: value" format, or an array of key/value pairs.
 	 * @return bool Whether setting the header(s) was successful.
->>>>>>> cf00615a
 	 */
 	public static function setHeader($header)
 	{
