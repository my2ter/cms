<?php
namespace Craft;

/**
 * Class IOHelper
 *
 * @author    Pixel & Tonic, Inc. <support@pixelandtonic.com>
 * @copyright Copyright (c) 2014, Pixel & Tonic, Inc.
 * @license   http://buildwithcraft.com/license Craft License Agreement
 * @see       http://buildwithcraft.com
 * @package   craft.app.helpers
 * @since     1.0
 */
class IOHelper
{
	// Public Methods
	// =========================================================================

	private static $_fileKinds;

	// Public Methods
	// =========================================================================

	/**
	 * Tests whether the given file path exists on the file system.
	 *
	 * @param string $path            The path to test.
	 * @param bool   $caseInsensitive Whether to perform a case insensitive check or not.
	 * @param bool   $suppressErrors  Whether to suppress any PHP Notices/Warnings/Errors (usually permissions related).
	 *
	 * @return string The resolved path of the file if it exists.
	 */
	public static function fileExists($path, $caseInsensitive = false, $suppressErrors = false)
	{
		$resolvedPath = static::getRealPath($path, $suppressErrors);

		if ($resolvedPath)
		{
			if ($suppressErrors ? @is_file($resolvedPath) : is_file($resolvedPath))
			{
				return $resolvedPath;
			}
		}
		else if ($caseInsensitive)
		{
			$folder = static::getFolderName($path, true, $suppressErrors);
			$files = static::getFolderContents($folder, false, null, false, $suppressErrors);
			$lcaseFileName = StringHelper::toLowerCase($path);

			if (is_array($files) && count($files) > 0)
			{
				foreach ($files as $file)
				{
					$file = static::normalizePathSeparators($file);

					if ($suppressErrors ? @is_file($file) : is_file($file))
					{
						if (StringHelper::toLowerCase($file) === $lcaseFileName)
						{
							return $file;
						}
					}
				}
			}
		}

		return false;
	}

	/**
	 * Tests whether the given folder path exists on the file system.
	 *
	 * @param string $path            The path to test.
	 * @param bool   $caseInsensitive Whether to perform a case insensitive check or not.
	 * @param bool   $suppressErrors  Whether to suppress any PHP Notices/Warnings/Errors (usually permissions related).
	 *
	 * @return bool 'true' if the folder exists, otherwise 'false'.
	 */
	public static function folderExists($path, $caseInsensitive = false, $suppressErrors = false)
	{
		$path = static::getRealPath($path, $suppressErrors);

		if ($path)
		{
			if ($suppressErrors ? @is_dir($path) : is_dir($path))
			{
				return $path;
			}

			if ($caseInsensitive)
			{
				return StringHelper::toLowerCase(static::getFolderName($path, true, $suppressErrors)) === StringHelper::toLowerCase($path);
			}
		}

		return false;
	}

	/**
	 * If the file exists on the file system will return a new File instance, otherwise, false.
	 *
	 * @param string $path           The path to the file.
	 * @param bool   $suppressErrors Whether to suppress any PHP Notices/Warnings/Errors (usually permissions related).
	 *
	 * @return File|bool
	 */
	public static function getFile($path, $suppressErrors = false)
	{
		if (static::fileExists($path, $suppressErrors))
		{
			return new File($path);
		}

		return false;
	}

	/**
	 * If the folder exists on the file system, will return a new Folder instance, otherwise, false.
	 *
	 * @param string $path           The path to the folder.
	 * @param bool   $suppressErrors Whether to suppress any PHP Notices/Warnings/Errors (usually permissions related).
	 *
	 * @return Folder|bool
	 */
	public static function getFolder($path, $suppressErrors = false)
	{
		if (static::folderExists($path, $suppressErrors))
		{
			return new Folder($path);
		}

		return false;
	}

	/**
	 * If the path exists on the file system, will return the paths of any folders that are contained within it.
	 *
	 * @param string $path           The folder path to check
	 * @param bool   $suppressErrors Whether to suppress any PHP Notices/Warnings/Errors (usually permissions related).
	 *
	 * @return array|bool
	 */
	public static function getFolders($path, $suppressErrors = false)
	{
		$path = static::normalizePathSeparators($path, $suppressErrors);

		if (static::folderExists($path, $suppressErrors))
		{
			$folders = $suppressErrors ? @glob($path.'*', GLOB_ONLYDIR) : glob($path.'*', GLOB_ONLYDIR);

			if ($folders)
			{
				foreach ($folders as $key => $folder)
				{
					$folders[$key] = static::normalizePathSeparators($folder, $suppressErrors);
				}

				return $folders;
			}
		}

		return false;
	}

	/**
	 * If the path exists on the file system, will return the paths of any files that are contained within it.
	 *
	 * @param string $path           The folder path to check
	 * @param bool   $suppressErrors Whether to suppress any PHP Notices/Warnings/Errors (usually permissions related).
	 *
	 * @return array|bool
	 */
	public static function getFiles($path, $suppressErrors = false)
	{
		$path = static::normalizePathSeparators($path, $suppressErrors);

		if (static::folderExists($path, $suppressErrors))
		{
			return $suppressErrors ? @glob($path.'*.*') : glob($path.'*');
		}

		return false;
	}

	/**
	 * Returns the real filesystem path of the given path.
	 *
	 * @param string $path           The path to test.
	 * @param bool   $suppressErrors Whether to suppress any PHP Notices/Warnings/Errors (usually permissions related).
	 *
	 * @return string|false The real file or folder path, or `false `if the file doesn’t exist.
	 */
	public static function getRealPath($path, $suppressErrors = false)
	{
		$path = static::normalizePathSeparators($path);
		$path = $suppressErrors ? @realpath($path) : realpath($path);

		// realpath() should just return false if the file doesn't exist, but seeing one case where
		// it's returning an empty string instead
		if (!$path)
		{
			return false;
		}

		if ($suppressErrors ? @is_dir($path) : is_dir($path))
		{
			$path = $path.'/';
		}

		// Normalize again, because realpath probably screwed things up again.
		return static::normalizePathSeparators($path);
	}

	/**
	 * Tests whether the give filesystem path is readable.
	 *
	 * @param string $path           The path to test.
	 * @param bool   $suppressErrors Whether to suppress any PHP Notices/Warnings/Errors (usually permissions related).
	 *
	 * @return bool 'true' if filesystem path is readable, otherwise 'false'.
	 */
	public static function isReadable($path, $suppressErrors = false)
	{
		$path = static::normalizePathSeparators($path);
		return $suppressErrors ? @is_readable($path) : is_readable($path);
	}

	/**
	 * Tests file and folder write-ability by attempting to create a temp file on the filesystem. PHP's is_writable has
	 * problems (especially on Windows). {@see https://bugs.php.net/bug.php?id=27609} and
	 * {@see https://bugs.php.net/bug.php?id=30931}.
	 *
	 * @param string $path           The path to test.
	 * @param bool   $suppressErrors Whether to suppress any PHP Notices/Warnings/Errors (usually permissions related).
	 *
	 * @return bool 'true' if filesystem object is writable, otherwise 'false'.
	 */
	public static function isWritable($path, $suppressErrors = false)
	{
		$path = static::normalizePathSeparators($path);

		if (static::folderExists($path, $suppressErrors))
		{
			$path = rtrim(str_replace('\\', '/', $path), '/').'/';
			return static::isWritable($path.uniqid(mt_rand()).'.tmp', $suppressErrors);
		}

		// Check tmp file for read/write capabilities
		$rm = static::fileExists($path, $suppressErrors);
		$f = @fopen($path, 'a');

		if ($f === false)
		{
			return false;
		}

		@fclose($f);

		if (!$rm)
		{
			@unlink($path);
		}

		return true;
	}

	/**
	 * Will return the file name of the given path with or without the extension.
	 *
	 * @param string $path             The path to test.
	 * @param bool   $includeExtension Whether to include the extension in the file name.
	 * @param bool   $suppressErrors   Whether to suppress any PHP Notices/Warnings/Errors (usually permissions related).
	 *
	 * @return string The file name with or without the extension.
	 */
	public static function getFileName($path, $includeExtension = true, $suppressErrors = false)
	{
		$path = static::normalizePathSeparators($path);

		if ($includeExtension)
		{
			return $suppressErrors ? @pathinfo($path, PATHINFO_BASENAME) : pathinfo($path, PATHINFO_BASENAME);
		}
		else
		{
			return $suppressErrors ? @pathinfo($path, PATHINFO_FILENAME) : pathinfo($path, PATHINFO_FILENAME);
		}
	}

	/**
	 * Will return the folder name of the given path either as the full path or
	 * only the single top level folder.
	 *
	 * @param string $path           The path to test.
	 * @param bool   $fullPath       Whether to include the full path in the return results or the top level folder only.
	 * @param bool   $suppressErrors Whether to suppress any PHP Notices/Warnings/Errors (usually permissions related).
	 *
	 * @return string The folder name.
	 */
	public static function getFolderName($path, $fullPath = true, $suppressErrors = false)
	{
		$path = static::normalizePathSeparators($path);

		if ($fullPath)
		{
			$folder = static::normalizePathSeparators($suppressErrors ? @pathinfo($path, PATHINFO_DIRNAME) : pathinfo($path, PATHINFO_DIRNAME));

			// normalizePathSeparators() only enforces the trailing slash for known directories so let's be sure
			// that it'll be there.
			return rtrim($folder, '/').'/';
		}
		else
		{
			if ($suppressErrors ? !@is_dir($path) : !is_dir($path))
			{
				// Chop off the file
				$path = $suppressErrors ? @pathinfo($path, PATHINFO_DIRNAME) : pathinfo($path, PATHINFO_DIRNAME);
			}

			return $suppressErrors ? @pathinfo($path, PATHINFO_BASENAME) : pathinfo($path, PATHINFO_BASENAME);
		}
	}

	/**
	 * Returns the file extension for the given path.  If there is not one, then $default is returned instead.
	 *
	 * @param string      $path           The path to test.
	 * @param null|string $default        If the file has no extension, this one will be returned by default.
	 * @param bool        $suppressErrors Whether to suppress any PHP Notices/Warnings/Errors (usually permissions related).
	 *
	 * @return string The file extension.
	 */
	public static function getExtension($path, $default = null, $suppressErrors = false)
	{
		$path = static::normalizePathSeparators($path);
		$extension = $suppressErrors ? @pathinfo($path, PATHINFO_EXTENSION) : pathinfo($path, PATHINFO_EXTENSION);

		if ($extension)
		{
			return $extension;
		}
		else
		{
			return $default;
		}
	}

	/**
	 * If the path points to a real file, we call {@link FileHelper::getMimeType()}, otherwise
	 * {@link FileHelper::getMimeTypeByExtension()}
	 *
	 * @param string $path The path to test.
	 *
	 * @return string The mime type.
	 */
	public static function getMimeType($path)
	{
		if (@file_exists($path))
		{
			return FileHelper::getMimeType($path);
		}
		else
		{
			return FileHelper::getMimeTypeByExtension($path);
		}
	}

	/**
	 * A wrapper for {@link FileHelper::getMimeTypeByExtension()}.
	 *
	 * @param  string $path The path to test.
	 *
	 * @return string       The mime type.
	 */
	public static function getMimeTypeByExtension($path)
	{
		return FileHelper::getMimeTypeByExtension($path);
	}

	/**
	 * Returns the last modified time for the given path in DateTime format or false if the file or folder does not
	 * exist.
	 *
	 * @param string $path           The path to test.
	 * @param bool   $suppressErrors Whether to suppress any PHP Notices/Warnings/Errors (usually permissions related).
	 *
	 * @return int|bool The last modified timestamp or false if the file or folder does not exist.
	 */
	public static function getLastTimeModified($path, $suppressErrors = false)
	{
		$path = static::normalizePathSeparators($path);

		if (static::fileExists($path, $suppressErrors) || static::folderExists($path, $suppressErrors))
		{
			$timeStamp = $suppressErrors ? @filemtime($path) : filemtime($path);
			return new DateTime('@'.$timeStamp);
		}

		return false;
	}

	/**
	 * Returns the file size in bytes for the given path or false if the file does not exist.
	 *
	 * @param string $path           The path to test.
	 * @param bool   $suppressErrors Whether to suppress any PHP Notices/Warnings/Errors (usually permissions related).
	 *
	 * @return bool|string The file size in bytes or false if the file does not exist.
	 */
	public static function getFileSize($path, $suppressErrors = false)
	{
		clearstatcache();

		$path = static::normalizePathSeparators($path);

		if (static::fileExists($path, $suppressErrors))
		{
			return sprintf("%u", $suppressErrors ? @filesize($path) : filesize($path));
		}

		return false;
	}

	/**
	 * Returns the folder size in bytes for the given path or false if the folder does not exist.
	 *
	 * @param string $path           The path to test.
	 * @param bool   $suppressErrors Whether to suppress any PHP Notices/Warnings/Errors (usually permissions related).
	 *
	 * @return bool|string The folder size in bytes or false if the folder does not exist.
	 */
	public static function getFolderSize($path, $suppressErrors = false)
	{
		$path = static::normalizePathSeparators($path);

		if (static::folderExists($path, $suppressErrors))
		{
			return sprintf("%u", static::_folderSize($path, $suppressErrors));
		}

		return false;
	}

	/**
	 * Will take a given path and normalize it to use single forward slashes for path separators.  If it is a folder, it
	 * will append a trailing forward slash to the end of the path.
	 *
	 * @param string $path The path to normalize.
	 *
	 * @return string The normalized path.
	 */
	public static function normalizePathSeparators($path)
	{
		// Don't normalize if it looks like the path starts on a network share.
		if (isset($path[0]) && isset($path[1]))
		{
			if ($path[0] !== '\\' && $path[1] !== '\\')
			{
				$path = str_replace('\\', '/', $path);
			}
		}

		$path = str_replace('//', '/', $path);

		// Check if the path is just a slash.  If the server has openbase_dir restrictions in place calling is_dir on it
		// will complain.
		if ($path !== '/')
		{
			// Use is_dir here to prevent an endless recursive loop.
			// Always suppress errors here because of openbase_dir, too.
			if (@is_dir($path))
			{
				$path = rtrim($path, '/').'/';
			}
		}

		return $path;
	}

	/**
	 * Will take a path, make sure the file exists and if the size of the file is 0 bytes, return true.  Otherwise false.
	 *
	 * @param string $path         The path to test.
	 * @param bool   $suppressErrors Whether to suppress any PHP Notices/Warnings/Errors (usually permissions related).
	 *
	 * @return bool Whether the file is empty or not.
	 */
	public static function isFileEmpty($path, $suppressErrors = false)
	{
		$path = static::normalizePathSeparators($path);

		if ((static::fileExists($path, $suppressErrors) && static::getFileSize($path, $suppressErrors) == 0))
		{
			return true;
		}

		return false;
	}

	/**
	 * Will take a path, make sure the folder exists and if the size of the folder is 0 bytes, return true.
	 * Otherwise false.
	 *
	 * @param string $path           The path to test.
	 * @param bool   $suppressErrors Whether to suppress any PHP Notices/Warnings/Errors (usually permissions related).
	 *
	 * @return bool Whether the folder is empty or not.
	 */
	public static function isFolderEmpty($path, $suppressErrors = false)
	{
		$path = static::normalizePathSeparators($path);

		if ((static::folderExists($path, $suppressErrors) && static::getFolderSize($path, $suppressErrors) == 0))
		{
			return true;
		}

		return false;
	}

	/**
	 * Returns owner of current filesystem object (UNIX systems). Returned value depends upon $getName parameter value.
	 *
	 * @param string $path           The path to check.
	 * @param bool   $getName        Defaults to 'true', meaning that owner name instead of ID should be returned.
	 * @param bool   $suppressErrors Whether to suppress any PHP Notices/Warnings/Errors (usually permissions related).
	 *
	 * @return mixed Owner name, or ID if $getName set to 'false' or false if the file or folder does not exist.
	 */
	public static function getOwner($path, $getName = true, $suppressErrors = false)
	{
		$path = static::normalizePathSeparators($path);

		if (static::fileExists($path, $suppressErrors) || static::folderExists($path, $suppressErrors))
		{
			$owner = $suppressErrors ? @fileowner($path) : fileowner($path);
		}
		else
		{
			$owner =  false;
		}

		if (is_int($owner) && function_exists('posix_getpwuid') && $getName == true)
		{
			$owner = posix_getpwuid($owner);
			$owner = $owner['name'];
		}

		return $owner;
	}

	/**
	 * Returns group of current filesystem object (UNIX systems). Returned value
	 * depends upon $getName parameter value.
	 *
	 * @param string $path           The path to check.
	 * @param bool   $getName        Defaults to 'true', meaning that group name instead of ID should be returned.
	 * @param bool   $suppressErrors Whether to suppress any PHP Notices/Warnings/Errors (usually permissions related).
	 *
	 * @return mixed Group name, or ID if $getName set to 'false' or false if the file or folder does not exist.
	 */
	public static function getGroup($path, $getName = true, $suppressErrors = false)
	{
		$path = static::normalizePathSeparators($path);

		if (static::fileExists($path, $suppressErrors) || static::folderExists($path, $suppressErrors))
		{
			$group = $suppressErrors ? @filegroup($path) : filegroup($path);
		}
		else
		{
			$group =  false;
		}

		if (is_int($group) && function_exists('posix_getgrgid') && $getName == true)
		{
			$group = posix_getgrgid($group);
			$group = $group['name'];
		}

		return $group;
	}

	/**
	 * Returns permissions of current filesystem object (UNIX systems).
	 *
	 * @param string $path           The path to check
	 * @param bool   $suppressErrors Whether to suppress any PHP Notices/Warnings/Errors (usually permissions related).
	 *
	 * @return string Filesystem object permissions in octal format (i.e. '0755'), false if the file or folder doesn't
	 *                exist
	 */
	public static function getPermissions($path, $suppressErrors = false)
	{
		$path = static::normalizePathSeparators($path);

		if (static::fileExists($path, $suppressErrors) || static::folderExists($path, $suppressErrors))
		{
			return mb_substr(sprintf('%o', $suppressErrors ? @fileperms($path) : fileperms($path)), -4);
		}

		return false;
	}

	/**
	 * Returns the contents of a folder as an array of file and folder paths, or false if the folder does not exist or
	 * is not readable.
	 *
	 * @param string $path               The path to test.
	 * @param bool   $recursive          Whether to do a recursive folder search.
	 * @param bool   $filter             The filter to use when performing the search.
	 * @param bool   $includeHiddenFiles Whether to include hidden files (that start with a .) in the results.
	 * @param bool   $suppressErrors     Whether to suppress any PHP Notices/Warnings/Errors (usually permissions
	 *                                   related).
	 *
	 * @return array|bool An array of file and folder paths, or false if the folder does not exist or is not readable.
	 */
	public static function getFolderContents($path, $recursive = true, $filter = null, $includeHiddenFiles = false, $suppressErrors = false)
	{
		$path = static::normalizePathSeparators($path);

		if (static::folderExists($path, $suppressErrors) && static::isReadable($path, $suppressErrors))
		{
			if (($contents = static::_folderContents($path, $recursive, $filter, $includeHiddenFiles, $suppressErrors)) !== false)
			{
				return $contents;
			}

			Craft::log('Tried to read the file contents at '.$path.' and could not.');
			return false;
		}

		return false;
	}

	/**
	 * Will return the contents of the file as a string or an array if it exists and is readable, otherwise false.
	 *
	 * @param string $path           The path of the file.
	 * @param bool   $array          Whether to return the contents of the file as an array or not.
	 * @param bool   $suppressErrors Whether to suppress any PHP Notices/Warnings/Errors (usually permissions related).
	 *
	 * @return bool|string|array The contents of the file as a string, an array, or false if the file does not exist or
	 *                           is not readable.
	 */
	public static function getFileContents($path, $array = false, $suppressErrors = false)
	{
		$path = static::normalizePathSeparators($path);

		if (static::fileExists($path, $suppressErrors) && static::isReadable($path, $suppressErrors))
		{
			if ($array)
			{
				if (($contents = $suppressErrors ? @file($path) : file($path)) !== false)
				{
					return $contents;
				}
			}
			else
			{
				if (($contents = $suppressErrors ? @file_get_contents($path) : file_get_contents($path)) !== false)
				{
					return $contents;
				}
			}

			Craft::log('Tried to read the file contents at '.$path.' and could not.', LogLevel::Error);
			return false;
		}

		Craft::log('Tried to read the file contents at '.$path.', but either the file does not exist or is it not readable.', LogLevel::Error);
		return false;
	}

	/**
	 * Will create a file on the file system at the given path and return a {@link File} object or false if we don't
	 * have write permissions.
	 *
	 * @param string $path           The path of the file to create.
	 * @param bool   $suppressErrors Whether to suppress any PHP Notices/Warnings/Errors (usually permissions related).
	 *
	 * @return File|bool The newly created file as a {@link File} object or false if we don't have write permissions.
	 */
	public static function createFile($path, $suppressErrors = false)
	{
		$path = static::normalizePathSeparators($path);

		if (!static::fileExists($path, $suppressErrors))
		{
			if (($handle = $suppressErrors ? @fopen($path, 'w') : fopen($path, 'w')) === false)
			{
				Craft::log('Tried to create a file at '.$path.', but could not.', LogLevel::Error);
				return false;
			}

			@fclose($handle);
			return new File($path);
		}

		return false;
	}

	/**
	 * Will create a folder on the file system at the given path and return a {@link Folder} object or false if we don't
	 * have write permissions.
	 *
	 * @param string $path           The path of the file to create.
	 * @param int    $permissions    The permissions to set the folder to.
	 * @param bool   $suppressErrors Whether to suppress any PHP Notices/Warnings/Errors (usually permissions related).
	 *
	 * @return Folder|bool The newly created folder as a {@link Folder} object or false if we don't have write
	 *                     permissions.
	 */
	public static function createFolder($path, $permissions = null, $suppressErrors = false)
	{
		if ($permissions == null)
		{
			$permissions = craft()->config->get('defaultFolderPermissions');
		}

		$path = static::normalizePathSeparators($path);

		if (!static::folderExists($path, $suppressErrors))
		{
			$oldumask = $suppressErrors ? @umask(0) : umask(0);

			if ($suppressErrors ? !@mkdir($path, $permissions, true) : !mkdir($path, $permissions, true))
			{
				Craft::log('Tried to create a folder at '.$path.', but could not.', LogLevel::Error);
				return false;
			}

			// Because setting permission with mkdir is a crapshoot.
			$suppressErrors ? @chmod($path, $permissions) : chmod($path, $permissions);
			$suppressErrors ? @umask($oldumask) : umask($oldumask);
			return new Folder($path);
		}

		Craft::log('Tried to create a folder at '.$path.', but the folder already exists.', LogLevel::Error);
		return false;
	}

	/**
	 * Will write $contents to a file.
	 *
	 * @param string    $path           The path of the file to write to.
	 * @param string    $contents       The contents to be written to the file.
	 * @param bool      $autoCreate     Whether or not to auto-create the file if it does not exist.
	 * @param bool      $append         If true, will append the data to the contents of the file, otherwise it will
	 *                                  overwrite the contents.
	 * @param bool|null $noFileLock     Whether to use file locking when writing to the file.
	 * @param bool      $suppressErrors Whether to suppress any PHP Notices/Warnings/Errors (usually permissions related).
	 *
	 * @return bool 'true' upon successful writing to the file, otherwise false.
	 */
	public static function writeToFile($path, $contents, $autoCreate = true, $append = false, $noFileLock = null, $suppressErrors = false)
	{
		$path = static::normalizePathSeparators($path);

		if (!static::fileExists($path, $suppressErrors) && $autoCreate)
		{
			$folderName = static::getFolderName($path, true, $suppressErrors);

			if (!static::folderExists($folderName, $suppressErrors))
			{
				if (!static::createFolder($folderName, $suppressErrors))
				{
					return false;
				}
			}

			if ((!static::createFile($path, $suppressErrors)) !== false)
			{
				return false;
			}
		}

		if (static::isWritable($path, $suppressErrors))
		{
			// Let's try to use our auto-magic detection.
			if (craft()->config->get('useWriteFileLock') === 'auto')
			{
				// We haven't cached file lock information yet and this is not a noFileLock request.
				if (($useFileLock = craft()->cache->get('useWriteFileLock')) === false && !$noFileLock)
				{
					// For file systems that don't support file locking... LOOKING AT YOU NFS!!!
					set_error_handler(array(new IOHelper(), 'handleError'));

					try
					{
						Craft::log('Trying to write to file at '.$path.' using LOCK_EX.', LogLevel::Info);
						if (static::_writeToFile($path, $contents, true, $append, $suppressErrors))
						{
							// Restore quickly.
							restore_error_handler();

							// Cache the file lock info to use LOCK_EX for 2 months.
							Craft::log('Successfully wrote to file at '.$path.' using LOCK_EX. Saving in cache.', LogLevel::Info);
							craft()->cache->set('useWriteFileLock', 'yes', 5184000);
							return true;
						}
						else
						{
							// Try again without the lock flag.
							Craft::log('Trying to write to file at '.$path.' without LOCK_EX.', LogLevel::Info);
							if (static::_writeToFile($path, $contents, false, $append, $suppressErrors))
							{
								// Cache the file lock info to not use LOCK_EX for 2 months.
								Craft::log('Successfully wrote to file at '.$path.' without LOCK_EX. Saving in cache.', LogLevel::Info);
								craft()->cache->set('useWriteFileLock', 'no', 5184000);
								return true;
							}
						}
					}
					catch (ErrorException $e)
					{
						// Restore here before we attempt to write again.
						restore_error_handler();

						// Try again without the lock flag.
						Craft::log('Trying to write to file at '.$path.' without LOCK_EX.', LogLevel::Info);
						if (static::_writeToFile($path, $contents, false, $append, $suppressErrors))
						{
							// Cache the file lock info to not use LOCK_EX for 2 months.
							Craft::log('Successfully wrote to file at '.$path.' without LOCK_EX. Saving in cache.', LogLevel::Info);
							craft()->cache->set('useWriteFileLock', 'no', 5184000);
							return true;
						}
					}

					// Make sure we're really restored
					restore_error_handler();
				}
				else
				{
					// If cache says use LOCK_X and this is not a noFileLock request.
					if ($useFileLock == 'yes' && !$noFileLock)
					{
						// Write with LOCK_EX
						if (static::_writeToFile($path, $contents, true, $append, $suppressErrors))
						{
							return true;
						}
					}
					else
					{
						// Write without LOCK_EX
						if (static::_writeToFile($path, $contents, false, $append, $suppressErrors))
						{
							return true;
						}
						else
						{
							Craft::log('Tried to write to file at '.$path.' and could not.', LogLevel::Error);
							return false;
						}
					}

				}
			}
			// We were explicitly told not to use LOCK_EX
			else if (craft()->config->get('useWriteFileLock') === false)
			{
				if (static::_writeToFile($path, $contents, false, $append, $suppressErrors))
				{
					return true;
				}
				else
				{
					Craft::log('Tried to write to file at '.$path.' with no LOCK_EX and could not.', LogLevel::Error);
					return false;
				}
			}
			// Not 'auto', not false, so default to using LOCK_EX
			else
			{
				if (static::_writeToFile($path, $contents, true, $append, $suppressErrors))
				{
					return true;
				}
				else
				{
					Craft::log('Tried to write to file at '.$path.' with LOCK_EX and could not.', LogLevel::Error);
					return false;
				}
			}
		}
		else
		{
			Craft::log('Tried to write to file at '.$path.', but the file is not writable.', LogLevel::Error);
		}

		return false;
	}

	/**
	 * Will attempt to change the owner of the given file system path (*nix only)
	 *
	 * @param string $path           The path to change the owner of.
	 * @param string $owner          The new owner's name.
	 * @param bool   $recursive      If the path is a folder, whether to change the owner of all of the folder's children.
	 * @param bool   $suppressErrors Whether to suppress any PHP Notices/Warnings/Errors (usually permissions related).
	 *
	 * @return bool 'true' if successful, 'false' if not or the given path does
	 *              not exist.
	 */
	public static function changeOwner($path, $owner, $recursive = false, $suppressErrors = false)
	{
		$path = static::normalizePathSeparators($path);

		if (posix_getpwnam($owner) == false xor (is_numeric($owner) && posix_getpwuid($owner)== false))
		{
			Craft::log('Tried to change the owner of '.$path.', but the owner name "'.$owner.'" does not exist.', LogLevel::Error);
			return false;
		}

		if (static::fileExists($path, $suppressErrors) || static::folderExists($path, $suppressErrors))
		{
			$success = $suppressErrors ? @chown($path, $owner) : chown($path, $owner);

			if ($success && static::folderExists($path, $suppressErrors) && $recursive)
			{
				$contents = static::getFolderContents($path, true, null, false, $suppressErrors);

				foreach ($contents as $path)
				{
					$path = static::normalizePathSeparators($path);

					if ($suppressErrors ? !@chown($path, $owner) : chown($path, $owner))
					{
						$success = false;
					}
				}
			}

			if (!$success)
			{
				Craft::log('Tried to change the own of '.$path.', but could not.', LogLevel::Error);
				return false;
			}

			return true;
		}
		else
		{
			Craft::log('Tried to change owner of '.$path.', but that path does not exist.', LogLevel::Error);
		}

		return false;
	}

	/**
	 * Will attempt to change the group of the given file system path (*nix only)
	 *
	 * @param string $path           The path to change the group of.
	 * @param string $group          The new group name.
	 * @param bool   $recursive      If the path is a directory, whether to recursively change the group of the child
	 *                               files and folders.
	 * @param bool   $suppressErrors Whether to suppress any PHP Notices/Warnings/Errors (usually permissions related).
	 *
	 * @return bool 'true' if successful, 'false' if not, or the given path does not exist.
	 */
	public static function changeGroup($path, $group, $recursive = false, $suppressErrors = false)
	{
		$path = static::normalizePathSeparators($path);

		if (posix_getgrnam($group) == false xor (is_numeric($group) && posix_getgrgid($group) == false))
		{
			Craft::log('Tried to change the group of '.$path.', but the group name "'.$group.'" does not exist.', LogLevel::Error);
			return false;
		}

		if (static::fileExists($path, $suppressErrors) || static::folderExists($path, $suppressErrors))
		{
			$success = $suppressErrors ? @chgrp($path, $group) : chgrp($path, $group);

			if ($success && static::folderExists($path, $suppressErrors) && $recursive)
			{
				$contents = static::getFolderContents($path, true, null, false, $suppressErrors);

				foreach ($contents as $path)
				{
					$path = static::normalizePathSeparators($path);

					if ($suppressErrors ? !@chgrp($path, $group) : chgrp($path, $group))
					{
						$success = false;
					}
				}
			}

			if (!$success)
			{
				Craft::log('Tried to change the group of '.$path.', but could not.', LogLevel::Error);
				return false;
			}

			return true;
		}
		else
		{
			Craft::log('Tried to change group of '.$path.', but that path does not exist.', LogLevel::Error);
		}

		return false;
	}

	/**
	 * Will attempt to change the permission of the given file system path (*nix only).
	 *
	 * @param string $path           The path to change the permissions of.
	 * @param int    $permissions    The new permissions.
	 * @param bool   $suppressErrors Whether to suppress any PHP Notices/Warnings/Errors (usually permissions related).
	 *
	 * @return bool 'true' if successful, 'false' if not or the path does not exist.
	 */
	public static function changePermissions($path, $permissions, $suppressErrors = false)
	{
		$path = static::normalizePathSeparators($path);

		if (static::fileExists($path, $suppressErrors) || static::folderExists($path, $suppressErrors))
		{
			if ($suppressErrors ? @chmod($path, $permissions) : chmod($path, $permissions))
			{
				return true;
			}

			Craft::log('Tried to change the permissions of '.$path.', but could not.', LogLevel::Error);
		}
		else
		{
			Craft::log('Tried to change permissions of '.$path.', but that path does not exist.', LogLevel::Error);
		}

		return false;
	}

	/**
	 * Will copy a file from one path to another and create folders if necessary.
	 *
	 * @param string $path           The source path of the file.
	 * @param string $destination    The destination path to copy the file to.
	 * @param bool   $suppressErrors Whether to suppress any PHP Notices/Warnings/Errors (usually permissions related).
	 *
	 * @return bool 'true' if the copy was successful, 'false' if it was not, the source file is not readable or does
	 *              not exist.
	 */
	public static function copyFile($path, $destination, $suppressErrors = false)
	{
		$path = static::normalizePathSeparators($path);

		if (static::fileExists($path, $suppressErrors))
		{
			$destFolder = static::getFolderName($destination, true, $suppressErrors);

			if (!static::folderExists($destFolder, $suppressErrors))
			{
				static::createFolder($destFolder, craft()->config->get('defaultFolderPermissions'), $suppressErrors);
			}

			if (static::isReadable($path, $suppressErrors))
			{
				if ($suppressErrors ? @copy($path, $destination) : copy($path, $destination))
				{
					return true;
				}

				Craft::log('Tried to copy '.$path.' to '.$destination.', but could not.', LogLevel::Error);
			}
			else
			{
				Craft::log('Tried to copy '.$path.' to '.$destination.', but could not read the source file.', LogLevel::Error);
			}
		}
		else
		{
			Craft::log('Tried to copy '.$path.' to '.$destination.', but the source file does not exist.', LogLevel::Error);
		}

		return false;

	}

	/**
	 * Will copy the contents of one folder to another.
	 *
	 * @param string $path           The source path to copy.
	 * @param string $destination    The destination path to copy to.
	 * @param bool   $validate       Whether to compare the size of the folders after the copy is complete.
	 * @param bool   $suppressErrors Whether to suppress any PHP Notices/Warnings/Errors (usually permissions related).
	 *
	 * @return bool 'true' if the copy was successful, 'false' if it was not, or $validate is true and the size of the
	 *              folders do not match after the copy.
	 */
	public static function copyFolder($path, $destination, $validate = false, $suppressErrors = false)
	{
		$path = static::normalizePathSeparators($path);

		if (static::folderExists($path, $suppressErrors))
		{
			$folderContents = static::getFolderContents($path, true, null, true, $suppressErrors);

			foreach ($folderContents as $item)
			{
				$itemDest = $destination.str_replace($path, '', $item);

				$destFolder = static::getFolderName($itemDest, true, $suppressErrors);

				if (!static::folderExists($destFolder, $suppressErrors))
				{
					static::createFolder($destFolder, craft()->config->get('defaultFolderPermissions'), $suppressErrors);
				}

				if (static::fileExists($item, $suppressErrors))
				{
					if ($suppressErrors ? !@copy($item, $itemDest) : copy($item, $itemDest))
					{
						Craft::log('Could not copy file from '.$item.' to '.$itemDest.'.', LogLevel::Error);
					}
				}
				elseif (static::folderExists($item, $suppressErrors))
				{
					if (!static::createFolder($itemDest, $suppressErrors))
					{
						Craft::log('Could not create destination folder '.$itemDest, LogLevel::Error);
					}
				}
			}

			if ($validate)
			{
				if (static::getFolderSize($path, $suppressErrors) !== static::getFolderSize($destination, $suppressErrors))
				{
					return false;
				}
			}

			return true;
		}
		else
		{
			Craft::log('Cannot copy folder '.$path.' to '.$destination.' because the source path does not exist.', LogLevel::Error);
		}

		return false;
	}

	/**
	 * Renames a given file or folder to a new name.
	 *
	 * @param string $path           The original path of the file or folder.
	 * @param string $newName        The new name of the file or folder.
	 * @param bool   $suppressErrors Whether to suppress any PHP Notices/Warnings/Errors (usually permissions related).
	 *
	 * @return bool 'true' if successful, 'false' if not or the source file or folder does not exist.
	 */
	public static function rename($path, $newName, $suppressErrors = false)
	{
		$path = static::normalizePathSeparators($path);

		if (static::fileExists($path, $suppressErrors) || static::folderExists($path, $suppressErrors))
		{
			// If we're renaming a file and there is no extension on the new name, default to the old extension
			if (static::fileExists($path, $suppressErrors) && !static::getExtension($newName, null, $suppressErrors))
			{
				$newName .= '.'.static::getExtension($path, null, $suppressErrors);
			}

			if (static::isWritable($path, $suppressErrors))
			{
				if ($suppressErrors ? @rename($path, $newName) : rename($path, $newName))
				{
					return true;
				}
				else
				{
					Craft::log('Could not rename '.$path.' to '.$newName.'.', LogLevel::Error);
				}
			}
			else
			{
				Craft::log('Could not rename '.$path.' to '.$newName.' because the source file or folder is not writable.', LogLevel::Error);
			}
		}
		else
		{
			Craft::log('Could not rename '.$path.' to '.$newName.' because the source file or folder does not exist.', LogLevel::Error);
		}

		return false;
	}

	/**
	 * Moves a file from one location on disk to another.
	 *
	 * @param string $path           The original path of the file/folder to move.
	 * @param string $newPath        The new path the file/folder should be moved to.
	 * @param bool   $suppressErrors Whether to suppress any PHP Notices/Warnings/Errors (usually permissions related).
	 *
	 * @return bool 'true' if the file was successfully moved, 'false', otherwise.
	 */
	public static function move($path, $newPath, $suppressErrors = false)
	{
		return static::rename($path, $newPath, $suppressErrors);
	}

	/**
	 * Purges the contents of a file.
	 *
	 * @param string $path           The path of the file to clear.
	 * @param bool   $suppressErrors Whether to suppress any PHP Notices/Warnings/Errors (usually permissions related).
	 *
	 * @return bool 'true' if the file was successfully cleared, 'false' if it wasn't, if the file is not writable or the file does not exist.
	 */
	public static function clearFile($path, $suppressErrors = false)
	{
		$path = static::normalizePathSeparators($path);

		if (static::fileExists($path, $suppressErrors))
		{
			if (static::isWritable($path, $suppressErrors))
			{
				static::writeToFile($path, '', false, $suppressErrors);
				return true;
			}
			else
			{
				Craft::log('Could not clear the contents of '.$path.' because the source file is not writable.', LogLevel::Error);
			}
		}
		else
		{
			Craft::log('Could not clear the contents of '.$path.' because the source file does not exist.', LogLevel::Error);
		}

		return false;
	}

	/**
	 * Purges the contents of a folder while leaving the folder itself.
	 *
	 * @param string $path           The path of the folder to clear.
	 * @param bool   $suppressErrors Whether to suppress any PHP Notices/Warnings/Errors (usually permissions related).
	 *
	 * @return bool 'true' if is successfully purges the folder, 'false' if the folder does not exist.
	 */
	public static function clearFolder($path, $suppressErrors = false)
	{
		$path = static::normalizePathSeparators($path);

		if (static::folderExists($path, $suppressErrors))
		{
			$folderContents = static::getFolderContents($path, true, null, true, $suppressErrors);

			if ($folderContents)
			{
				foreach ($folderContents as $item)
				{
					$item = static::normalizePathSeparators($item);

					if (static::fileExists($item, $suppressErrors))
					{
						static::deleteFile($item, $suppressErrors);
					}
					elseif (static::folderExists($item, $suppressErrors))
					{
						static::deleteFolder($item, $suppressErrors);
					}
				}

				return true;
			}
			else
			{
				Craft::log('Tried to read the folder contents of '.$path.', but could not.', LogLevel::Error);
			}
		}
		else
		{
			Craft::log('Could not clear the contents of '.$path.' because the source folder does not exist.', LogLevel::Error);
		}

		return false;
	}

	/**
	 * Deletes a file from the file system.
	 *
	 * @param string $path           The path of the file to delete.
	 * @param bool   $suppressErrors Whether to suppress any PHP Notices/Warnings/Errors (usually permissions related).
	 *
	 * @return bool 'true' if successful, 'false' if it cannot be deleted, it does not exist or it is not writable.
	 */
	public static function deleteFile($path, $suppressErrors = false)
	{
		$path = static::normalizePathSeparators($path);

		if (static::fileExists($path, $suppressErrors))
		{
			if (static::isWritable($path, $suppressErrors))
			{
				if ($suppressErrors ? @unlink($path) : unlink($path))
				{
					return true;
				}
				else
				{
					Craft::log('Could not delete the file '.$path.'.', LogLevel::Error);
				}
			}
			else
			{
				Craft::log('Could not delete the file '.$path.' because it is not writable.', LogLevel::Error);
			}
		}
		else
		{
			Craft::log('Could not delete the file '.$path.' because the file does not exist.', LogLevel::Error);
		}

		return false;
	}

	/**
	 * Deletes a folder from the file system.
	 *
	 * @param string $path           The path of the folder to delete.
	 * @param bool   $suppressErrors Whether to suppress any PHP Notices/Warnings/Errors (usually permissions related).
	 *
	 * @return bool 'true' if successful, 'false' if it cannot be deleted, it does not exist or it is not writable.
	 */
	public static function deleteFolder($path, $suppressErrors = false)
	{
		$path = static::normalizePathSeparators($path);

		if (static::folderExists($path, $suppressErrors))
		{
			if (static::isWritable($path, $suppressErrors))
			{
				// Empty the folder contents first.
				static::clearFolder($path, $suppressErrors);

				// Delete the folder.
				if ($suppressErrors ? @rmdir($path) : rmdir($path))
				{
					return true;
				}
				else
				{
					Craft::log('Could not delete the folder '.$path.'.', LogLevel::Error);
				}
			}
			else
			{
				Craft::log('Could not delete the folder '.$path.' because it is not writable.', LogLevel::Error);
			}
		}
		else
		{
			Craft::log('Could not delete the folder '.$path.' because the folder does not exist.', LogLevel::Error);
		}

		return false;
	}

	/**
	 * Calculates the MD5 hash for a given file path or false if one could not be calculated or the file does not exist.
	 *
	 * @param string $path           The path of the file to calculate.
	 * @param bool   $suppressErrors Whether to suppress any PHP Notices/Warnings/Errors (usually permissions related).
	 *
	 * @return bool|string The MD5 hash or false if it does not exist, isn't readable or could not be calculated.
	 */
	public static function getFileMD5($path, $suppressErrors = false)
	{
		$path = static::normalizePathSeparators($path);

		if (static::fileExists($path, $suppressErrors) && static::isReadable($path, $suppressErrors))
		{
			return $suppressErrors ? @md5_file($path) : md5_file($path);
		}
		else
		{
			Craft::log('Could not calculate the MD5 for the file '.$path.' because the file does not exist.', LogLevel::Error);
		}

		return false;
	}

	/**
	 * Get a list of allowed file extensions.
	 *
	 * @return array
	 */
	public static function getAllowedFileExtensions()
	{
		$allowedFileExtensions = ArrayHelper::stringToArray(craft()->config->get('allowedFileExtensions'));

		if (($extraExtensions = craft()->config->get('extraAllowedFileExtensions')) !== '')
		{
			$extraExtensions = ArrayHelper::stringToArray($extraExtensions);
			$allowedFileExtensions = array_merge($allowedFileExtensions, $extraExtensions);
		}

		return  $allowedFileExtensions;
	}

	/**
	 * Returns whether the extension is allowed.
	 *
	 * @param $extension
	 *
	 * @return bool
	 */
	public static function isExtensionAllowed($extension)
	{
		static $extensions = null;

		if (is_null($extensions))
		{
			$extensions = array_map('mb_strtolower', static::getAllowedFileExtensions());
		}

		return in_array(mb_strtolower($extension), $extensions);
	}

	/**
	 * Returns a list of file kinds.
	 *
	 * @return array
	 */
	public static function getFileKinds()
	{
<<<<<<< HEAD
		self::_buildFileKinds();

		return self::$_fileKinds;
	}

	/**
	 * Returns the label of a given file kind.
	 *
	 * @param string $kind
	 *
	 * @return array
	 */
	public static function getFileKindLabel($kind)
	{
		self::_buildFileKinds();

		if (isset(self::$_fileKinds[$kind]['label']))
		{
			return self::$_fileKinds[$kind]['label'];
		}
		else
		{
			return null;
		}
=======
		return array(
			'access'      => array('label' => Craft::t('Access'),      'extensions' => array('adp','accdb','mdb','accde','accdt','accdr')),
			'audio'       => array('label' => Craft::t('Audio'),       'extensions' => array('3gp','aac','act','aif','aiff','aifc','alac','amr','au','dct','dss','dvf','flac','gsm','iklax','ivs','m4a','m4p','mmf','mp3','mpc','msv','oga','ogg','opus','ra','tta','vox','wav','wma','wv')),
			'compressed'  => array('label' => Craft::t('Compressed'),  'extensions' => array('bz2', 'tar', 'gz', '7z', 's7z', 'dmg', 'rar', 'zip', 'tgz', 'zipx')),
			'excel'       => array('label' => Craft::t('Excel'),       'extensions' => array('xls', 'xlsx','xlsm','xltx','xltm')),
			'flash'       => array('label' => Craft::t('Flash'),       'extensions' => array('fla','flv','swf','swt','swc')),
			'html'        => array('label' => Craft::t('HTML'),        'extensions' => array('html','htm')),
			'illustrator' => array('label' => Craft::t('Illustrator'), 'extensions' => array('ai')),
			'image'       => array('label' => Craft::t('Image'),       'extensions' => array('jfif','jp2','jpx','jpg','jpeg','jpe','tiff','tif','png','gif','bmp','webp','ppm','pgm','pnm','pfm','pam','svg')),
			'javascript'  => array('label' => Craft::t('Javascript'),  'extensions' => array('js')),
			'json'        => array('label' => Craft::t('JSON'),        'extensions' => array('json')),
			'pdf'         => array('label' => Craft::t('PDF'),         'extensions' => array('pdf')),
			'photoshop'   => array('label' => Craft::t('Photoshop'),   'extensions' => array('psd','psb')),
			'php'         => array('label' => Craft::t('PHP'),         'extensions' => array('php')),
			'powerpoint'  => array('label' => Craft::t('PowerPoint'),  'extensions' => array('pps','ppsm','ppsx','ppt','pptm','pptx','potx')),
			'text'        => array('label' => Craft::t('Text'),        'extensions' => array('txt','text')),
			'video'       => array('label' => Craft::t('Video'),       'extensions' => array('avchd','asf','asx','avi','flv','fla','mov','m4v','mng','mpeg','mpg','m1s','mp2v','m2v','m2s','mp4','mkv','qt','flv','mp4','ogg','ogv','rm','wmv','webm','vob')),
			'word'        => array('label' => Craft::t('Word'),        'extensions' => array('doc','docx','dot','docm','dotm')),
			'xml'         => array('label' => Craft::t('XML'),         'extensions' => array('xml')),
		);
>>>>>>> 05f31aa4
	}

	/**
	 * Return a file's kind by extension.
	 *
	 * @param string $extension
	 *
	 * @return int|string
	 */
	public static function getFileKind($extension)
	{
		$extension = StringHelper::toLowerCase($extension);
		$fileKinds = static::getFileKinds();

		foreach ($fileKinds as $kind => $info)
		{
			if (in_array($extension, $info['extensions']))
			{
				return $kind;
			}
		}

		return 'unknown';
	}

	/**
	 * Makes sure a folder exists. If it does not - creates one with write permissions
	 *
	 * @param string $folderPath     The path to the folder.
	 * @param bool   $suppressErrors Whether to suppress any PHP Notices/Warnings/Errors (usually permissions related).
	 *
	 * @return null
	 */
	public static function ensureFolderExists($folderPath, $suppressErrors = false)
	{
		if (!IOHelper::folderExists($folderPath, $suppressErrors))
		{
			IOHelper::createFolder($folderPath, craft()->config->get('defaultFolderPermissions'), $suppressErrors);
		}
	}

	/**
	 * Cleans a filename.
	 *
	 * @param string $fileName  The filename to clean.
	 * @param bool   $onlyAscii Whether to only allow ASCII characters in the filename.
	 * @param string $separator The separator to use for any whitespace. Defaults to '-'.
	 *
	 * @return mixed
	 */
	public static function cleanFilename($fileName, $onlyAscii = false, $separator = '-')
	{
		$disallowedChars = array('â€”', 'â€“', '&#8216;', '&#8217;', '&#8220;', '&#8221;', '&#8211;', '&#8212;', '+', '%', '^', '~', '?', '[', ']', '/', '\\', '=', '<', '>', ':', ';', ',', '\'', '"', '&', '$', '#', '*', '(', ')', '|', '~', '`', '!', '{', '}');

		// Replace any control characters in the name with a space.
		$fileName = preg_replace( "#\x{00a0}#siu", ' ', $fileName );

		// Strip any characters not allowed.
		$fileName = str_replace($disallowedChars, '', strip_tags($fileName));

		if (!is_null($separator))
		{
			$fileName = preg_replace('/(\s|'.preg_quote($separator).')+/', $separator, $fileName);
		}

		// Nuke any trailing or leading .-_
		$fileName = trim($fileName, '.-_');

		$fileName = ($onlyAscii) ? StringHelper::asciiString($fileName) : $fileName;

		return $fileName;
	}

	/**
	 * Will set the access and modification times of the given file to the given
	 * time, or the current time if it is not supplied.
	 *
	 * @param string $fileName       The path to the file/folder to touch.
	 * @param null   $time           The time to set on the file/folder. If none
	 *                               is provided, will default to the current time.
	 * @param bool   $suppressErrors Whether to suppress any PHP Notices/Warnings/Errors (usually permissions related).
	 *
	 * @return bool
	 */
	public static function touch($fileName, $time = null, $suppressErrors = false)
	{
		if (!$time)
		{
			$time = time();
		}

		if ($suppressErrors ? @touch($fileName, $time) : touch($fileName, $time))
		{
			return true;
		}

		return false;
	}

	/**
	 * Gets the default folder permissions from the config service.
	 *
	 * @deprecated Deprecated in 2.2. Use
	 *             {@link ConfigService::get() `craft()->config->get('defaultFolderPermissions')`} instead.
	 * @return mixed
	 */
	public static function getDefaultFolderPermissions()
	{
		return craft()->config->get('defaultFolderPermissions');
	}

	/**
	 * Gets the writable file permissions from the config service.
	 *
	 * @deprecated Deprecated in 2.2. Use
	 *             {@link ConfigService::get() `craft()->config->get('defaultFilePermissions')`} instead.
	 * @return mixed
	 */
	public static function getWritableFilePermissions()
	{
		return craft()->config->get('defaultFilePermissions');
	}

	/**
	 * Gets the writable folder permissions from the config service.
	 *
	 * @deprecated Deprecated in 2.2. Use
	 *             {@link ConfigService::get() `craft()->config->get('defaultFolderPermissions')`} instead.
	 * @return mixed
	 */
	public static function getWritableFolderPermissions()
	{
		return craft()->config->get('defaultFolderPermissions');
	}

	/**
	 * Returns the last $number of modified files from a given folder ordered by
	 * the last modified date descending.
	 *
	 * @param string $folder         The folder to get the files from.
	 * @param int    $number         The number of files to return.  If null is
	 *                               given, all files will be returned.
	 * @param bool   $suppressErrors Whether to suppress any PHP Notices/Warnings/Errors (usually permissions related).
	 *
	 * @return array
	 */
	public static function getLastModifiedFiles($folder, $number = null, $suppressErrors = false)
	{
		$fileResults = array();

		$files = static::getFiles($folder, $suppressErrors);

		foreach ($files as $file)
		{
			$lastModifiedTime = IOHelper::getLastTimeModified($file, $suppressErrors);
			$fileResults[$lastModifiedTime->getTimestamp()] = $file;
		}

		krsort($fileResults);

		if ($number !== null)
		{
			$fileResults = array_slice($fileResults, 0, $number, true);
		}

		return $fileResults;
	}

	/**
	 * Returns a parent folder's path for a given path.
	 *
	 * @param string $fullPath The path to get the parent folder path for.
	 *
	 * @return string
	 */
	public static function getParentFolderPath($fullPath)
	{
		$fullPath = static::normalizePathSeparators($fullPath);

		// Drop the trailing slash and split it by slash
		$parts = explode("/", rtrim($fullPath, "/"));

		// Drop the last part and return the part leading up to it
		array_pop($parts);

		if (empty($parts))
		{
			return '';
		}

		return join("/", $parts).'/';
	}

	/**
	 * Custom error handler used in IOHelper used for detecting if the file system
	 * supports exclusive locks when writing.
	 *
	 * @param       $errNo
	 * @param       $errStr
	 * @param       $errFile
	 * @param       $errLine
	 * @param array $errContext
	 *
	 * @throws ErrorException
	 * @return bool
	 */
	public function handleError($errNo, $errStr, $errFile, $errLine, array $errContext)
	{
		// The error was suppressed with the @-operator
		if (0 === error_reporting())
		{
			return false;
		}

		$message = 'ErrNo: '.$errNo.': '.$errStr.' in file: '.$errFile.' on line: '.$errLine.'.';

		throw new ErrorException($message, 0);
	}

	// Private Methods
	// =========================================================================

	/**
	 * @param string $path
	 * @param string $contents
	 * @param bool   $lock
	 * @param bool   $append
	 * @param bool   $suppressErrors Whether to suppress any PHP Notices/Warnings/Errors (usually permissions related).
	 *
	 * @return bool
	 */
	private static function _writeToFile($path, $contents, $lock = true, $append = true, $suppressErrors = false)
	{
		$flags = 0;

		if ($lock)
		{
			$flags |= LOCK_EX;
		}

		if ($append)
		{
			$flags |= FILE_APPEND;
		}

		if (($suppressErrors ? @file_put_contents($path, $contents, $flags) : file_put_contents($path, $contents, $flags)) !== false)
		{
			return true;
		}

		return false;
	}

	/**
	 * Used by {@link getFolderSize} to calculate the size of a folder.
	 *
	 * @param string $path           The path of the folder.
	 * @param bool   $suppressErrors Whether to suppress any PHP Notices/Warnings/Errors (usually permissions related).
	 *
	 * @return int The size of the folder in bytes.
	 */
	private static function _folderSize($path, $suppressErrors = false)
	{
		$size = 0;

		foreach (static::getFolderContents($path, true, null, true, $suppressErrors) as $item)
		{
			$item = static::normalizePathSeparators($item);

			if (static::fileExists($item, $suppressErrors))
			{
				$size += sprintf("%u", $suppressErrors ? @filesize($item) : filesize($item));
			}
		}

		return $size;
	}

	/**
	 * @param string $path
	 * @param bool   $recursive
	 * @param null   $filter
	 * @param bool   $includeHiddenFiles
	 * @param bool   $suppressErrors Whether to suppress any PHP Notices/Warnings/Errors (usually permissions related).
	 *
	 * @return array
	 */
	private static function _folderContents($path, $recursive = false, $filter = null, $includeHiddenFiles = false, $suppressErrors = false)
	{
		$descendants = array();

		$path = static::normalizePathSeparators(static::getRealPath($path, $suppressErrors));

		if ($filter !== null)
		{
			if (is_string($filter))
			{
				$filter = array($filter);
			}
		}

		if (($contents = $suppressErrors ? @scandir($path) : scandir($path)) !== false)
		{
			foreach ($contents as $key => $item)
			{
				$fullItem = $path.$item;
				$contents[$key] = $fullItem;

				if ($item == '.' || $item == '..')
				{
					continue;
				}

				if (!$includeHiddenFiles)
				{
					// If it's hidden, skip it.
					if (isset($item[0]) && $item[0] == '.')
					{
						continue;
					}
				}

				if (static::_filterPassed($contents[$key], $filter))
				{
					if (static::fileExists($contents[$key], $suppressErrors))
					{
						$descendants[] = static::normalizePathSeparators($contents[$key]);
					}
					elseif (static::folderExists($contents[$key], $suppressErrors))
					{
						$descendants[] = static::normalizePathSeparators($contents[$key]);
					}
				}

				if (static::folderExists($contents[$key], $suppressErrors) && $recursive)
				{
					$descendants = array_merge($descendants, static::_folderContents($contents[$key], $recursive, $filter, $includeHiddenFiles, $suppressErrors));
				}
			}
		}
		else
		{
			Craft::log(Craft::t('Unable to get folder contents for “{path}”.', array('path' => $path), LogLevel::Error));
		}

		return $descendants;
	}

	/**
	 * Applies an array of filter rules to the string representing the file path. Used internally by {@link dirContents}
	 * method.
	 *
	 * @param string $str   String representing file path to be filtered
	 * @param array $filter An array of filter rules, where each rule is a string, supposing that the string starting
	 *                      with '/' is a regular expression. Any other string treated as an extension part of the given
	 *                      filepath (eg. file extension)
	 *
	 * @return bool Returns 'true' if the supplied string matched one of the filter rules.
	 */
	private static function _filterPassed($str, $filter)
	{
		$passed = false;

		if ($filter !== null)
		{
			foreach ($filter as $rule)
			{
				$passed = (bool)preg_match('/'.$rule.'/', $str);

				if ($passed)
				{
					break;
				}
			}
		}
		else
		{
			$passed = true;
		}

		return $passed;
	}

	/**
	 * Builds the internal file kinds array, if it hasn't been built already.
	 *
	 * @return void
	 */
	private function _buildFileKinds()
	{
		if (!isset(self::$_fileKinds))
		{
			self::$_fileKinds = array(
				'access'      => array('label' => Craft::t('Access'),      'extensions' => array('adp','accdb','mdb','accde','accdt','accdr')),
				'audio'       => array('label' => Craft::t('Audio'),       'extensions' => array('3gp','aac','act','aif','aiff','aifc','alac','amr','au','dct','dss','dvf','flac','gsm','iklax','ivs','m4a','m4p','mmf','mp3','mpc','msv','oga','ogg','opus','ra','tta','vox','wav','wma','wv')),
				'compressed'  => array('label' => Craft::t('Compressed'),  'extensions' => array('bz2', 'tar', 'gz', '7z', 's7z', 'dmg', 'rar', 'zip', 'tgz', 'zipx')),
				'excel'       => array('label' => Craft::t('Excel'),       'extensions' => array('xls', 'xlsx','xlsm','xltx','xltm')),
				'flash'       => array('label' => Craft::t('Flash'),       'extensions' => array('fla','flv','swf','swt','swc')),
				'html'        => array('label' => Craft::t('HTML'),        'extensions' => array('html','htm')),
				'illustrator' => array('label' => Craft::t('Illustrator'), 'extensions' => array('ai')),
				'image'       => array('label' => Craft::t('Image'),       'extensions' => array('jfif','jp2','jpx','jpg','jpeg','jpe','tiff','tif','png','gif','bmp','webp','ppm','pgm','pnm','pfm','pam','svg')),
				'javascript'  => array('label' => Craft::t('Javascript'),  'extensions' => array('js')),
				'json'        => array('label' => Craft::t('JSON'),        'extensions' => array('json')),
				'pdf'         => array('label' => Craft::t('PDF'),         'extensions' => array('pdf')),
				'photoshop'   => array('label' => Craft::t('Photoshop'),   'extensions' => array('psd','psb')),
				'php'         => array('label' => Craft::t('PHP'),         'extensions' => array('php')),
				'powerpoint'  => array('label' => Craft::t('PowerPoint'),  'extensions' => array('pps','ppsm','ppsx','ppt','pptm','pptx','potx')),
				'text'        => array('label' => Craft::t('Text'),        'extensions' => array('txt','text')),
				'video'       => array('label' => Craft::t('Video'),       'extensions' => array('avchd','asf','asx','avi','flv','fla','mov','m4v','mng','mpeg','mpg','m1s','mp2v','m2v','m2s','mp4','mkv','qt','flv','mp4','ogg','ogv','rm','wmv','webm')),
				'word'        => array('label' => Craft::t('Word'),        'extensions' => array('doc','docx','dot','docm','dotm')),
				'xml'         => array('label' => Craft::t('XML'),         'extensions' => array('xml')),
			);
		}
	}
}<|MERGE_RESOLUTION|>--- conflicted
+++ resolved
@@ -1431,7 +1431,6 @@
 	 */
 	public static function getFileKinds()
 	{
-<<<<<<< HEAD
 		self::_buildFileKinds();
 
 		return self::$_fileKinds;
@@ -1456,28 +1455,6 @@
 		{
 			return null;
 		}
-=======
-		return array(
-			'access'      => array('label' => Craft::t('Access'),      'extensions' => array('adp','accdb','mdb','accde','accdt','accdr')),
-			'audio'       => array('label' => Craft::t('Audio'),       'extensions' => array('3gp','aac','act','aif','aiff','aifc','alac','amr','au','dct','dss','dvf','flac','gsm','iklax','ivs','m4a','m4p','mmf','mp3','mpc','msv','oga','ogg','opus','ra','tta','vox','wav','wma','wv')),
-			'compressed'  => array('label' => Craft::t('Compressed'),  'extensions' => array('bz2', 'tar', 'gz', '7z', 's7z', 'dmg', 'rar', 'zip', 'tgz', 'zipx')),
-			'excel'       => array('label' => Craft::t('Excel'),       'extensions' => array('xls', 'xlsx','xlsm','xltx','xltm')),
-			'flash'       => array('label' => Craft::t('Flash'),       'extensions' => array('fla','flv','swf','swt','swc')),
-			'html'        => array('label' => Craft::t('HTML'),        'extensions' => array('html','htm')),
-			'illustrator' => array('label' => Craft::t('Illustrator'), 'extensions' => array('ai')),
-			'image'       => array('label' => Craft::t('Image'),       'extensions' => array('jfif','jp2','jpx','jpg','jpeg','jpe','tiff','tif','png','gif','bmp','webp','ppm','pgm','pnm','pfm','pam','svg')),
-			'javascript'  => array('label' => Craft::t('Javascript'),  'extensions' => array('js')),
-			'json'        => array('label' => Craft::t('JSON'),        'extensions' => array('json')),
-			'pdf'         => array('label' => Craft::t('PDF'),         'extensions' => array('pdf')),
-			'photoshop'   => array('label' => Craft::t('Photoshop'),   'extensions' => array('psd','psb')),
-			'php'         => array('label' => Craft::t('PHP'),         'extensions' => array('php')),
-			'powerpoint'  => array('label' => Craft::t('PowerPoint'),  'extensions' => array('pps','ppsm','ppsx','ppt','pptm','pptx','potx')),
-			'text'        => array('label' => Craft::t('Text'),        'extensions' => array('txt','text')),
-			'video'       => array('label' => Craft::t('Video'),       'extensions' => array('avchd','asf','asx','avi','flv','fla','mov','m4v','mng','mpeg','mpg','m1s','mp2v','m2v','m2s','mp4','mkv','qt','flv','mp4','ogg','ogv','rm','wmv','webm','vob')),
-			'word'        => array('label' => Craft::t('Word'),        'extensions' => array('doc','docx','dot','docm','dotm')),
-			'xml'         => array('label' => Craft::t('XML'),         'extensions' => array('xml')),
-		);
->>>>>>> 05f31aa4
 	}
 
 	/**
@@ -1886,7 +1863,7 @@
 				'php'         => array('label' => Craft::t('PHP'),         'extensions' => array('php')),
 				'powerpoint'  => array('label' => Craft::t('PowerPoint'),  'extensions' => array('pps','ppsm','ppsx','ppt','pptm','pptx','potx')),
 				'text'        => array('label' => Craft::t('Text'),        'extensions' => array('txt','text')),
-				'video'       => array('label' => Craft::t('Video'),       'extensions' => array('avchd','asf','asx','avi','flv','fla','mov','m4v','mng','mpeg','mpg','m1s','mp2v','m2v','m2s','mp4','mkv','qt','flv','mp4','ogg','ogv','rm','wmv','webm')),
+				'video'       => array('label' => Craft::t('Video'),       'extensions' => array('avchd','asf','asx','avi','flv','fla','mov','m4v','mng','mpeg','mpg','m1s','mp2v','m2v','m2s','mp4','mkv','qt','flv','mp4','ogg','ogv','rm','wmv','webm','vob')),
 				'word'        => array('label' => Craft::t('Word'),        'extensions' => array('doc','docx','dot','docm','dotm')),
 				'xml'         => array('label' => Craft::t('XML'),         'extensions' => array('xml')),
 			);
