<?php
/**
 * @link http://buildwithcraft.com/
 * @copyright Copyright (c) 2013 Pixel & Tonic, Inc.
 * @license http://buildwithcraft.com/license
 */

namespace craft\app\models;

use craft\app\enums\AttributeType;

/**
 * AssetIndexData model class.
 *
 * @author Pixel & Tonic, Inc. <support@pixelandtonic.com>
 * @since 3.0
 */
class AssetIndexData extends BaseComponentModel
{
	// Properties
	// =========================================================================

	/**
	 * @var integer ID
	 */
	public $id;

	/**
	 * @var integer Source ID
	 */
	public $sourceId;

	/**
	 * @var string Session ID
	 */
	public $sessionId;

	/**
	 * @var integer Offset
	 */
	public $offset;

	/**
	 * @var string URI
	 */
	public $uri;

	/**
	 * @var integer Size
	 */
	public $size;

	/**
	 * @var integer Record ID
	 */
	public $recordId;

	// Public Methods
	// =========================================================================

	/**
	 * @inheritdoc
	 */
	public function rules()
	{
		return [
<<<<<<< HEAD
			[['id'], 'number', 'min' => -2147483648, 'max' => 2147483647, 'integerOnly' => true],
			[['sourceId'], 'number', 'min' => -2147483648, 'max' => 2147483647, 'integerOnly' => true],
			[['offset'], 'number', 'min' => -2147483648, 'max' => 2147483647, 'integerOnly' => true],
			[['size'], 'number', 'min' => -2147483648, 'max' => 2147483647, 'integerOnly' => true],
			[['recordId'], 'number', 'min' => -2147483648, 'max' => 2147483647, 'integerOnly' => true],
			[['id', 'sourceId', 'sessionId', 'offset', 'uri', 'size', 'recordId'], 'safe', 'on' => 'search'],
=======
			'id'		=> AttributeType::Number,
			'sourceId'	=> AttributeType::Number,
			'sessionId' => AttributeType::String,
			'offset'	=> AttributeType::Number,
			'uri'     	=> AttributeType::String,
			'size' 		=> AttributeType::Number,
			'timestamp' => AttributeType::DateTime,
			'recordId'	=> AttributeType::Number
>>>>>>> 803c89d0
		];
	}

	/**
	 * Use the translated source name as the string representation.
	 *
	 * @return string
	 */
	public function __toString()
	{
		return $this->uri;
	}
}<|MERGE_RESOLUTION|>--- conflicted
+++ resolved
@@ -55,8 +55,23 @@
 	 */
 	public $recordId;
 
+	/**
+	 * @var DateTime The index timestamp
+	 */
+	public $timestamp;
+
 	// Public Methods
 	// =========================================================================
+
+	/**
+	 * @inheritdoc
+	 */
+	public function datetimeAttributes()
+	{
+		$names = parent::datetimeAttributes();
+		$names[] = 'timestamp';
+		return $names;
+	}
 
 	/**
 	 * @inheritdoc
@@ -64,23 +79,12 @@
 	public function rules()
 	{
 		return [
-<<<<<<< HEAD
 			[['id'], 'number', 'min' => -2147483648, 'max' => 2147483647, 'integerOnly' => true],
 			[['sourceId'], 'number', 'min' => -2147483648, 'max' => 2147483647, 'integerOnly' => true],
 			[['offset'], 'number', 'min' => -2147483648, 'max' => 2147483647, 'integerOnly' => true],
 			[['size'], 'number', 'min' => -2147483648, 'max' => 2147483647, 'integerOnly' => true],
 			[['recordId'], 'number', 'min' => -2147483648, 'max' => 2147483647, 'integerOnly' => true],
 			[['id', 'sourceId', 'sessionId', 'offset', 'uri', 'size', 'recordId'], 'safe', 'on' => 'search'],
-=======
-			'id'		=> AttributeType::Number,
-			'sourceId'	=> AttributeType::Number,
-			'sessionId' => AttributeType::String,
-			'offset'	=> AttributeType::Number,
-			'uri'     	=> AttributeType::String,
-			'size' 		=> AttributeType::Number,
-			'timestamp' => AttributeType::DateTime,
-			'recordId'	=> AttributeType::Number
->>>>>>> 803c89d0
 		];
 	}
 
