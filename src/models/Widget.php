<?php
namespace Blocks;

/**
 *
 */
class Widget extends Model
{
	protected $tableName = 'widgets';
	protected $settingsTableName = 'widgetsettings';
	protected $foreignKeyName = 'widget_id';
	public $hasSettings = true;

	protected $attributes = array(
		'class'      => AttributeType::ClassName,
		'sort_order' => AttributeType::SortOrder
	);

	protected $belongsTo = array(
		'user'   => array('model' => 'User', 'required' => true),
		'plugin' => array('model' => 'Plugin')
	);
<<<<<<< HEAD

	// Widget subclass properties
	public $name;
	public $title = '';

	protected $bodyTemplate;
	protected $settingsTemplate;

	/**
	 * Adds action buttons to the widget.
	 * @return array
	 */
	public function getActionButtons()
	{
		return array();
	}

	/**
	 * Display the widget's body
	 * @return bool
	 */
	public function displayBody()
	{
		if (empty($this->bodyTemplate))
			return '';

		$variables = array(
			'widget' => $this
		);

		$template = b()->controller->loadTemplate($this->bodyTemplate, $variables, true);
		return $template;
	}

	/**
	 * Display the settings form
	 * @param $idPrefix
	 * @param $namePrefix
	 * @return bool
	 */
	public function displaySettings($idPrefix, $namePrefix)
	{
		if (empty($this->settingsTemplate))
			return '';

		$variables = array(
			'idPrefix'   => $idPrefix,
			'namePrefix' => $namePrefix,
			'settings'   => $this->settings
		);

		$template = b()->controller->loadTemplate($this->settingsTemplate, $variables, true);
		return $template;
	}
=======
>>>>>>> 66aaf69b
}<|MERGE_RESOLUTION|>--- conflicted
+++ resolved
@@ -20,61 +20,6 @@
 		'user'   => array('model' => 'User', 'required' => true),
 		'plugin' => array('model' => 'Plugin')
 	);
-<<<<<<< HEAD
-
-	// Widget subclass properties
-	public $name;
-	public $title = '';
-
-	protected $bodyTemplate;
-	protected $settingsTemplate;
-
-	/**
-	 * Adds action buttons to the widget.
-	 * @return array
-	 */
-	public function getActionButtons()
-	{
-		return array();
-	}
-
-	/**
-	 * Display the widget's body
-	 * @return bool
-	 */
-	public function displayBody()
-	{
-		if (empty($this->bodyTemplate))
-			return '';
-
-		$variables = array(
-			'widget' => $this
-		);
-
-		$template = b()->controller->loadTemplate($this->bodyTemplate, $variables, true);
-		return $template;
-	}
-
-	/**
-	 * Display the settings form
 	 * @param $idPrefix
 	 * @param $namePrefix
-	 * @return bool
-	 */
-	public function displaySettings($idPrefix, $namePrefix)
-	{
-		if (empty($this->settingsTemplate))
-			return '';
-
-		$variables = array(
-			'idPrefix'   => $idPrefix,
-			'namePrefix' => $namePrefix,
-			'settings'   => $this->settings
-		);
-
-		$template = b()->controller->loadTemplate($this->settingsTemplate, $variables, true);
-		return $template;
-	}
-=======
->>>>>>> 66aaf69b
 }