<?php
namespace Craft;

/**
 * Element criteria model class.
 *
 * @author    Pixel & Tonic, Inc. <support@pixelandtonic.com>
 * @copyright Copyright (c) 2014, Pixel & Tonic, Inc.
 * @license   http://buildwithcraft.com/license Craft License Agreement
 * @see       http://buildwithcraft.com
 * @package   craft.app.models
 * @since     1.0
 */
class ElementCriteriaModel extends BaseModel implements \Countable
{
	// Properties
	// =========================================================================

	/**
	 * @var BaseElementType
	 */
	private $_elementType;

	/**
	 * @var
	 */
	private $_supportedFieldHandles;

	/**
	 * @var
	 */
	private $_cachedElements;

	/**
	 * @var
	 */
	private $_cachedElementsAtOffsets;

	/**
	 * @var
	 */
	private $_cachedIds;

	/**
	 * @var
	 */
	private $_cachedTotal;

	// Public Methods
	// =========================================================================

	/**
	 * Constructor
	 *
	 * @param mixed           $attributes
	 * @param BaseElementType $elementType
	 *
	 * @return ElementCriteriaModel
	 */
	public function __construct($attributes, BaseElementType $elementType)
	{
		$this->_elementType = $elementType;

		parent::__construct($attributes);
	}

	/**
	 * Returns an iterator for traversing over the elements.
	 *
	 * Required by the IteratorAggregate interface.
	 *
	 * @return \ArrayIterator
	 */
	public function getIterator()
	{
		return new \ArrayIterator($this->find());
	}

	/**
	 * Returns whether an element exists at a given offset. Required by the
	 * ArrayAccess interface.
	 *
	 * @param mixed $offset
	 *
	 * @return bool
	 */
	public function offsetExists($offset)
	{
		if (is_numeric($offset))
		{
			return ($this->nth($offset) !== null);
		}
		else
		{
			return parent::offsetExists($offset);
		}
	}

	/**
	 * Returns the element at a given offset. Required by the ArrayAccess interface.
	 *
	 * @param mixed $offset
	 *
	 * @return mixed
	 */
	public function offsetGet($offset)
	{
		if (is_numeric($offset))
		{
			return $this->nth($offset);
		}
		else
		{
			return parent::offsetGet($offset);
		}
	}

	/**
	 * Sets the element at a given offset. Required by the ArrayAccess interface.
	 *
	 * @param mixed $offset
	 * @param mixed $item
	 *
	 * @return null
	 */
	public function offsetSet($offset, $item)
	{
		if (is_numeric($offset) && $item instanceof BaseElementModel)
		{
			$this->_cachedElementsAtOffsets[$offset] = $item;
		}
		else
		{
			return parent::offsetSet($offset, $item);
		}
	}

	/**
	 * Unsets an element at a given offset. Required by the ArrayAccess interface.
	 *
	 * @param mixed $offset
	 *
	 * @return null
	 */
	public function offsetUnset($offset)
	{
		if (is_numeric($offset))
		{
			unset($this->_cachedElementsAtOffsets[$offset]);
		}
		else
		{
			return parent::offsetUnset($offset);
		}
	}

	/**
	 * Returns the total number of elements matched by this criteria.
	 * Required by the Countable interface.
	 *
	 * @return int
	 */
	public function count()
	{
		return count($this->find());
	}

	/**
	 * Clears the cached values when a new attribute is set.
	 *
	 * @param string $name
	 * @param mixed  $value
	 *
	 * @return bool
	 */
	public function setAttribute($name, $value)
	{
		if (parent::setAttribute($name, $value))
		{
			$this->_cachedElements = null;
			$this->_cachedElementsAtOffsets = null;
			$this->_cachedIds = null;
			$this->_cachedTotal = null;
			return true;
		}
		else
		{
			return false;
		}
	}

	/**
	 * Returns the element type.
	 *
	 * @return BaseElementType
	 */
	public function getElementType()
	{
		return $this->_elementType;
	}

	/**
	 * Returns the field handles that didn't conflict with the main attribute names.
	 *
	 * @return array
	 */
	public function getSupportedFieldHandles()
	{
		return $this->_supportedFieldHandles;
	}

	/**
	 * language => locale
	 *
	 * @param $locale
	 *
	 * @return ElementCriteriaModel
	 */
	public function setLanguage($locale)
	{
		$this->setAttribute('locale', $locale);
		return $this;
	}

	/**
	 * Returns all elements that match the criteria.
	 *
	 * @param array|null $attributes
	 *
	 * @return array
	 */
	public function find($attributes = null)
	{
		$this->setAttributes($attributes);

		$this->_includeInTemplateCaches();

		if (!isset($this->_cachedElements))
		{
			$this->_cachedElements = craft()->elements->findElements($this);

			// Cache 'em
			$offset = $this->offset;
			foreach ($this->_cachedElements as $element)
			{
				$this->_cachedElementsAtOffsets[$offset] = $element;
				$offset++;
			}
		}

		return $this->_cachedElements;
	}

	/**
	 * Returns an element at a specific offset.
	 *
	 * @param int $offset
	 *
	 * @return BaseElementModel|null
	 */
	public function nth($offset)
	{
		if (!isset($this->_cachedElementsAtOffsets) || !array_key_exists($offset, $this->_cachedElementsAtOffsets))
		{
			$criteria = new ElementCriteriaModel($this->getAttributes(), $this->_elementType);
			$criteria->offset = $offset;
			$criteria->limit = 1;
			$elements = $criteria->find();

			if ($elements)
			{
				$this->_cachedElementsAtOffsets[$offset] = $elements[0];
			}
			else
			{
				$this->_cachedElementsAtOffsets[$offset] = null;
			}
		}

		return $this->_cachedElementsAtOffsets[$offset];
	}

	/**
	 * Returns the first element that matches the criteria.
	 *
	 * @param array|null $attributes
	 *
	 * @return BaseElementModel|null
	 */
	public function first($attributes = null)
	{
		$this->setAttributes($attributes);

		return $this->nth(0);
	}

	/**
	 * Returns the last element that matches the criteria.
	 *
	 * @param array|null $attributes
	 *
	 * @return BaseElementModel|null
	 */
	public function last($attributes = null)
	{
		$this->setAttributes($attributes);

		$total = $this->total();

		if ($total)
		{
			return $this->nth($total-1);
		}
	}

	/**
	 * Returns all element IDs that match the criteria.
	 *
	 * @param array|null $attributes
	 *
	 * @return array
	 */
	public function ids($attributes = null)
	{
		$this->setAttributes($attributes);

		$this->_includeInTemplateCaches();

		if (!isset($this->_cachedIds))
		{
			$this->_cachedIds = craft()->elements->findElements($this, true);
		}

		return $this->_cachedIds;
	}

	/**
	 * Returns the total elements that match the criteria.
	 *
	 * @param array|null $attributes
	 *
	 * @return int
	 */
	public function total($attributes = null)
	{
		$this->setAttributes($attributes);

		$this->_includeInTemplateCaches();

		if (!isset($this->_cachedTotal))
		{
			$this->_cachedTotal = craft()->elements->getTotalElements($this);
		}

		return $this->_cachedTotal;
	}

	/**
	 * Returns a copy of this model.
	 *
	 * @return BaseModel
	 */
	public function copy()
	{
		$class = get_class($this);
		return new $class($this->getAttributes(), $this->_elementType);
	}

<<<<<<< HEAD
	/**
	 * Returns an element at a specific offset.
	 *
	 * @param int $offset
	 * @return BaseElementModel|null
	 * @deprecated Deprecated in 2.2. Use nth() instead.
	 */
	public function findElementAtOffset($offset)
	{
		craft()->deprecator->log('ElementCriteriaModel::findElementAtOffset()', 'ElementCriteriaModel::findElementAtOffset() has been deprecated. Use nth() instead.');
		return $this->nth($offset);
	}

	////////////////////
	// PROTECTED METHODS
	////////////////////
=======
	// Protected Methods
	// =========================================================================
>>>>>>> adc5fce1

	/**
	 * @return array
	 */
	protected function defineAttributes()
	{
		$attributes = array(
			'ancestorDist'   => AttributeType::Number,
			'ancestorOf'     => AttributeType::Mixed,
			'archived'       => AttributeType::Bool,
			'dateCreated'    => AttributeType::Mixed,
			'dateUpdated'    => AttributeType::Mixed,
			'descendantDist' => AttributeType::Number,
			'descendantOf'   => AttributeType::Mixed,
			'fixedOrder'     => AttributeType::Bool,
			'id'             => AttributeType::Number,
			'indexBy'        => AttributeType::String,
			'level'          => AttributeType::Number,
			'limit'          => array(AttributeType::Number, 'default' => 100),
			'locale'         => AttributeType::Locale,
			'localeEnabled'  => array(AttributeType::Bool, 'default' => true),
			'nextSiblingOf'  => AttributeType::Mixed,
			'offset'         => array(AttributeType::Number, 'default' => 0),
			'order'          => array(AttributeType::String, 'default' => 'elements.dateCreated desc'),
			'prevSiblingOf'  => AttributeType::Mixed,
			'relatedTo'      => AttributeType::Mixed,
			'ref'            => AttributeType::String,
			'search'         => AttributeType::String,
			'siblingOf'      => AttributeType::Mixed,
			'slug'           => AttributeType::String,
			'status'         => array(AttributeType::String, 'default' => BaseElementModel::ENABLED),
			'title'          => AttributeType::String,
			'uri'            => AttributeType::String,
			'kind'           => AttributeType::Mixed,

			// TODO: Deprecated
			'childField'     => AttributeType::String,
			'childOf'        => AttributeType::Mixed,
			'depth'          => AttributeType::Number,
			'parentField'    => AttributeType::String,
			'parentOf'       => AttributeType::Mixed,
		);

		// Mix in any custom attributes defined by the element type
		$elementTypeAttributes = $this->_elementType->defineCriteriaAttributes();
		$attributes = array_merge($attributes, $elementTypeAttributes);

		// Mix in the custom fields
		$this->_supportedFieldHandles = array();

		foreach (craft()->fields->getAllFields() as $field)
		{
			// Make sure the handle doesn't conflict with an existing attribute
			if (!isset($attributes[$field->handle]))
			{
				$this->_supportedFieldHandles[] = $field->handle;
				$attributes[$field->handle] = array(AttributeType::Mixed);
			}
		}

		return $attributes;
	}

	// Private Methods
	// =========================================================================

	/**
	 * @return null
	 */
	private function _includeInTemplateCaches()
	{
		$cacheService = craft()->getComponent('templateCache', false);

		if ($cacheService)
		{
			$cacheService->includeCriteriaInTemplateCaches($this);
		}
	}
}<|MERGE_RESOLUTION|>--- conflicted
+++ resolved
@@ -366,13 +366,14 @@
 		return new $class($this->getAttributes(), $this->_elementType);
 	}
 
-<<<<<<< HEAD
 	/**
 	 * Returns an element at a specific offset.
 	 *
 	 * @param int $offset
+	 *
+	 * @deprecated Deprecated in 2.2. Use {@link nth()} instead.
 	 * @return BaseElementModel|null
-	 * @deprecated Deprecated in 2.2. Use nth() instead.
+	 *
 	 */
 	public function findElementAtOffset($offset)
 	{
@@ -380,13 +381,8 @@
 		return $this->nth($offset);
 	}
 
-	////////////////////
-	// PROTECTED METHODS
-	////////////////////
-=======
 	// Protected Methods
 	// =========================================================================
->>>>>>> adc5fce1
 
 	/**
 	 * @return array
