<?php
namespace Blocks;

/**
 *
 * @property TemplatesService $templates The template service
 * @property AssetsService $assets The assets service
 * @property AssetIndexingService $assetIndexing The assets indexing service
 * @property AssetSourcesService $assetSources The assets sources service
 * @property PathService $path
 * @property UsersService $users
 * @property AccountService $account
 * @property ImagesService $images
 */
class App extends \CWebApplication
{
	public $componentAliases;

	private $_templatePath;
	private $_isInstalled;
	private $_validDbConfig = null;

	/**
	 * Processes resource requests before anything else has a chance to initialize.
	 */
	public function init()
	{
		// Set default timezone to UTC
		date_default_timezone_set('UTC');

		foreach ($this->componentAliases as $alias)
		{
			Blocks::import($alias);
		}

		blx()->getComponent('request');
		blx()->getComponent('log');

		parent::init();
	}

	/**
	 * Processes the request.
	 *
	 * @throws HttpException
	 */
	public function processRequest()
	{
		// Let's set the target language from the browser's language preferences.
		$this->_processBrowserLanguage();

		// If this is a resource request, we should respond with the resource ASAP
		$this->_processResourceRequest();

		// Database config validation
		$this->_validateDbConfig();

		// We add the DbLogRoute *after* we have validated the config.
		$this->_addDbLogRoute();

		// Process install requests
		$this->_processInstallRequest();

		// Are we in the middle of a manual update?
		if ($this->isDbUpdateNeeded())
		{
			// Let's let all CP requests through.
			if ($this->request->getType() == HttpRequestType::CP)
			{
				$this->runController('update/manualUpdate');
				$this->end();
			}
			// We'll also let action requests to UpdateController through as well.
			else if ($this->request->getType() == HttpRequestType::Action && (($actionPath = $this->request->getActionPath()) !== null) && isset($actionPath[0]) && $actionPath[0] == 'update')
			{
				$controller = $actionPath[0];
				$action = isset($actionPath[1]) ? $actionPath[1] : 'index';
				$this->runController($controller.'/'.$action);
				$this->end();
			}
			else
			{
				throw new HttpException(404);
			}
		}

		// If it's not a CP request OR the system is on, let's continue processing.
		if (Blocks::isSystemOn() || (!Blocks::isSystemOn() && ($this->request->getType() == HttpRequestType::CP || ($this->request->getType() == HttpRequestType::Action && BLOCKS_CP_REQUEST))))
		{
			// Attempt to set the target language from user preferences.
			$this->_processUserPreferredLanguage();

			// Otherwise maybe it's an action request?
			$this->_processActionRequest();

			// Otherwise run the template controller
			$this->runController('templates');
		}
		else
		{
			// Display the offline template for the front-end.
			$this->runController('templates/offline');
		}
	}

	/**
	 * Processes install requests.
	 *
	 * @access private
	 * @throws HttpException
	 */
	private function _processInstallRequest()
	{
		// Are they requesting an installer template/action specifically?
		if ($this->request->getType() == HttpRequestType::CP && $this->request->getSegment(1) === 'install')
		{
			$action = $this->request->getSegment(2, 'index');
			$this->runController('install/'.$action);
			$this->end();
		}
		else if (BLOCKS_CP_REQUEST && $this->request->getType() == HttpRequestType::Action)
		{
			$actionPath = $this->request->getActionPath();
			if (isset($actionPath[0]) && $actionPath[0] == 'install')
			{
				$this->_processActionRequest();
			}
		}

		// Should they be?
		else if (!$this->isInstalled())
		{
			// Give it to them if accessing the CP
			if ($this->request->getType() == HttpRequestType::CP)
			{
				$url = UrlHelper::getUrl('install');
				$this->request->redirect($url);
			}
			// Otherwise return a 404
			else
			{
				throw new HttpException(404);
			}
		}
	}

	/**
	 * Get's the browser's preferred languages, checks to see if we have translation data for it and set the target language.
	 */
	private function _processBrowserLanguage()
	{
		$browserLanguages = blx()->request->getBrowserLanguages();

		// If browserLanguages == false, then it's not a browser request (cURL, Requests, etc.)
		if ($browserLanguages)
		{
			foreach ($browserLanguages as $language)
			{
				// Check to see if we have translation data for the language.  If it doesn't exist, it will default to en_us.
				if (Locale::exists($language))
				{
					$this->setLanguage($language);
					break;
				}
			}
		}
	}

	/**
	 * See if the user is logged in and they have a preferred language.  If so, use it.
	 */
	private function _processUserPreferredLanguage()
	{
		// See if the user is logged in.
		if (blx()->user->isLoggedIn())
		{
			$user = blx()->account->getCurrentUser();
			$userLanguage = Locale::getCanonicalID($user->language);

			// If the user has a preferred language saved and we have translation data for it, set the target language.
			if (($userLanguage !== $this->getLanguage()) && Locale::exists($userLanguage))
			{
				$this->setLanguage($userLanguage);
			}
		}
	}

	/**
	 * Processes action requests.
	 *
	 * @access private
	 * @throws HttpException
	 */
	private function _processActionRequest()
	{
		if ($this->request->getType() == HttpRequestType::Action)
		{
			$actionPath = $this->request->getActionPath();

			// See if there is a first segment.
			if (isset($actionPath[0]))
			{
				$controller = $actionPath[0];
				$action = isset($actionPath[1]) ? $actionPath[1] : '';

				// Check for a valid controller
				$class = __NAMESPACE__.'\\'.ucfirst($controller).'Controller';
				if (class_exists($class))
				{
					$route = $controller.'/'.$action;
					$this->runController($route);
					$this->end();
				}
				else
				{
					// Mayhaps this is a plugin action request.
					$plugin = strtolower($actionPath[0]);

					if (($plugin = blx()->plugins->getPlugin($plugin)) !== null)
					{
						$pluginHandle = $plugin->getClassHandle();

						// Check to see if the second segment is an existing controller.  If no second segment, check for "PluginHandle"Controller, which is a plugin's default controller.
						// i.e. pluginHandle/testController or pluginHandle/pluginController
						$controller = (isset($actionPath[1]) ? ucfirst($pluginHandle).'_'.ucfirst($actionPath[1]) : ucfirst($pluginHandle)).'Controller';

						if (class_exists(__NAMESPACE__.'\\'.$controller))
						{
							// Check to see if there is a 3rd path segment.  If so, use it for the action.  If not, use the default Index for the action.
							// i.e. pluginHandle/pluginController/index or pluginHandle/pluginController/testAction
							$action = isset($actionPath[2]) ? $actionPath[2] : 'Index';

							$route = substr($controller, 0, strpos($controller, 'Controller')).'/'.$action;
							$this->runController($route);
							$this->end();
						}
						else
						{
							// It's possible the 2nd segment is an action and they are using the plugin's default controller.
							// i.e. pluginHandle/testAction or pluginHandle/indexAction.
							// Here, the plugin's default controller is assumed.
							$controller = ucfirst($pluginHandle).'Controller';

							if (class_exists(__NAMESPACE__.'\\'.$controller))
							{
								$action = $actionPath[1];

								$route = substr($controller, 0, strpos($controller, 'Controller')).'/'.$action;
								$this->runController($route);
								$this->end();
							}
						}
					}
				}
			}

			throw new HttpException(404);
		}
	}

	/**
	 * Creates a controller instance based on a route.
	 */
	public function createController($route)
	{
		if (($route=trim($route,'/')) === '')
		{
			$route = $this->defaultController;
		}

		$routeParts = explode('/', $route);
		$controllerId = ucfirst(array_shift($routeParts));
		$action = implode('/', $routeParts);

		$class = __NAMESPACE__.'\\'.$controllerId.'Controller';

		if (class_exists($class))
		{
			return array(
				Blocks::createComponent($class, $controllerId),
				$this->parseActionParams($action),
			);
		}
	}

	/**
	 * Processes resource requests.
	 *
	 * @access private
	 * @throws HttpException
	 */
	private function _processResourceRequest()
	{
		if ($this->request->getType() == HttpRequestType::Resource)
		{
			// Get the path segments, except for the first one which we already know is "resources"
			$segs = array_slice(array_merge($this->request->getSegments()), 1);

			// Special resource routing
			if (isset($segs[0]))
			{
				switch($segs[0])
				{
					case 'js':
					{
						// Route to js/compressed/ if useCompressedJs is enabled
						if (blx()->config->useCompressedJs)
						{
							array_splice($segs, 1, 0, 'compressed');
						}
						break;
					}

					case 'userphotos':
					{
						if (isset($segs[1]) && $segs[1] == 'temp')
						{
<<<<<<< HEAD
							// URL format: /resources/userphotos/temp/username_userId.ext

=======
>>>>>>> c217df95
							if (!isset($segs[2]))
							{
								throw new HttpException(404);
							}

<<<<<<< HEAD
							$rootFolderPath = $this->path->getTempPath();
							$relativeResourcePath = $segs[2];
=======
							$rootFolderPath = $this->path->getTempPath().'userphotos/';
							$relativeResourcePath = $segs[2].'/'.$segs[3];
>>>>>>> c217df95
						}
						else
						{
							if (!isset($segs[3]))
							{
								throw new HttpException(404);
							}

							$username = IOHelper::cleanFilename($segs[1]);
							$size = IOHelper::cleanFilename($segs[2]);
							$filename = IOHelper::cleanFilename($segs[3]);

							$rootFolderPath = $this->path->getUserPhotosPath();
							$relativeResourcePath = $username.'/'.$size.'/'.$filename;
							$fullPath = $rootFolderPath.$relativeResourcePath;

							// If the photo doesn't exist at this size, create it.
							if (!IOHelper::fileExists($fullPath))
							{
								$originalPath = $rootFolderPath.$username.'/'.'original/'.$filename;

								if (!IOHelper::fileExists($originalPath))
								{
									throw new HttpException(404);
								}

								IOHelper::copyFile($originalPath, $fullPath);
<<<<<<< HEAD

								$originalImage = blx()->images->getResourceFromPath($originalPath);
								$output = imagecreatetruecolor($size, $size);

								list($sourceWidth, $sourceHeight) = getimagesize($originalPath);
								imagecopyresampled($output, $originalImage, 0, 0, 0, 0, $size, $size, $sourceWidth, $sourceHeight);

								$targetFolder = $rootFolderPath.$username.'/'.$size;
								IOHelper::ensureFolderExists($targetFolder);

								blx()->images->saveResourceToPath($output, $fullPath);

								//$image = blx()->images->getResourceFromPath($originalPath);
								//$image->resizeTo($size);
								//$image->saveAs($fullPath);
=======
								$image = blx()->images->getResourceFromPath($originalPath);
								$image->resizeTo($size);
								$image->saveAs($fullPath);
>>>>>>> c217df95
							}
						}

						$rootFolderUrl = UrlHelper::getUrl($this->config->resourceTrigger.'/');
						$resourceProcessor = new ResourceProcessor($rootFolderPath, $rootFolderUrl, $relativeResourcePath);
						$resourceProcessor->processResourceRequest();
						exit(1);
					}
				}
			}

			$rootFolderUrl = null;
			$rootFolderPath = $this->path->getResourcesPath();
			$relativeResourcePath = implode('/', $segs);

			// Check app/resources folder first.
			if (IOHelper::fileExists($rootFolderPath.$relativeResourcePath))
			{
				$rootFolderUrl = UrlHelper::getUrl($this->config->resourceTrigger.'/');
			}
			else
			{
				// See if the first segment is a plugin handle.
				if (isset($segs[0]))
				{
					$rootFolderPath = $this->path->getPluginsPath().$segs[0].'/resources/';
					$relativeResourcePath = implode('/', array_splice($segs, 1));

					// Looks like it belongs to a plugin.
					if (IOHelper::fileExists($rootFolderPath.$relativeResourcePath))
					{
						$rootFolderUrl = UrlHelper::getUrl($this->config->resourceTrigger.$segs[0]);
					}
				}
			}

			// Couldn't find a match, so 404
			if (!$rootFolderUrl)
			{
				throw new HttpException(404);
			}

			$resourceProcessor = new ResourceProcessor($rootFolderPath, $rootFolderUrl, $relativeResourcePath);
			$resourceProcessor->processResourceRequest();

			exit(1);
		}
	}

	/**
	 * Validates that we can connect to the database with the settings in the db config file.
	 *
	 * @access private
	 * @return mixed
	 * @throws Exception|HttpException
	 */
	private function _validateDbConfig()
	{
		$messages = array();

		$databaseServerName = $this->config->getDbItem('server');
		$databaseAuthName = $this->config->getDbItem('user');
		$databaseName = $this->config->getDbItem('database');
		$databasePort = $this->config->getDbItem('port');
		$databaseCharset = $this->config->getDbItem('charset');
		$databaseCollation = $this->config->getDbItem('collation');

		if (StringHelper::isNullOrEmpty($databaseServerName))
		{
			$messages[] = Blocks::t('The database server name isn’t set in your db config file.');
		}

		if (StringHelper::isNullOrEmpty($databaseAuthName))
		{
			$messages[] = Blocks::t('The database user name isn’t set in your db config file.');
		}

		if (StringHelper::isNullOrEmpty($databaseName))
		{
			$messages[] = Blocks::t('The database name isn’t set in your db config file.');
		}

		if (StringHelper::isNullOrEmpty($databasePort))
		{
			$messages[] = Blocks::t('The database port isn’t set in your db config file.');
		}

		if (StringHelper::isNullOrEmpty($databaseCharset))
		{
			$messages[] = Blocks::t('The database charset isn’t set in your db config file.');
		}

		if (StringHelper::isNullOrEmpty($databaseCollation))
		{
			$messages[] = Blocks::t('The database collation isn’t set in your db config file.');
		}

		if (!empty($messages))
		{
			$this->_validDbConfig = false;
			throw new Exception(Blocks::t('Database configuration errors: {errors}', array('errors' => implode(PHP_EOL, $messages))));
		}

		try
		{
			$connection = $this->db;
			if (!$connection)
			{
				$messages[] = Blocks::t('There is a problem connecting to the database with the credentials supplied in your db config file.');
			}
		}
		catch (\Exception $e)
		{
			Blocks::log($e->getMessage(), \CLogger::LEVEL_ERROR);
			$messages[] = Blocks::t('There is a problem connecting to the database with the credentials supplied in your db config file.');
		}

		if (!empty($messages))
		{
			$this->_validDbConfig = false;
			throw new Exception(Blocks::t('Database configuration errors: {errors}', array('errors' => implode(PHP_EOL, $messages))));
		}

		$this->_validDbConfig = true;
	}

	/**
	 * Adds the DbLogRoute class to the log router.
	 */
	private function _addDbLogRoute()
	{
		$route = array('class' => 'Blocks\\DbLogRoute');
		$this->log->addRoute($route);
	}

	/**
	 * Checks whether the database config values are valid or not.
	 *
	 * @return mixed
	 */
	public function isDbConfigValid()
	{
		if ($this->_validDbConfig === null)
		{
			$this->_validateDbConfig();
		}

		return $this->_validDbConfig;
	}

	/**
	 * Determines if we're in the middle of a manual update, and a DB update is needed.
	 *
	 * @return bool
	 */
	public function isDbUpdateNeeded()
	{
		if (Blocks::getBuild() !== Blocks::getStoredBuild() || Blocks::getVersion() !== Blocks::getStoredVersion())
		{
			return true;
		}
		else
			return false;
	}

	/**
	 * Determines if Blocks is installed by checking if the info table exists.
	 *
	 * @return bool
	 */
	public function isInstalled()
	{
		if (!isset($this->_isInstalled))
		{
			$infoTable = $this->db->getSchema()->getTable('{{info}}');
			$this->_isInstalled = (bool)$infoTable;
		}

		return $this->_isInstalled;
	}

	/**
	 * Sets the isInstalled state.
	 *
	 * @param bool $isInstalled
	 */
	public function setInstalledStatus($isInstalled)
	{
		$this->_isInstalled = (bool)$isInstalled;
	}

	/**
	 * Gets the viewPath for the incoming request.
	 * We can't use setViewPath() because our view path depends on the request type, which is initialized after web application, so we override getViewPath();
	 *
	 * @return mixed
	 */
	public function getViewPath()
	{
		if (!isset($this->_templatePath))
		{
			if (strpos(get_class($this->request), 'HttpRequest') !== false)
			{
				$this->_templatePath = $this->path->getTemplatesPath();
			}
			else
			{
				// in the case of an exception, our custom classes are not loaded.
				$this->_templatePath = BLOCKS_SITE_TEMPLATES_PATH;
			}
		}

		return $this->_templatePath;
	}

	/**
	 * Sets the template path for the app.
	 *
	 * @param $path
	 */
	public function setViewPath($path)
	{
		$this->_templatePath = $path;
	}

	/**
	 * Returns the CP templates path.
	 *
	 * @return string
	 */
	public function getSystemViewPath()
	{
		return $this->path->getCpTemplatesPath();
	}

	/**
	 * Formats an exception into JSON before returning it to the client.
	 *
	 * @param array $data
	 */
	public function returnAjaxException($data)
	{
		$exceptionArr['error'] = $data['message'];

		if (blx()->config->devMode)
		{
			$exceptionArr['trace']  = $data['trace'];
			$exceptionArr['traces'] = $data['traces'];
			$exceptionArr['file']   = $data['file'];
			$exceptionArr['line']   = $data['line'];
			$exceptionArr['type']   = $data['type'];
		}

		JsonHelper::sendJsonHeaders();
		echo JsonHelper::encode($exceptionArr);
		$this->end();
	}

	/**
	 * Formats a PHP error into JSON before returning it to the client.
	 *
	 * @param integer $code error code
	 * @param string $message error message
	 * @param string $file error file
	 * @param string $line error line
	 */
	public function returnAjaxError($code, $message, $file, $line)
	{
		if(blx()->config->devMode == true)
		{
			$outputTrace = '';
			$trace = debug_backtrace();

			// skip the first 3 stacks as they do not tell the error position
			if(count($trace) > 3)
				$trace = array_slice($trace, 3);

			foreach($trace as $i => $t)
			{
				if (!isset($t['file']))
				{
					$t['file'] = 'unknown';
				}

				if (!isset($t['line']))
				{
					$t['line'] = 0;
				}

				if (!isset($t['function']))
				{
					$t['function'] = 'unknown';
				}

				$outputTrace .= "#$i {$t['file']}({$t['line']}): ";

				if (isset($t['object']) && is_object($t['object']))
				{
					$outputTrace .= get_class($t['object']).'->';
				}

				$outputTrace .= "{$t['function']}()\n";
			}

			$errorArr = array(
				'error' => $code.' : '.$message,
				'trace' => $outputTrace,
				'file'  => $file,
				'line'  => $line,
			);
		}
		else
		{
			$errorArr = array('error' => $message);
		}

		JsonHelper::sendJsonHeaders();
		echo JsonHelper::encode($errorArr);
		$this->end();
	}
}<|MERGE_RESOLUTION|>--- conflicted
+++ resolved
@@ -315,23 +315,13 @@
 					{
 						if (isset($segs[1]) && $segs[1] == 'temp')
 						{
-<<<<<<< HEAD
-							// URL format: /resources/userphotos/temp/username_userId.ext
-
-=======
->>>>>>> c217df95
 							if (!isset($segs[2]))
 							{
 								throw new HttpException(404);
 							}
 
-<<<<<<< HEAD
-							$rootFolderPath = $this->path->getTempPath();
-							$relativeResourcePath = $segs[2];
-=======
 							$rootFolderPath = $this->path->getTempPath().'userphotos/';
 							$relativeResourcePath = $segs[2].'/'.$segs[3];
->>>>>>> c217df95
 						}
 						else
 						{
@@ -359,27 +349,9 @@
 								}
 
 								IOHelper::copyFile($originalPath, $fullPath);
-<<<<<<< HEAD
-
-								$originalImage = blx()->images->getResourceFromPath($originalPath);
-								$output = imagecreatetruecolor($size, $size);
-
-								list($sourceWidth, $sourceHeight) = getimagesize($originalPath);
-								imagecopyresampled($output, $originalImage, 0, 0, 0, 0, $size, $size, $sourceWidth, $sourceHeight);
-
-								$targetFolder = $rootFolderPath.$username.'/'.$size;
-								IOHelper::ensureFolderExists($targetFolder);
-
-								blx()->images->saveResourceToPath($output, $fullPath);
-
-								//$image = blx()->images->getResourceFromPath($originalPath);
-								//$image->resizeTo($size);
-								//$image->saveAs($fullPath);
-=======
 								$image = blx()->images->getResourceFromPath($originalPath);
 								$image->resizeTo($size);
 								$image->saveAs($fullPath);
->>>>>>> c217df95
 							}
 						}
 
