<?php
/**
 * @link      https://craftcms.com/
 * @copyright Copyright (c) Pixel & Tonic, Inc.
 * @license   https://craftcms.com/license
 */

namespace craft\elements\db;

use ArrayAccess;
use Countable;
use IteratorAggregate;
use craft\base\ElementInterface;
use craft\models\Site;
<<<<<<< HEAD
use craft\search\SearchQuery;
=======
use yii\base\Arrayable;
>>>>>>> a1635b89
use yii\db\Connection;
use yii\db\QueryInterface;


/**
 * ElementQueryInterface defines the common interface to be implemented by element query classes.
 *
 * The default implementation of this interface is provided by [[ElementQuery]].
 *
 * @author Pixel & Tonic, Inc. <support@pixelandtonic.com>
 * @since  3.0
 */
interface ElementQueryInterface extends QueryInterface, ArrayAccess, Arrayable, Countable, IteratorAggregate
{
    /**
     * Sets the [[asArray]] property.
     *
     * @param bool $value The property value (defaults to true)
     *
     * @return static self reference
     */
    public function asArray(bool $value = true);

    /**
     * Sets the [[id]] property.
     *
     * @param mixed $value The property value
     *
     * @return static self reference
     */
    public function id($value);

    /**
     * Sets the [[uid]] property.
     *
     * @param mixed $value The property value
     *
     * @return static self reference
     */
    public function uid($value);

    /**
     * Sets the [[fixedOrder]] property.
     *
     * @param bool $value The property value (defaults to true)
     *
     * @return static self reference
     */
    public function fixedOrder(bool $value = true);

    /**
     * Sets the [[status]] property.
     *
     * @param string|string[] $value The property value
     *
     * @return static self reference
     */
    public function status($value);

    /**
     * Sets the [[archived]] property.
     *
     * @param bool $value The property value (defaults to true)
     *
     * @return static self reference
     */
    public function archived(bool $value = true);

    /**
     * Sets the [[dateCreated]] property.
     *
     * @param mixed $value The property value
     *
     * @return static self reference
     */
    public function dateCreated($value = true);

    /**
     * Sets the [[dateUpdated]] property.
     *
     * @param mixed $value The property value
     *
     * @return static self reference
     */
    public function dateUpdated($value = true);

    /**
     * Sets the [[siteId]] property based on a given site(s)’s handle.
     *
     * @param string|Site $value The property value
     *
     * @return static self reference
     */
    public function site($value);

    /**
     * Sets the [[siteId]] property.
     *
     * @param int $value The property value
     *
     * @return static self reference
     */
    public function siteId(int $value);

    /**
     * Sets the [[enabledForSite]] property.
     *
     * @param mixed $value The property value (defaults to true)
     *
     * @return static self reference
     */
    public function enabledForSite($value = true);

    /**
     * Sets the [[relatedTo]] property.
     *
     * @param int|array|ElementInterface $value The property value
     *
     * @return static self reference
     */
    public function relatedTo($value);

    /**
     * Sets the [[title]] property.
     *
     * @param string|string[] $value The property value
     *
     * @return static self reference
     */
    public function title($value);

    /**
     * Sets the [[slug]] property.
     *
     * @param string|string[] $value The property value
     *
     * @return static self reference
     */
    public function slug($value);

    /**
     * Sets the [[uri]] property.
     *
     * @param string|string[] $value The property value
     *
     * @return static self reference
     */
    public function uri($value);

    /**
     * Sets the [[search]] property.
     *
     * @param string|array|SearchQuery $value The property value
     *
     * @return static self reference
     */
    public function search($value);

    /**
     * Sets the [[ref]] property.
     *
     * @param string|string[] $value The property value
     *
     * @return static self reference
     */
    public function ref($value);

    /**
     * Sets the [[with]] property.
     *
     * @param string|string[] $value The property value
     *
     * @return self The query object itself
     */
    public function with($value);

    /**
     * Sets the [[structureId]] property.
     *
     * @param int $value The property value
     *
     * @return static self reference
     */
    public function structureId(int $value);

    /**
     * Sets the [[level]] property.
     *
     * @param int $value The property value
     *
     * @return static self reference
     */
    public function level(int $value);

    /**
     * Sets the [[ancestorOf]] property.
     *
     * @param int|ElementInterface $value The property value
     *
     * @return static self reference
     */
    public function ancestorOf($value);

    /**
     * Sets the [[ancestorDist]] property.
     *
     * @param int $value The property value
     *
     * @return static self reference
     */
    public function ancestorDist(int $value);

    /**
     * Sets the [[descendantOf]] property.
     *
     * @param int|ElementInterface $value The property value
     *
     * @return static self reference
     */
    public function descendantOf($value);

    /**
     * Sets the [[descendantDist]] property.
     *
     * @param int $value The property value
     *
     * @return static self reference
     */
    public function descendantDist(int $value);

    /**
     * Sets the [[siblingOf]] property.
     *
     * @param int|ElementInterface $value The property value
     *
     * @return static self reference
     */
    public function siblingOf($value);

    /**
     * Sets the [[prevSiblingOf]] property.
     *
     * @param int|ElementInterface $value The property value
     *
     * @return static self reference
     */
    public function prevSiblingOf($value);

    /**
     * Sets the [[nextSiblingOf]] property.
     *
     * @param int|ElementInterface $value The property value
     *
     * @return static self reference
     */
    public function nextSiblingOf($value);

    /**
     * Sets the [[positionedBefore]] property.
     *
     * @param int|ElementInterface $value The property value
     *
     * @return static self reference
     */
    public function positionedBefore($value);

    /**
     * Sets the [[positionedAfter]] property.
     *
     * @param int|ElementInterface $value The property value
     *
     * @return static self reference
     */
    public function positionedAfter($value);

    // Query preparation/execution
    // -------------------------------------------------------------------------

    /**
     * Executes the query and returns all results as an array.
     *
     * @param Connection|null $db The database connection used to generate the SQL statement.
     *                            If this parameter is not given, the `db` application component will be used.
     *
     * @return ElementInterface[] The resulting elements.
     */
    public function all($db = null);

    /**
     * @inheritdoc
     *
     * @return ElementInterface|null The resulting element.
     */
    public function one($db = null);

    /**
     * Executes the query and returns a single row of result at a given offset.
     *
     * @param int             $n  The offset of the row to return. If [[offset]] is set, $offset will be added to it.
     * @param Connection|null $db The database connection used to generate the SQL statement.
     *                            If this parameter is not given, the `db` application component will be used.
     *
     * @return array|bool The row (in terms of an array) of the query result. False is returned if the query
     * results in nothing.
     */
    public function nth(int $n, Connection $db = null);

    /**
     * Executes the query and returns the IDs of the resulting elements.
     *
     * @param Connection|null $db The database connection used to generate the SQL statement.
     *                            If this parameter is not given, the `db` application component will be used.
     *
     * @return int[] The resulting element IDs. An empty array is returned if no elements are found.
     */
    public function ids(Connection $db = null): array;
}<|MERGE_RESOLUTION|>--- conflicted
+++ resolved
@@ -12,14 +12,10 @@
 use IteratorAggregate;
 use craft\base\ElementInterface;
 use craft\models\Site;
-<<<<<<< HEAD
 use craft\search\SearchQuery;
-=======
 use yii\base\Arrayable;
->>>>>>> a1635b89
 use yii\db\Connection;
 use yii\db\QueryInterface;
-
 
 /**
  * ElementQueryInterface defines the common interface to be implemented by element query classes.
