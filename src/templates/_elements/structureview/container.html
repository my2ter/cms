<<<<<<< HEAD
{% set uniqueClass = 'structureview'~random() %}

<ul class="structureview {{ uniqueClass }}">
	{% nav element in elements %}
		{% set collapsed = (viewState.collapsedElementIds is defined and element.id in viewState.collapsedElementIds) %}
		<li{% if collapsed %} class="collapsed"{% endif %} data-level="{{ element.level }}">
			{% set indent = 8 + (element.level - 1) * 35 %}
			<div class="row{% if element.id in disabledElementIds %} disabled{% endif %}" style="margin-left: -{{ indent }}px; padding-left: {{ indent }}px;" data-id="{{ element.id }}" data-label="{{ element }}" data-status="{{ element.getStatus() }}">
				{% include "_elements/element" %}
				{% if context == 'index' %}
					{% if source.sortable is defined and source.sortable %}
						<a class="move icon" title="{{ 'Move'|t }}"></a>
					{% endif %}
					<a class="add icon" title="{{ 'New Child'|t }}"></a>
				{% endif %}
			</div>

			{% ifchildren %}
				<ul>
					{% children %}
				</ul>
			{% endifchildren %}
		</li>
	{% endnav %}
</ul>


{# Hide "Add child" menu buttons beyond the max level #}
{% if context == 'index' and source.maxLevels is defined and source.maxLevels %}
	{% set css %}
		.{{ uniqueClass }}{% for i in 2 .. source.maxLevels if source.maxLevels >= 2 %} ul{% endfor %} .add { display: none; }
	{% endset %}

	{% includeCss css %}
{% endif %}
=======
{% include "_elements/structure" with {
	context:             context,
	elements:            elements,
	disabledElementIds:  disabledElementIds,
	collapsedElementIds: (viewState.collapsedElementIds is defined ? viewState.collapsedElementIds : []),
	sortable:            (context == 'index' and source.sortable is defined ? source.sortable : false),
	showNewChildMenus:   (context == 'index'),
	maxLevels:           (context == 'index' and source.maxLevels is defined ? source.maxLevels : null)
} only %}
>>>>>>> d1cb24e4
<|MERGE_RESOLUTION|>--- conflicted
+++ resolved
@@ -1,40 +1,3 @@
-<<<<<<< HEAD
-{% set uniqueClass = 'structureview'~random() %}
-
-<ul class="structureview {{ uniqueClass }}">
-	{% nav element in elements %}
-		{% set collapsed = (viewState.collapsedElementIds is defined and element.id in viewState.collapsedElementIds) %}
-		<li{% if collapsed %} class="collapsed"{% endif %} data-level="{{ element.level }}">
-			{% set indent = 8 + (element.level - 1) * 35 %}
-			<div class="row{% if element.id in disabledElementIds %} disabled{% endif %}" style="margin-left: -{{ indent }}px; padding-left: {{ indent }}px;" data-id="{{ element.id }}" data-label="{{ element }}" data-status="{{ element.getStatus() }}">
-				{% include "_elements/element" %}
-				{% if context == 'index' %}
-					{% if source.sortable is defined and source.sortable %}
-						<a class="move icon" title="{{ 'Move'|t }}"></a>
-					{% endif %}
-					<a class="add icon" title="{{ 'New Child'|t }}"></a>
-				{% endif %}
-			</div>
-
-			{% ifchildren %}
-				<ul>
-					{% children %}
-				</ul>
-			{% endifchildren %}
-		</li>
-	{% endnav %}
-</ul>
-
-
-{# Hide "Add child" menu buttons beyond the max level #}
-{% if context == 'index' and source.maxLevels is defined and source.maxLevels %}
-	{% set css %}
-		.{{ uniqueClass }}{% for i in 2 .. source.maxLevels if source.maxLevels >= 2 %} ul{% endfor %} .add { display: none; }
-	{% endset %}
-
-	{% includeCss css %}
-{% endif %}
-=======
 {% include "_elements/structure" with {
 	context:             context,
 	elements:            elements,
@@ -43,5 +6,4 @@
 	sortable:            (context == 'index' and source.sortable is defined ? source.sortable : false),
 	showNewChildMenus:   (context == 'index'),
 	maxLevels:           (context == 'index' and source.maxLevels is defined ? source.maxLevels : null)
-} only %}
->>>>>>> d1cb24e4
+} only %}