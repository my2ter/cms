{% extends "_layouts/cp" %}
{% import "_includes/forms" as forms %}

{% set fullPageForm = true %}
{% set saveShortcutRedirect = continueEditingUrl %}

{% set groupHandle = group.handle %}
{% set isNewCategory = category.id ? false : true %}

{% hook "cp.categories.edit" %}

{% block saveButton %}
	<div class="btngroup">
		<input type="submit" class="btn submit" value="{{ 'Save'|t('app') }}">

		<div class="btn submit menubtn"></div>
		<div class="menu">
			<ul>
<<<<<<< HEAD
				<li><a class="formsubmit" data-redirect="{{ continueEditingUrl|hash }}">
						{{ "Save and continue editing"|t('app') }}
						{{ forms.optionShortcutLabel('S') }}
					</a></li>
				<li><a class="formsubmit" data-redirect="{{ ('categories/'~groupHandle~'/new?parentId={parent.id}')|hash }}">{{ "Save and add another"|t('app') }}</a></li>
=======
				<li><a class="formsubmit" data-redirect="{{ continueEditingUrl }}">
					{{ forms.optionShortcutLabel('S') }}
					{{ "Save and continue editing"|t }}
				</a></li>
				<li><a class="formsubmit" data-redirect="categories/{{ groupHandle }}/new?parentId={parent.id}">{{ "Save and add another"|t }}</a></li>
>>>>>>> f8cfc908

				{% if category.id %}
					<li><a class="formsubmit" data-param="categoryId" data-value="" data-redirect="{{ continueEditingUrl|hash }}">{{ "Save as a new category"|t('app') }}</a></li>
				{% endif %}
			</ul>
		</div>
	</div>
{% endblock %}


{% block main %}
		<input type="hidden" name="action" value="categories/save-category">
		{{ redirectInput('categories/'~groupHandle) }}

		<input type="hidden" name="groupId" value="{{ group.id }}">
		{% if category.id %}<input type="hidden" name="categoryId" value="{{ category.id }}">{% endif %}
		{% if craft.app.getIsMultiSite() %}<input type="hidden" name="siteId" value="{{ category.siteId }}">{% endif %}

		<div class="grid first" data-max-cols="3">
			<div class="item" data-position="left" data-colspan="2">
				<div id="fields" class="pane">
					{% include "_includes/tabs" %}

					{{ forms.textField({
						label: "Title"|t('app'),
						siteId: category.siteId,
						id: 'title',
						name: 'title',
						value: category.title,
						errors: category.getErrors('title'),
						first: true,
						autofocus: true,
						required: true,
						maxlength: 255
					}) }}

					<div>
						{% for tab in group.getFieldLayout().getTabs() %}
							<div id="tab{{ loop.index }}"{% if not loop.first %} class="hidden"{% endif %}>
								{% include "_includes/fields" with {
									fields:  tab.getFields(),
									element: category
								} only %}
							</div>
						{% endfor %}
					</div>
				</div>
			</div><!--/item-->

			<div class="item" data-position="right">

				{% if showPreviewBtn %}
					{% include "_includes/previewbtns" %}
				{% endif %}

				{% if craft.app.getIsMultiSite() %}
					<ul id="sites" class="pane">
						{% set parentIdParam = craft.app.request.getParam('parentId.0') ?: craft.app.request.getParam('parentId') %}
						{% for siteId in siteIds %}
							{% set site = craft.app.sites.getSiteById(siteId) %}
							<li{% if siteId == category.siteId %} class="sel"{% endif %}>
								{%- if siteId == category.siteId -%}
									{{ site.name|t('site') }}
								{%- else -%}
									{% set siteCategoryUrl = url(
										'categories/'~groupHandle~'/'~craft.app.request.getSegment(3)~'/'~site.handle,
										(parentIdParam ? { parentId: parentIdParam })
									) -%}
									<a href="{{ siteCategoryUrl }}">{{ site.name|t('site') }}</a>
								{%- endif -%}
							</li>
						{% endfor %}
					</ul>
				{% endif %}

				<div id="settings" class="pane meta">

					{{ forms.textField({
						label: "Slug"|t('app'),
						siteId: category.siteId,
						id: 'slug',
						name: 'slug',
						value: category.slug,
						placeholder: "Enter slug"|t('app'),
						errors: (category.getErrors('slug')|merge(category.getErrors('uri')))
					}) }}

					{% if parentOptionCriteria is defined %}
						{{ forms.elementSelectField({
							label: "Parent"|t('app'),
							id: 'parentId',
							name: 'parentId',
							elementType: elementType,
							selectionLabel: "Choose"|t('app'),
							sources: ['group:'~group.id],
							criteria: parentOptionCriteria,
							limit: 1,
							elements: (parent is defined and parent ? [parent])
						}) }}
					{% endif %}

					{% set statusInput %}
						<div class="left">
							{{ forms.lightswitch({
								id: 'enabled',
								name: 'enabled',
								on: category.enabled
							}) }}
						</div>

						{% if not isNewCategory %}
							<div class="right">
								<input type="button" class="btn small formsubmit" value="{{ 'Delete'|t('app') }}" data-action="categories/deleteCategory"
									   data-confirm="{{ 'Are you sure you want to delete this category?'|t('app') }}"
									   data-redirect="{{ 'categories'|hash }}">
							</div>
						{% endif %}
					{% endset %}

					{{ forms.field({
						label: "Enabled"|t('app'),
						id: 'enabled'
					}, statusInput) }}

				</div><!--/pane-->

				{% if category.id %}
					<div class="pane lightpane meta">
						<div class="data">
							<h5 class="heading">{{ "Date Created"|t('app') }}</h5>
							<div class="value">{{ category.dateCreated|datetime('short') }}</div>
						</div>
						<div class="data">
							<h5 class="heading">{{ "Date Updated"|t('app') }}</h5>
							<div class="value">{{ category.dateUpdated|datetime('short') }}</div>
						</div>
					</div>
				{% endif %}

				{# Give plugins a chance to add other panes here #}
				{% hook "cp.categories.edit.right-pane" %}

			</div><!--/item-->
		</div><!--/grid-->
{% endblock %}


{% if not category.slug %}
	{% registerjs %}
		window.slugGenerator = new Craft.SlugGenerator('#title', '#slug');
	{% endregisterjs %}
{% endif %}<|MERGE_RESOLUTION|>--- conflicted
+++ resolved
@@ -16,19 +16,11 @@
 		<div class="btn submit menubtn"></div>
 		<div class="menu">
 			<ul>
-<<<<<<< HEAD
 				<li><a class="formsubmit" data-redirect="{{ continueEditingUrl|hash }}">
+						{{ forms.optionShortcutLabel('S') }}
 						{{ "Save and continue editing"|t('app') }}
-						{{ forms.optionShortcutLabel('S') }}
 					</a></li>
 				<li><a class="formsubmit" data-redirect="{{ ('categories/'~groupHandle~'/new?parentId={parent.id}')|hash }}">{{ "Save and add another"|t('app') }}</a></li>
-=======
-				<li><a class="formsubmit" data-redirect="{{ continueEditingUrl }}">
-					{{ forms.optionShortcutLabel('S') }}
-					{{ "Save and continue editing"|t }}
-				</a></li>
-				<li><a class="formsubmit" data-redirect="categories/{{ groupHandle }}/new?parentId={parent.id}">{{ "Save and add another"|t }}</a></li>
->>>>>>> f8cfc908
 
 				{% if category.id %}
 					<li><a class="formsubmit" data-param="categoryId" data-value="" data-redirect="{{ continueEditingUrl|hash }}">{{ "Save as a new category"|t('app') }}</a></li>
