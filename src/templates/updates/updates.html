{set updateInfo = blx.updates.updateinfo('y')}
{if updateInfo.blocks.releases || updateInfo.plugins}

	{if !updateInfo.blocks.manualUpdateRequired}
		<form method="post" action="{:blx.url.base}update/all">
			<input id="update-all" class="btn big submit" type="submit" value="Update All">
		</form>
	{/if}

	<h2>You’ve got updates!</h2>

	<ul class="biglist">

		{if updateInfo.blocks.releases}
			<li>
				<h3 {if updateInfo.blocks.criticalUpdateAvailable}class="critical"{/if}>
					{:blx.app.product} {:updateInfo.blocks.latestVersion} build {:updateInfo.blocks.latestBuild}
				</h3>
				<h4><a href="">release notes</a></h4>

				<div class="cta">
					{if updateInfo.blocks.manualUpdateRequired}
						<div class="manual"><a href="http://blockscms.com/alpha/blocks_{:updateInfo.blocks.latestVersion}.{:updateInfo.blocks.latestBuild}.zip">manual update required</a></div>
					{else}
						<form method="post" action="{:blx.url.base}update/Blocks"><input class="btn light" type="submit" value="Update"></form>
					{/if}
				</div>

				<div class="notes">
					{foreach updateInfo.blocks.releases as release}
						<h5>{:blx.app.product} {:release.version} Build {:release.build}</h5>
						<ul>
							<li>{:release.notes.nl2br}</li>
						</ul>
					{/foreach}
				</div>
			</li>
		{/if}

		{foreach updateInfo.plugins as pluginInfo}
<<<<<<< HEAD
			<li>
				<h3 {if pluginInfo.criticalUpdateAvailable}class="critical"{/if}>
					{:pluginInfo.displayName} {:pluginInfo.latestVersion}
				</h3>
				<h4><a>release notes</a></h4>
=======
			{if pluginInfo.status !== 'Unknown'}
				<li>
					<h3 {if pluginInfo.criticalUpdateAvailable}class="critical"{/if}>
						{:pluginInfo.displayName} {:pluginInfo.latestVersion}
					</h3>
					<h4><a>Show release notes</a></h4>
>>>>>>> 2b056009

					<div class="cta">
						<form method="post" action="{:blx.url.base}update/{:pluginInfo.class.lowercase}"><input class="btn light" type="submit" value="Update"></form>
					</div>

					<div class="notes">
						{foreach pluginInfo.releases as release}
							<h5>{:pluginInfo.displayName} {:release.version}</h5>
							<ul>
								<li>{:release.notes.nl2br}</li>
							</ul>
						{/foreach}
					</div>
				</li>
			{/if}
		{/foreach}
	</ul>

{else}

	<h3>You’re up to date!</h3>

{/if}<|MERGE_RESOLUTION|>--- conflicted
+++ resolved
@@ -38,20 +38,12 @@
 		{/if}
 
 		{foreach updateInfo.plugins as pluginInfo}
-<<<<<<< HEAD
-			<li>
-				<h3 {if pluginInfo.criticalUpdateAvailable}class="critical"{/if}>
-					{:pluginInfo.displayName} {:pluginInfo.latestVersion}
-				</h3>
-				<h4><a>release notes</a></h4>
-=======
 			{if pluginInfo.status !== 'Unknown'}
 				<li>
 					<h3 {if pluginInfo.criticalUpdateAvailable}class="critical"{/if}>
 						{:pluginInfo.displayName} {:pluginInfo.latestVersion}
 					</h3>
-					<h4><a>Show release notes</a></h4>
->>>>>>> 2b056009
+					<h4><a>release notes</a></h4>
 
 					<div class="cta">
 						<form method="post" action="{:blx.url.base}update/{:pluginInfo.class.lowercase}"><input class="btn light" type="submit" value="Update"></form>
