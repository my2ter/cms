{% extends "_layouts/cp" %}
{% import "_includes/forms" as forms %}

{% set crumbs = [
	{ label: "Dashboard"|t, url: url('dashboard') },
	{ label: "Settings"|t, url: url('dashboard/settings') },
	{ label: "My Widgets"|t, url: url('dashboard/settings') }
] %}

{% if widget is not defined and widgetId is defined %}
	{% set widget = craft.dashboard.getUserWidgetById(widgetId) %}
	{% if not widget %}{% exit 404 %}{% endif %}
{% endif %}


{% if widget is defined %}
	{% set widgetType = craft.dashboard.populateWidgetType(widget) %}
	{% set isWidgetTypeMissing = not widgetType %}
{% else %}
	{% set isWidgetTypeMissing = false %}
{% endif %}

{% if widgetType is not defined or isWidgetTypeMissing %}
	{% set widgetType = craft.dashboard.getWidgetType('Feed') %}
{% endif %}


{% set isNewWidget = (widget is not defined or not widget.id) %}


{% if isNewWidget %}
	{% set title = "Add a new widget."|t %}
{% else %}
	{% set title = widgetType.title %}
{% endif %}


{% set content %}
	<form method="post" action="" accept-charset="UTF-8">
		<input type="hidden" name="action" value="dashboard/saveUserWidget">
		<input type="hidden" name="redirect" value="dashboard/settings">
		{% if not isNewWidget %}<input type="hidden" name="widgetId" value="{{ widget.id }}">{% endif %}

<<<<<<< HEAD
		{% set widgetTypes = craft.dashboard.getAllWidgetTypes %}
=======
		{% set widgetTypes = blx.dashboard.getAllWidgetTypes() %}
>>>>>>> fc818d9b

		{{ forms.selectField({
			first: true,
			label: "Type",
			instructions: "What type of widget is this?"|t,
			id: 'type',
			name: 'type',
			options: widgetTypes,
			value: widgetType.getClassHandle(),
			errors: (isWidgetTypeMissing ? ["The widget class “{class}” could not be found."|t({ class: widget.type })] : null),
			autofocus: true,
			toggle: true
		}) }}

		{% for _widgetType in widgetTypes %}
			{% set isCurrent = (_widgetType.getClassHandle() == widgetType.getClassHandle()) %}
			{% if isCurrent %}
				{% set settings = widgetType.settingsHtml %}
			{% else %}
				{% set settings = _widgetType.settingsHtml %}
			{% endif %}

			{% if settings %}
				<div id="{{ _widgetType.getClassHandle() }}"{% if not isCurrent %} class="hidden"{% endif %}>
					{% set namespace = 'types[' ~ _widgetType.getClassHandle() ~ ']' %}
					{{- settings|ns(namespace)|raw -}}
				</div>
			{% endif %}
		{% endfor %}

		<div class="buttons">
			<input type="submit" class="btn submit" value="{{ 'Save'|t }}">
		</div>
	</form>
{% endset %}<|MERGE_RESOLUTION|>--- conflicted
+++ resolved
@@ -41,11 +41,7 @@
 		<input type="hidden" name="redirect" value="dashboard/settings">
 		{% if not isNewWidget %}<input type="hidden" name="widgetId" value="{{ widget.id }}">{% endif %}
 
-<<<<<<< HEAD
-		{% set widgetTypes = craft.dashboard.getAllWidgetTypes %}
-=======
-		{% set widgetTypes = blx.dashboard.getAllWidgetTypes() %}
->>>>>>> fc818d9b
+		{% set widgetTypes = craft.dashboard.getAllWidgetTypes() %}
 
 		{{ forms.selectField({
 			first: true,
