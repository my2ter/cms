{% import "_includes/forms" as forms %}

{% macro uploadLocationInput(name, field, sourceOptions) %}
	{% from "_includes/forms" import select, text %}
	<table class="inputs fullwidth">
		<tr>
			<td class="thin">
				{{ select({
					id: name~'Source',
					name: name~'Source',
					options: sourceOptions,
					value: field[name~'Source'],
				}) }}
			</td>
			<td>
				{{ text({
					id: name~'Subpath',
					class: 'ltr',
					name: name~'Subpath',
					value: field[name~'Subpath'],
					placeholder: "path/to/subfolder"|t
				}) }}
			</td>
		</tr>
	</table>
{% endmacro %}

{% from _self import uploadLocationInput %}

{{ forms.checkboxField({
	label: "Restrict uploads to a single folder?"|t,
	id: 'useSingleFolder-toggle',
	name: 'useSingleFolder',
	class: 'use-single-folder-cb',
	value: 1,
	checked: field.useSingleFolder,
	toggle: 'single-folder-settings',
	reverseToggle: 'multi-folder-settings'
}) }}

{% set uploadLocationNote = "Note that the subfolder path can contain variables like <code>{slug}</code> or <code>{author.username}</code>."|t %}
{% if isMatrix %}
	{% set uploadLocationNote = uploadLocationNote|replace({
		'{slug}': '{owner.slug}',
		'{author.username}': '{owner.author.username}'
	}) %}
{% endif %}

<div id="multi-folder-settings"{% if field.useSingleFolder %} class="hidden"{% endif %}>
	{% if folderOptions %}
		{{ forms.checkboxSelectField({
			label: "Sources"|t,
			instructions: "Which sources do you want to select {type} from?"|t({ type: displayName|lower }),
			id: 'sources',
			name: 'sources',
			options: folderOptions,
			values: field.sources
		})}}
	{% else %}
		{{ forms.field({
			label: "Sources"|t
		}, '<p class="error">' ~ "No sources exist yet."|t ~ '</p>') }}
	{% endif %}


	{{ forms.field({
		label: "Default Upload Location"|t,
		instructions: "Where should files be uploaded when they are dragged directly onto the field, or uploaded from the front end?"|t ~' '~ uploadLocationNote,
		errors: field.getErrors('defaultUploadLocationSubpath')
	}, uploadLocationInput('defaultUploadLocation', field, sourceOptions)) }}
</div>

<div id="single-folder-settings"{% if not field.useSingleFolder %} class="hidden"{% endif %}>
	{{ forms.field({
		label: "Upload Location"|t,
		instructions: uploadLocationNote,
		errors: field.getErrors('singleUploadLocationSubpath')
	}, uploadLocationInput('singleUploadLocation', field, sourceOptions)) }}
</div>

{{ forms.checkboxField({
	label: "Restrict allowed file types?"|t,
	class: 'restrictFiles',
	id: 'restrictFiles',
	name: 'restrictFiles',
	value: 1,
	checked: field.restrictFiles,
	toggle: 'restrict-allowed-types'
}) }}

<div id="restrict-allowed-types"{% if not field.restrictFiles %} class="hidden indent"{% endif %}>
	{% for option in fileKindOptions %}
		{{ forms.checkboxField({
			label: option.label,
			id: 'allowedKinds-'~option.value,
			name: 'allowedKinds[]',
			value: option.value,
			checked: (option.value in field.allowedKinds)
		}) }}
	{% endfor %}
</div>

{{ targetLocaleField }}

{{ forms.textField({
	label: "Limit"|t,
	instructions: "Limit the number of selectable {type}."|t({ type: displayName|lower }),
	id: 'limit',
	name: 'limit',
	value: field.limit,
	size: 2,
<<<<<<< HEAD
	errors: field.getErrors('limit')
=======
	errors: settings.getErrors('limit')
}) }}

{{ forms.textField({
	label: "Selection Label"|t,
	instructions: "Enter the text you want to appear on the {type} selection input."|t({ type: type|lower }),
	id: 'selectionLabel',
	name: 'selectionLabel',
	value: settings.selectionLabel,
	size: 25,
	errors: settings.getErrors('selectionLabel')
>>>>>>> 95e4883d
}) }}<|MERGE_RESOLUTION|>--- conflicted
+++ resolved
@@ -109,10 +109,7 @@
 	name: 'limit',
 	value: field.limit,
 	size: 2,
-<<<<<<< HEAD
 	errors: field.getErrors('limit')
-=======
-	errors: settings.getErrors('limit')
 }) }}
 
 {{ forms.textField({
@@ -123,5 +120,4 @@
 	value: settings.selectionLabel,
 	size: 25,
 	errors: settings.getErrors('selectionLabel')
->>>>>>> 95e4883d
 }) }}