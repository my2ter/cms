--- conflicted
+++ resolved
@@ -50,13 +50,8 @@
 								<span class="light">—</span>
 							{% endif %}
 						</td>
-<<<<<<< HEAD
-						<td data-title="{{ 'Status'|t('app') }}">
+						<td class="status-cell" data-title="{{ 'Status'|t('app') }}">
 							{% if config.isInstalled %}
-=======
-						<td class="status-cell" data-title="{{ 'Status'|t }}">
-							{% if isInstalled %}
->>>>>>> 7d619810
 								<form method="post" accept-charset="UTF-8">
 									<input type="hidden" name="pluginHandle" value="{{ handle }}">
 									{{ csrfInput() }}
