{% requireAdmin %}

{% extends "_layouts/cp" %}
{% set title = "Plugins"|t %}
<<<<<<< HEAD
{% set fitted = true %}
{% includeCssResource "css/plugins.css" %}
=======
{% includecssresource "css/plugins.css" %}
>>>>>>> b93d7aff

{% set crumbs = [
	{ label: "Settings"|t, url: url('settings') }
] %}

{% set docsUrl = 'http://buildwithcraft.com/docs/plugins/introduction' %}


{% set plugins = craft.plugins.getPlugins(false) %}


{% block content %}
	{% if plugins|length %}
		<table id="plugins" class="data fullwidth collapsible">
			<thead>
				<th scope="col">{{ "Plugin"|t }}</th>
				<th scope="col">{{ "Developer"|t }}</th>
				<th scope="col">{{ "Documentation"|t }}</th>
				<th scope="col">{{ "Status"|t }}</th>
				<th class="thin"></th>
				<td class="thin"></td>
			</thead>
			<tbody>
				{% for plugin in plugins %}
					{% set name = plugin.getName() -%}
					{% set description = plugin.getDescription() -%}
					{% set classHandle = plugin.getClassHandle() -%}
					{% set isInstalled = plugin.isInstalled() -%}
					{% set isEnabled = plugin.isEnabled() -%}
					{% set settingsUrl = isEnabled ? plugin.getSettingsUrl() -%}
					{% set developerUrl = plugin.getDeveloperUrl() -%}
					{% set documentationUrl = plugin.getDocumentationUrl() -%}

					<tr data-name="{{ name }}">
						<th data-title="{{ 'Name'|t }}">

							<div class="icon">
								<img src="{{ craft.plugins.getPluginIconUrl(classHandle, 72) }}" width="36" height="36">
							</div>

							<div class="infos">
								<div class="name">
									{{ name }}
									<span class="light">{{ plugin.getVersion() }}</span>
								</div>

								{% if description %}
									<div class="description">{{ description }}</div>
								{% endif %}
							</div>
						</th>
						<td data-title="{{ 'Developer'|t }}"><a{% if developerUrl %} href="{{ developerUrl }}" target="_blank"{% endif %}>{{ plugin.getDeveloper() }}</a></td>
						<td data-title="{{ 'Documentation'|t }}">
							{% if documentationUrl %}
								<a href="{{ documentationUrl }}" title="{{ "{name} Documentation"|t({ name:plugin.name }) }}" target="_blank">{{ "View Documentation"|t }}</a>
							{% else %}
							    <span class="light">—</span>
							{% endif %}
						</td>
						<td data-title="{{ 'Status'|t }}">
							{% if isInstalled %}
								<form method="post" accept-charset="UTF-8">
									<input type="hidden" name="pluginClass" value="{{ classHandle }}">
									{{ getCsrfInput() }}

									{% if isEnabled %}
										<span class="status on"></span> {{ "Enabled"|t }} 
										<input type="button" value="{{ 'Disable'|t }}" class="btn small formsubmit" data-action="plugins/disablePlugin">
									{% else %}
										<span class="status off"></span> {{ "Disabled"|t }} 
										<input type="button" value="{{ 'Enable'|t }}" class="btn small formsubmit" data-action="plugins/enablePlugin">
									{% endif %}
								</form>
							{% else %}
								<span class="status"></span> <span class="light">{{ "Not installed"|t }}</span>
							{% endif %}
						</td>
						<td>
							{% if settingsUrl %}
								<a href="{{ settingsUrl }}" title="{{ "{name} Settings"|t({ name:plugin.name }) }}" data-icon="settings"></a>
							{% endif %}
						</td>
						<td class="thin rightalign nowrap">
							<form method="post" accept-charset="UTF-8">
								<input type="hidden" name="pluginClass" value="{{ classHandle }}">
								{{ getCsrfInput() }}

								{% if isInstalled %}
									<div class="btn small fullwidth formsubmit" data-action="plugins/uninstallPlugin" data-confirm="{{ 'Are you sure you want to uninstall {plugin}? You will lose all of its associated data.'|t({ plugin: name }) }}">{{ 'Uninstall'|t }}</div>
								{% else %}
									<div class="btn small fullwidth formsubmit" data-action="plugins/installPlugin">{{ 'Install'|t }}</div>
								{% endif %}
							</form>
						</td>
					</tr>
				{% endfor %}
			</tbody>
		</table>
	{% else %}
		<p>{{ "There are no available plugins."|t }}
	{% endif %}
{% endblock %}<|MERGE_RESOLUTION|>--- conflicted
+++ resolved
@@ -2,12 +2,7 @@
 
 {% extends "_layouts/cp" %}
 {% set title = "Plugins"|t %}
-<<<<<<< HEAD
-{% set fitted = true %}
-{% includeCssResource "css/plugins.css" %}
-=======
 {% includecssresource "css/plugins.css" %}
->>>>>>> b93d7aff
 
 {% set crumbs = [
 	{ label: "Settings"|t, url: url('settings') }
