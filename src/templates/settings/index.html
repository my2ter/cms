--- conflicted
+++ resolved
@@ -42,11 +42,7 @@
 	<ul class="icons">
 		{% for tool in tools %}
 			<li><a id="tool-{{ tool.getClassHandle() }}" data-icon="{{ tool.getIconValue() }}">{{ tool.getName() }}</a></li>
-<<<<<<< HEAD
-			{% includeJs 'new Craft.Tool("'~tool.getClassHandle()~'", '~tool.getOptionsHtml()|ns('params')|json_encode~', "'~tool.getButtonLabel()~'");' %}
-=======
 			{% includeJs 'new Craft.Tool("'~tool.getClassHandle()~'", '~tool.getOptionsHtml()|json_encode~', "'~tool.getButtonLabel()~'");' %}
->>>>>>> 637eebb6
 		{% endfor %}
 	</ul>
 {% endset %}