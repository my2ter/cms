{% extends "_layouts/basecp" %}
{% import "_includes/forms" as forms %}
{% set title = "Login"|t %}
<<<<<<< HEAD

=======
{% set bodyClass = 'login' %}
{% includeCssResource "css/login.css" %}
{% includeJsResource "js/login.js" %}
>>>>>>> 95e4883d
{% includeTranslations
	"Reset Password",
	"Check your email for instructions to reset your password."
%}

{% set username = (craft.config.rememberUsernameDuration ? craft.session.rememberedUsername : '') %}

{% block body %}
	{% registerCssResource "css/login.css" %}
	{% registerJsResource "js/login.js" %}

    <script type="text/javascript">
		var cookieTest = 'CraftCookieTest='+Math.floor(Math.random() * 1000000);
		document.cookie = cookieTest;
		var cookiesEnabled = document.cookie.search(cookieTest) != -1;
		if (cookiesEnabled)
		{
			document.cookie = cookieTest + '=; expires=Thu, 01 Jan 1970 00:00:01 GMT;';

			document.write(
				'<form id="login-form" method="post" accept-charset="UTF-8" {% if CraftEdition >= CraftClient and craft.rebrand.isLogoUploaded -%}
						{%- set logo = craft.rebrand.logo -%}
						{%- set padding = logo.height + 30 %}
						style="background-image: url(\'{{ logo.url }}\'); background-size: {{ logo.width }}px {{ logo.height }}px; padding-top: {{ padding }}px; margin-top: -{{ round((156+padding)/2) }}px"
					{%- endif %}>' +
					'{% set placeHolderText = (craft.config.useEmailAsUsername ? "Email"|t : "Username or Email"|t) %}' +
					'{{ forms.textField({ id: "loginName", name: "username", placeholder: placeHolderText, value: username })|e("js") }}' +

					'<div id="login-fields" class="nested-fields">' +
						'{{ forms.passwordField({ id: "password", name: "password", placeholder: "Password"|t })|e("js") }}' +
						'<a id="forgot-password">{{ "Forget your password?"|t }}</a>' +
						{% if craft.config.rememberedUserSessionDuration %}
							'{{ forms.checkboxField({ id: "rememberMe", label: "Keep me logged in"|t })|e("js") }}' +
						{% endif %}
					'</div>' +

					'<div class="buttons">' +
						'<div id="ssl-icon" class="disabled"><div class="{{ craft.request.isSecure ? "secure" : "insecure" }} icon"></div></div>' +
						'<input id="submit" class="btn submit disabled" type="submit" value="{{ "Login"|t }}">' +
						'<div id="spinner" class="spinner hidden"></div>' +
					'</div>' +
				'</form>'
			);

			{% if not craft.request.isMobileBrowser(true) %}
				document.getElementById("{{ (username ? 'password' : 'loginName') }}").focus();
			{% endif %}
		}
		else
		{
			document.write(
				'<div class="no-access">' +
					'<div class="pane">' +
						'<div class="pane-body">' +
							'<div class="notice">' +
								'<div class="icon"></div>' +
								'<p>{{ "Cookies must be enabled to access the Craft control panel."|t }}<br>' +
									'<a class="go nowrap" href="">{{ "See how"|t }}</a>' +
								'</p>' +
							'</div>' +
						'</div>' +
					'</div>' +
				'</div>'
			);
		}
	</script>
{% endblock %}<|MERGE_RESOLUTION|>--- conflicted
+++ resolved
@@ -1,13 +1,8 @@
 {% extends "_layouts/basecp" %}
 {% import "_includes/forms" as forms %}
 {% set title = "Login"|t %}
-<<<<<<< HEAD
+{% set bodyClass = 'login' %}
 
-=======
-{% set bodyClass = 'login' %}
-{% includeCssResource "css/login.css" %}
-{% includeJsResource "js/login.js" %}
->>>>>>> 95e4883d
 {% includeTranslations
 	"Reset Password",
 	"Check your email for instructions to reset your password."
