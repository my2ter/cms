{% extends "_layouts/cp" %}
{% set title = "Globals"|t %}
<<<<<<< HEAD
{% set fitted = true %}
=======

{% block pageTitle %}
	{{ parent() }}
>>>>>>> b93d7aff

	{% if craft.isLocalized() %}
		<div class="select">
			<select onchange="document.location.href='{{ url('globals/{locale}/'~globalSetHandle) }}'.replace('{locale}', this.value);">
				{% for locale in craft.i18n.getEditableLocales() %}
					<option value="{{ locale.id }}"{% if locale.id == localeId %} selected{% endif %}>{{ locale.name }}</option>
				{% endfor %}
			</select>
		</div>
	{% endif %}
{% endblock %}


{% block sidebar %}
	<nav>
		<ul>
			{% for theGlobalSet in globalSets %}
				<li><a{% if theGlobalSet.handle == globalSetHandle %} class="sel"{% endif %} href="{{ theGlobalSet.getCpEditUrl() }}">{{ theGlobalSet.name|t }}</a></li>
			{% endfor %}
		</ul>
	</nav>
{% endblock %}


{% block content %}
	<form method="post" accept-charset="UTF-8" data-saveshortcut data-confirm-unload>
		<input type="hidden" name="action" value="globals/saveContent">
		<input type="hidden" name="setId" value="{{ globalSet.id }}">
		<input type="hidden" name="locale" value="{{ localeId }}">
		{{ getCsrfInput() }}

		{% if globalSet.getFieldLayout().getFields() | length %}
			<div>
				{% include "_includes/fields" with {
				    fields: globalSet.getFieldLayout().getFields(),
				    element: globalSet
				} only %}
			</div>

			<div class="buttons">
				<input type="submit" class="btn submit" value="{{ 'Save'|t }}">
			</div>
		{% else %}
			{{ "This global set doesn’t have any fields assigned to it in its field layout."|t }}
		{% endif %}
	</form>
{% endblock %}<|MERGE_RESOLUTION|>--- conflicted
+++ resolved
@@ -1,12 +1,8 @@
 {% extends "_layouts/cp" %}
 {% set title = "Globals"|t %}
-<<<<<<< HEAD
-{% set fitted = true %}
-=======
 
 {% block pageTitle %}
 	{{ parent() }}
->>>>>>> b93d7aff
 
 	{% if craft.isLocalized() %}
 		<div class="select">
