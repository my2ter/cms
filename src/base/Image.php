--- conflicted
+++ resolved
@@ -79,25 +79,14 @@
     /**
      * Scale and crop image to exactly fit the specified size.
      *
-<<<<<<< HEAD
-     * @param integer      $targetWidth
-     * @param integer|null $targetHeight
-     * @param boolean      $scaleIfSmaller
-     * @param string       $cropPosition
+     * @param int|null $targetWidth
+     * @param int|null $targetHeight
+     * @param bool     $scaleIfSmaller
+     * @param string   $cropPosition
      *
      * @return static Self reference
      */
-    abstract public function scaleAndCrop($targetWidth, $targetHeight = null, $scaleIfSmaller = true, $cropPosition = 'center-center');
-=======
-     * @param int|null $targetWidth
-     * @param int|null $targetHeight
-     * @param bool     $scaleIfSmaller
-     * @param string   $cropPositions
-     *
-     * @return static Self reference
-     */
-    abstract public function scaleAndCrop(int $targetWidth = null, int $targetHeight = null, bool $scaleIfSmaller = true, string $cropPositions = 'center-center');
->>>>>>> 27d433d2
+    abstract public function scaleAndCrop(int $targetWidth = null, int $targetHeight = null, bool $scaleIfSmaller = true, string $cropPosition = 'center-center');
 
     /**
      * Resizes the image.
