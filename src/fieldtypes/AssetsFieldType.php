<?php
namespace Craft;

/**
 * Assets fieldtype
 */
class AssetsFieldType extends BaseElementFieldType
{
	/**
	 * @access protected
	 * @var string $elementType The element type this field deals with.
	 */
	protected $elementType = 'Asset';

	/**
	 * @access protected
	 * @var string|null $inputJsClass The JS class that should be initialized for the input.
	 */
	protected $inputJsClass = 'Craft.AssetSelectInput';

	/**
	 * Template to use for field rendering
	 * @var string
	 */
	protected $inputTemplate = '_components/fieldtypes/Assets/input';

	/**
	 * Returns the label for the "Add" button.
	 *
	 * @access protected
	 * @return string
	 */
	protected function getAddButtonLabel()
	{
		return Craft::t('Add an asset');
	}

	/**
	 * Defines the settings.
	 *
	 * @access protected
	 * @return array
	 */
	protected function defineSettings()
	{
		$settings = parent::defineSettings();
		$settings['singleFolderPath'] = AttributeType::String;
		$settings['defaultUploadPath'] = AttributeType::String;
		$settings['useSingleFolder'] = AttributeType::Bool;
<<<<<<< HEAD
		$settings['restrictFiles'] = AttributeType::Bool;
		$settings['allowedKinds'] = AttributeType::Mixed;
=======
>>>>>>> 6832a388

		return $settings;
	}

	/**
	 * Preps the settings before they're saved to the database.
	 *
	 * @param array $settings
	 * @return array
	 */
	public function prepSettings($settings)
	{
		if (!(isset($settings['singleFolderPath']) && $settings['singleFolderPath']))
		{
			$settings['singleFolderPath'] = '';
		}

		if (!(isset($settings['defaultUploadPath']) && $settings['defaultUploadPath']))
		{
			$settings['defaultUploadPath'] = '';
		}

		if (!(isset($settings['useSingleFolder']) && $settings['useSingleFolder']))
		{
			$settings['useSingleFolder'] = 0;
		}
		return $settings;
	}

	/**
	 * Returns the field's settings HTML.
	 *
	 * @return string|null
	 */
	public function getSettingsHtml()
	{
		$sources = array();

		foreach ($this->getElementType()->getSources() as $key => $source)
		{
			if (!isset($source['heading']))
			{
				$sources[] = array('label' => $source['label'], 'value' => $key);
			}
		}

<<<<<<< HEAD
		$kinds = array_keys(IOHelper::getFileKinds());
		return craft()->templates->render('_components/fieldtypes/Assets/settings', array(
			'allowMultipleSources' => $this->allowMultipleSources,
			'allowLimit'           => $this->allowLimit,
			'sources'              => $sources,
			'settings'             => $this->getSettings(),
			'type'                 => $this->getName(),
			'fileKinds'            => array_combine($kinds, $kinds)
=======
		return craft()->templates->render('_components/fieldtypes/Assets/settings', array(
			'sources'  => $sources,
			'settings' => $this->getSettings(),
			'type'     => $this->getName()
>>>>>>> 6832a388
		));
	}

	/**
	 * Returns the field's input HTML.
	 *
	 * @param string $name
	 * @param mixed  $criteria
	 * @return string
	 * @throws Exception
	 */
	public function getInputHtml($name, $criteria)
	{
		// Look for the single folder setting
		$settings = $this->getSettings();
		if (!empty($settings->singleFolderPath) && !empty($settings->useSingleFolder))
		{
			// It must start with a folder or a source.
			$folderPath = $settings->singleFolderPath;
			if (preg_match('/^\{((folder|source):[0-9]+)\}/', $folderPath, $matches))
			{
				// Is this a saved entry and can the path be resolved then?
				if ($this->element->id)
				{
					$folderPath = 'folder:'.$this->_resolveSourcePathToFolderId($folderPath);
				}
				else
				{
					// New entry, so we default to User's upload folder for this field
					$userModel = craft()->userSession->getUser();
					if (!$userModel)
					{
						throw new Exception(Craft::t("To use this Field, user must be logged in!"));
					}

					$userFolder = craft()->assets->getUserFolder($userModel);

					$folderName = 'field_' . $this->model->id;
					$elementFolder = craft()->assets->findFolder(array('parentId' => $userFolder->id, 'name' => $folderName));
					if (!($elementFolder))
					{
						$folderId = $this->_createSubFolder($userFolder, $folderName);
					}
					else
					{
						$folderId = $elementFolder->id;
					}
					IOHelper::ensureFolderExists(craft()->path->getAssetsTempSourcePath().$folderName);
					$folderPath = 'folder:'.$folderId;
				}
			}
		}
		else
		{
			$folderPath = null;
		}

		$variables = array();

		// If we have a source path, override the source variable
		if ($folderPath)
		{
			$variables['sources'] = $folderPath;
		}


		craft()->templates->includeJsResource('lib/fileupload/jquery.ui.widget.js');
		craft()->templates->includeJsResource('lib/fileupload/jquery.fileupload.js');
<<<<<<< HEAD

=======
>>>>>>> 6832a388
		return parent::getInputHtml($name, $criteria, $variables);
	}

	/**
	 * For all new entries, if the field is using a single folder setting, move the uploaded files.
	 */
	public function onAfterElementSave()
	{
		$handle = $this->model->handle;

		// See if we have uploaded file(s).
		if (!empty($_FILES['fields']['name'][$handle]))
		{
			// Normalize the uploaded files, so that we always have an array to parse.
			$uploadedFiles = array();

			if (!is_array($_FILES['fields']['name'][$handle]) && IOHelper::fileExists($_FILES['fields']['tmp_name'][$handle]) && $_FILES['fields']['size'][$handle])
			{
				$uploadedFiles[] = array(
					'name' => $_FILES['fields']['name'][$handle],
					'tmp_name' => $_FILES['fields']['tmp_name'][$handle]
				);
			}
			else
			{
				foreach ($_FILES['fields']['name'][$handle] as $index => $name)
				{
					if (IOHelper::fileExists($_FILES['fields']['tmp_name'][$handle][$index]) && $_FILES['fields']['size'][$handle][$index])
					{
						$uploadedFiles[] = array(
							'name' => $name,
							'tmp_name' => $_FILES['fields']['tmp_name'][$handle][$index]
						);
					}
				}
			}

			$fileIds = array();

			if (count($uploadedFiles))
			{
				$targetFolderId = $this->resolveSourcePath();

				if (!empty($targetFolderId))
				{
					foreach ($uploadedFiles as $file)
					{
						$tempPath = AssetsHelper::getTempFilePath($file['name']);
						move_uploaded_file($file['tmp_name'], $tempPath);
						$fileIds[] = craft()->assets->insertFileByLocalPath($tempPath, $file['name'], $targetFolderId);
					}
					$this->element->getContent()->{$handle} = $fileIds;

				}
			}
		}
		// No uploaded files, just good old-fashioned Assets field
		else
		{
			$filesToMove = $this->element->getContent()->{$handle};
			if (is_array($filesToMove) && count($filesToMove))
			{
				$targetFolderId = $this->_resolveSourcePathToFolderId($this->getSettings()->singleFolderPath);

				// Resolve all conflicts by keeping both
				$actions = array_fill(0, count($filesToMove), AssetsHelper::ActionKeepBoth);
				craft()->assets->moveFiles($filesToMove, $targetFolderId, '', $actions);
			}
		}

		parent::onAfterElementSave();
	}

	/**
	 * Resolve source path for uploading for this field.
	 *
	 * @return mixed|null
	 */
	public function resolveSourcePath()
	{
		$targetFolderId = null;
		$settings = $this->getSettings();
		if ($settings->useSingleFolder)
		{
			$targetFolderId = $this->_resolveSourcePathToFolderId($settings->singleFolderPath);
		}
		else
		{
			if ($this->getSettings()->defaultUploadPath)
			{
				$targetFolderId = $this->_resolveSourcePathToFolderId($settings->defaultUploadPath);
			}
			else
			{
				$sources = $settings->sources;
				if (!is_array($sources))
				{
					$sourceIds = craft()->assetSources->getViewableSourceIds();
					if ($sourceIds)
					{
						$sourceId = reset($sourceIds);
						$targetFolder = craft()->assets->findFolder(array('sourceId' => $sourceId, 'parentId' => FolderCriteriaModel::AssetsNoParent));
						if ($targetFolder)
						{
							$targetFolderId = $targetFolder->id;
						}
					}
				}
				else
				{
					$targetFolder = reset($sources);
					list ($bogus, $targetFolderId) = explode(":", $targetFolder);
				}
			}
		}

		return $targetFolderId;
	}

	/**
	 * Resolve a source path to it's folder ID by the source path and the matched source beginning.
	 *
	 * @param $sourcePath
	 * @return mixed
	 * @throws Exception
	 */
	private function _resolveSourcePathToFolderId($sourcePath)
	{
		preg_match('/^\{((folder|source):[0-9]+)\}/', $sourcePath, $matches);
		$parts = explode(":", $matches[1]);
		if ($parts[0] == 'folder')
		{
			$folder = craft()->assets->getFolderById($parts[1]);
		}
		else
		{
			$folder = craft()->assets->findFolder(array('sourceId' => $parts[1], 'parentId' => FolderCriteriaModel::AssetsNoParent));
		}

		// Do we have the folder?
		if (empty($folder))
		{
			throw new Exception (Craft::t("Cannot find the target folder."));
		}
		else
		{
			$sourceId = $folder->sourceId;

			// Prepare the path by parsing tokens and normalizing slashes.
			$sourcePath = trim(str_replace('{'.$matches[1].'}', '', $sourcePath), '/');
			$sourcePath = craft()->templates->renderObjectTemplate($sourcePath, $this->element);
			$pathParts = explode("/", $sourcePath);
			foreach ($pathParts as &$part)
			{
				$part = IOHelper::cleanFilename($part);
			}

			$sourcePath = join("/", $pathParts);

			if (strlen($sourcePath))
			{
				$sourcePath = $sourcePath.'/';
			}

			// Let's see if the folder already exists.
			$folderCriteria = array('sourceId' => $sourceId, 'path' => $folder->path . $sourcePath);
			$existingFolder = craft()->assets->findFolder($folderCriteria);

			// No dice, go over each folder in the path and create it if it's missing.
			if (!$existingFolder)
			{
				$parts = explode('/', $sourcePath);

				// Now make sure that every folder in the path exists.
				$currentFolder = $folder;
				foreach ($parts as $part)
				{
					if (empty($part))
					{
						continue;
					}
					$folderCriteria = array('parentId' => $currentFolder->id, 'name' => $part);
					$existingFolder = craft()->assets->findFolder($folderCriteria);
					if (!$existingFolder)
					{
						$folderId = $this->_createSubFolder($currentFolder, $part);
						$existingFolder = craft()->assets->getFolderById($folderId);
					}
					$currentFolder = $existingFolder;
				}
			}
			else
			{
				$currentFolder = $existingFolder;
			}
		}

		return $currentFolder->id;
	}

	/**
	 * Create a subfolder in a folder by it's name.
	 *
	 * @param $currentFolder
	 * @param $folderName
	 * @return mixed|null
	 */
	private function _createSubFolder($currentFolder, $folderName)
	{
		$response = craft()->assets->createFolder($currentFolder->id, $folderName);

		if ($response->isError() || $response->isConflict())
		{
			// If folder doesn't exist in DB, but we can't create it, it probably exists on the server.
			$newFolder = new AssetFolderModel(
				array(
					'parentId' => $currentFolder->id,
					'name' => $folderName,
					'sourceId' => $currentFolder->sourceId,
					'path' => trim($currentFolder->path . '/' . $folderName, '/') . '/'
				)
			);
			$folderId = craft()->assets->storeFolder($newFolder);
			return $folderId;
		}
		else
		{

			$folderId = $response->getDataItem('folderId');
			return $folderId;
		}
	}

<<<<<<< HEAD
	/**
	 * Add additional selection criteria
	 *
	 * @return array
	 */
	protected function getSelectionCriteria()
	{
		$settings = $this->getSettings();
		$allowedKinds = array();
		if (isset($settings->restrictFiles) && !empty($settings->restrictFiles) && !empty($settings->allowedKinds))
		{
			$allowedKinds = $settings->allowedKinds;
		}

		return array('kind' => $allowedKinds);
	}


=======
>>>>>>> 6832a388
}<|MERGE_RESOLUTION|>--- conflicted
+++ resolved
@@ -47,11 +47,8 @@
 		$settings['singleFolderPath'] = AttributeType::String;
 		$settings['defaultUploadPath'] = AttributeType::String;
 		$settings['useSingleFolder'] = AttributeType::Bool;
-<<<<<<< HEAD
 		$settings['restrictFiles'] = AttributeType::Bool;
 		$settings['allowedKinds'] = AttributeType::Mixed;
-=======
->>>>>>> 6832a388
 
 		return $settings;
 	}
@@ -98,21 +95,12 @@
 			}
 		}
 
-<<<<<<< HEAD
 		$kinds = array_keys(IOHelper::getFileKinds());
 		return craft()->templates->render('_components/fieldtypes/Assets/settings', array(
-			'allowMultipleSources' => $this->allowMultipleSources,
-			'allowLimit'           => $this->allowLimit,
-			'sources'              => $sources,
-			'settings'             => $this->getSettings(),
-			'type'                 => $this->getName(),
-			'fileKinds'            => array_combine($kinds, $kinds)
-=======
-		return craft()->templates->render('_components/fieldtypes/Assets/settings', array(
-			'sources'  => $sources,
-			'settings' => $this->getSettings(),
-			'type'     => $this->getName()
->>>>>>> 6832a388
+			'sources'   => $sources,
+			'settings'  => $this->getSettings(),
+			'type'      => $this->getName(),
+			'fileKinds' => array_combine($kinds, $kinds)
 		));
 	}
 
@@ -181,10 +169,7 @@
 
 		craft()->templates->includeJsResource('lib/fileupload/jquery.ui.widget.js');
 		craft()->templates->includeJsResource('lib/fileupload/jquery.fileupload.js');
-<<<<<<< HEAD
-
-=======
->>>>>>> 6832a388
+
 		return parent::getInputHtml($name, $criteria, $variables);
 	}
 
@@ -418,7 +403,6 @@
 		}
 	}
 
-<<<<<<< HEAD
 	/**
 	 * Add additional selection criteria
 	 *
@@ -437,6 +421,4 @@
 	}
 
 
-=======
->>>>>>> 6832a388
 }