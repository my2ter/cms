<?php
namespace Craft;

/**
 * Class UserSessionService
 *
 * @author    Pixel & Tonic, Inc. <support@pixelandtonic.com>
 * @copyright Copyright (c) 2014, Pixel & Tonic, Inc.
 * @license   http://buildwithcraft.com/license Craft License Agreement
 * @see       http://buildwithcraft.com
 * @package   craft.app.services
 * @since     1.0
 */
class UserSessionService extends \CWebUser
{
	// Constants
	// =========================================================================

	const FLASH_KEY_PREFIX = 'Craft.UserSessionService.flash.';
	const FLASH_COUNTERS   = 'Craft.UserSessionService.flashcounters';

	// Properties
	// =========================================================================

	/**
	 * Stores the user identity.
	 *
	 * @var UserIdentity
	 */
	private $_identity;

	/**
	 * Stores the current user model.
	 *
	 * @var UserModel
	 */
	private $_userModel;

	/**
	 * @var
	 */
	private $_userRow;

	/**
	 * @var
	 */
	private $_sessionRestoredFromCookie;

	// Public Methods
	// =========================================================================

	/**
	 * Init
	 *
	 * @return null
	 */
	public function init()
	{
		if (!craft()->isConsole())
		{
			craft()->getSession()->open();

			// Let's set our own state key prefix. Leaving identical to CWebUser for the key so people won't get logged
			// out when updating.
			$this->setStateKeyPrefix(md5('Yii.Craft\UserSessionService.'.craft()->getId()));

			$rememberMe = craft()->request->getCookie('rememberMe') !== null ? true : false;
			$seconds = $this->_getSessionDuration($rememberMe);
			$this->authTimeout = $seconds;

			$this->updateAuthStatus();

			parent::init();
		}
	}

	/**
	 * Gets the currently logged-in user.
	 *
	 * @return UserModel|null
	 */
	public function getUser()
	{
		// Does a user appear to be logged in?
		if (craft()->isInstalled() && $this->getState('__id') !== null)
		{
			if (!isset($this->_user))
			{
				$userRow = $this->_getUserRow($this->getId());

				if ($userRow && $userRow['status'] == UserStatus::Active || $userRow['status'] == UserStatus::Pending)
				{
					$this->_userModel = UserModel::populateModel($userRow);
				}
				else
				{
					$this->_userModel = false;
				}
			}

			return $this->_userModel ? $this->_userModel : null;
		}
	}

	/**
	 * Returns the URL the user was trying to access before getting sent to the
	 * login page.
	 *
	 * @param string $defaultUrl
	 *
	 * @return mixed
	 */
	public function getReturnUrl($defaultUrl = '')
	{
		return $this->getState('__returnUrl', UrlHelper::getUrl($defaultUrl));
	}

	/**
	 * Sets a notice to the user.
	 *
	 * @param string $message
	 *
	 * @return null
	 */
	public function setNotice($message)
	{
		$this->setFlash('notice', $message);
	}

	/**
	 * Sets an error notification.
	 *
	 * @param string $message
	 *
	 * @return null
	 */
	public function setError($message)
	{
		$this->setFlash('error', $message);
	}

	/**
	 * Adds a JS resource flash.
	 *
	 * @param string $resource
	 *
	 * @return null
	 */
	public function addJsResourceFlash($resource)
	{
		$resources = $this->getJsResourceFlashes(false);

		if (!in_array($resource, $resources))
		{
			$resources[] = $resource;
			$this->setFlash('jsResources', $resources);
		}
	}

	/**
	 * Returns the queued-up JS flashes.
	 *
	 * @param bool $delete
	 *
	 * @return array
	 */
	public function getJsResourceFlashes($delete = true)
	{
		return $this->getFlash('jsResources', array(), $delete);
	}

	/**
	 * Adds a JS flash.
	 *
	 * @param string $js
	 *
	 * @return null
	 */
	public function addJsFlash($js)
	{
		$scripts = $this->getJsFlashes();
		$scripts[] = $js;
		$this->setFlash('js', $scripts);
	}

	/**
	 * Returns the queued-up JS flashes.
	 *
	 * @param bool $delete
	 *
	 * @return array
	 */
	public function getJsFlashes($delete = true)
	{
		return $this->getFlash('js', array(), $delete);
	}

	/**
<<<<<<< HEAD
	 * Check to see if the current web user is a guest. (wrapper for {@link getIsGuest()}
	 * for consistency)
=======
	 *
	 * Check to see if the current web user is a guest. (wrapper for {@link getIsGuest()} for consistency)
>>>>>>> 787a81fd
	 *
	 * @return bool
	 */
	public function isGuest()
	{
		$user = $this->_getUserRow($this->getId());
		return empty($user);
	}

	/**
	 * Check to see if the current web user is logged in.
	 *
	 * @return bool
	 */
	public function isLoggedIn()
	{
		return !$this->isGuest();
	}

	/**
	 * Returns whether the current user is an admin.
	 *
	 * @return bool
	 */
	public function isAdmin()
	{
		$user = $this->getUser();
		return ($user && $user->admin);
	}

	/**
	 * Returns whether the current user has a given permission.
	 *
	 * @param string $permissionName
	 *
	 * @return bool
	 */
	public function checkPermission($permissionName)
	{
		$user = $this->getUser();
		return ($user && $user->can($permissionName));
	}

	/**
	 * Requires that the current user has a given permission, otherwise a 403 exception is thrown.
	 *
	 * @param string $permissionName
	 *
	 * @throws HttpException
	 * @return null
	 */
	public function requirePermission($permissionName)
	{
		if (!$this->checkPermission($permissionName))
		{
			throw new HttpException(403);
		}
	}

	/**
	 * Requires that the current user is an admin, otherwise a 403 exception is thrown.
	 *
	 * @throws HttpException
	 * @return null
	 */
	public function requireAdmin()
	{
		if (!$this->isAdmin())
		{
			throw new HttpException(403);
		}
	}

	/**
	 * Requires that the user is logged in, otherwise redirects them to the login page.
	 *
	 * @throws Exception
	 * @return null
	 */
	public function requireLogin()
	{
		if ($this->isGuest())
		{
			if (craft()->config->get('loginPath') === craft()->request->getPath())
			{
				throw new Exception(Craft::t('requireLogin was used on the login page, creating an infinite loop.'));
			}

			if (!craft()->request->isAjaxRequest())
			{
				$url = craft()->request->getPath();
				if (($queryString = craft()->request->getQueryStringWithoutPath()))
				{
					if (craft()->request->getPathInfo())
					{
						$url .= '?'.$queryString;
					}
					else
					{
						$url .= '&'.$queryString;
					}
				}

				$this->setReturnUrl($url);
			}
			elseif (isset($this->loginRequiredAjaxResponse))
			{
				echo $this->loginRequiredAjaxResponse;
				craft()->end();
			}

			$url = UrlHelper::getUrl(craft()->config->getLoginPath());
			craft()->request->redirect($url);
		}
	}

	/**
	 * Pointless Wrapper for {@link requireLogin()}, but {@link CWebUser} uses {@link loginRequired()} so we must
	 * support it as well.
	 *
	 * @return null
	 */
	public function loginRequired()
	{
		$this->requireLogin();
	}

	/**
	 * Logs a user in.
	 *
	 * @param \IUserIdentity $username
	 * @param int            $password
	 * @param bool           $rememberMe
	 *
	 * @throws Exception
	 * @return bool
	 */
	public function login($username, $password, $rememberMe = false)
	{
		// Validate the username/password first.
		$usernameModel = new UsernameModel();
		$passwordModel = new PasswordModel();

		$usernameModel->username = $username;
		$passwordModel->password = $password;

		// Require a userAgent string and an IP address to help prevent direct socket connections from trying to login.
		if (!craft()->request->userAgent || !$_SERVER['REMOTE_ADDR'])
		{
			Craft::log('Someone tried to login with loginName: '.$username.', without presenting an IP address or userAgent string.', LogLevel::Warning);
			$this->logout();
			$this->requireLogin();
		}

		// Validate the model.
		if ($usernameModel->validate() && $passwordModel->validate())
		{
			// Authenticate the credentials.
			$this->_identity = new UserIdentity($username, $password);
			$this->_identity->authenticate();

			// Was the login successful?
			if ($this->_identity->errorCode == UserIdentity::ERROR_NONE)
			{
				// See if the 'rememberUsernameDuration' config item is set. If so, save the name to a cookie.
				$rememberUsernameDuration = craft()->config->get('rememberUsernameDuration');

				if ($rememberUsernameDuration)
				{
					$interval = new DateInterval($rememberUsernameDuration);
					$expire = new DateTime();
					$expire->add($interval);

					// Save the username cookie.
					$this->saveCookie('username', $username, $expire->getTimestamp());
				}

				// If there is a remember me cookie, but $rememberMe is false, they logged in with an unchecked remember
				// me box, so let's remove the cookie.
				if (craft()->request->getCookie('rememberMe') !== null && !$rememberMe)
				{
					craft()->request->deleteCookie('rememberMe');
				}

				if ($rememberMe)
				{
					$rememberMeSessionDuration = craft()->config->get('rememberedUserSessionDuration');
					if ($rememberMeSessionDuration)
					{
						$interval = new DateInterval($rememberMeSessionDuration);
						$expire = new DateTime();
						$expire->add($interval);

						// Save the username cookie.
						$this->saveCookie('rememberMe', true, $expire->getTimestamp());
					}
				}

				// Get how long this session is supposed to last.
				$seconds = $this->_getSessionDuration($rememberMe);

				$id = $this->_identity->getId();
				$states = $this->_identity->getPersistentStates();

				// Fire an 'onBeforeLogin' event
				$this->onBeforeLogin(new Event($this, array(
					'username'      => $usernameModel->username,
				)));

				// Run any before login logic.
				if ($this->beforeLogin($id, $states, false))
				{
					$this->changeIdentity($id, $this->_identity->getName(), $states);

					// Fire an 'onLogin' event
					$this->onLogin(new Event($this, array(
						'username'      => $usernameModel->username,
					)));

					if ($seconds > 0)
					{
						if ($this->allowAutoLogin)
						{
							$user = craft()->users->getUserById($id);

							if ($user)
							{
								// Save the necessary info to the identity cookie.
								$sessionToken = StringHelper::UUID();
								$hashedToken = craft()->security->hashData(base64_encode(serialize($sessionToken)));
								$uid = craft()->users->handleSuccessfulLogin($user, $hashedToken);
								$userAgent = craft()->request->userAgent;

								$data = array(
									$this->getName(),
									$sessionToken,
									$uid,
									$seconds,
									$userAgent,
									$this->saveIdentityStates(),
								);

								$this->saveCookie('', $data, $seconds);
							}
							else
							{
								throw new Exception(Craft::t('Could not find a user with Id of {userId}.', array('{userId}' => $this->getId())));
							}
						}
						else
						{
							throw new Exception(Craft::t('{class}.allowAutoLogin must be set true in order to use cookie-based authentication.', array('{class}' => get_class($this))));
						}
					}

					$this->_sessionRestoredFromCookie = false;
					$this->_userRow = null;

					// Run any after login logic.
					$this->afterLogin(false);
				}

				return !$this->getIsGuest();
			}
		}

		Craft::log($username.' tried to log in unsuccessfully.', LogLevel::Warning);
		return false;
	}

	/**
	 * Logs a user in for impersonation.
	 *
	 * @param \IUserIdentity $userId
	 *
	 * @throws Exception
	 * @return bool
	 */
	public function impersonate($userId)
	{
		$userModel = craft()->users->getUserById($userId);

		if (!$userModel)
		{
			throw new Exception(Craft::t('Could not find a user with Id of {userId}.', array('{userId}' => $userId)));
		}

		$this->_identity = new UserIdentity($userModel->username, null);
		$this->_identity->logUserIn($userModel);

		$id = $this->_identity->getId();
		$states = $this->_identity->getPersistentStates();

		// Run any before login logic.
		if ($this->beforeLogin($id, $states, false))
		{
			// Fire an 'onBeforeLogin' event
			$this->onBeforeLogin(new Event($this, array(
				'username'      => $userModel->username,
			)));

			$this->changeIdentity($id, $this->_identity->getName(), $states);

			// Fire an 'onLogin' event
			$this->onLogin(new Event($this, array(
				'username'      => $userModel->username,
			)));

			$this->_sessionRestoredFromCookie = false;
			$this->_userRow = null;

			// Run any after login logic.
			$this->afterLogin(false);

			return !$this->getIsGuest();
		}

		Craft::log($userModel->username.' tried to log in unsuccessfully.', LogLevel::Warning);
		return false;
	}

	/**
	 * Returns the login error code from the user identity.
	 *
	 * @return UserIdentity
	 */
	public function getLoginErrorCode()
	{
		if (isset($this->_identity))
		{
			return $this->_identity->errorCode;
		}
	}

	/**
	 * Gets the proper error message from the given error code.
	 *
	 * @param $errorCode
	 * @param $loginName
	 *
	 * @return null|string
	 */
	public function getLoginErrorMessage($errorCode, $loginName)
	{
		switch ($errorCode)
		{
			case UserIdentity::ERROR_PASSWORD_RESET_REQUIRED:
			{
				$error = Craft::t('You need to reset your password. Check your email for instructions.');
				break;
			}
			case UserIdentity::ERROR_ACCOUNT_LOCKED:
			{
				$error = Craft::t('Account locked.');
				break;
			}
			case UserIdentity::ERROR_ACCOUNT_COOLDOWN:
			{
				$user = craft()->users->getUserByUsernameOrEmail($loginName);

				if ($user)
				{
					$timeRemaining = $user->getRemainingCooldownTime();

					if ($timeRemaining)
					{
						$humanTimeRemaining = $timeRemaining->humanDuration();
						$error = Craft::t('Account locked. Try again in {time}.', array('time' => $humanTimeRemaining));
					}
					else
					{
						$error = Craft::t('Account locked.');
					}
				}
				else
				{
					$error = Craft::t('Account locked.');
				}
				break;
			}
			case UserIdentity::ERROR_ACCOUNT_SUSPENDED:
			{
				$error = Craft::t('Account suspended.');
				break;
			}
			case UserIdentity::ERROR_NO_CP_ACCESS:
			{
				$error = Craft::t('You cannot access the CP with that account.');
				break;
			}
			case UserIdentity::ERROR_NO_CP_OFFLINE_ACCESS:
			{
				$error = Craft::t('You cannot access the CP while the system is offline with that account.');
				break;
			}
			default:
			{
				$error = Craft::t('Invalid username or password.');
			}
		}

		return $error;
	}

	/**
	 * @return string
	 */
	public function getRememberedUsername()
	{
		return $this->getCookieValue('username');
	}

	/**
	 * Overriding Yii's because it's stupid.
	 *
	 * @return bool
	 */
	public function getIsGuest()
	{
		return $this->isGuest();
	}

	/**
	 * @param     $cookieName
	 * @param     $data
	 * @param int $duration
	 *
	 * @todo Set domain to wildcard?  .example.com, .example.co.uk, .too.many.subdomains.com
	 * @return null
	 */
	public function saveCookie($cookieName, $data, $duration = 0)
	{
		$cookieName = $this->getStateKeyPrefix().$cookieName;
		$cookie = new \CHttpCookie($cookieName, '');
		$cookie->httpOnly = true;
		$cookie->expire = time() + $duration;

		if (craft()->request->isSecureConnection())
		{
			$cookie->secure = true;
		}

		$cookie->value = craft()->security->hashData(base64_encode(serialize($data)));
		craft()->getRequest()->getCookies()->add($cookie->name, $cookie);
	}

	/**
	 * @param string $cookieName
	 *
	 * @return mixed|null
	 */
	public function getCookieValue($cookieName)
	{
		$cookie = craft()->request->getCookie($this->getStateKeyPrefix().$cookieName);

		if ($cookie && !empty($cookie->value) && ($data = craft()->security->validateData($cookie->value)) !== false)
		{
			$data = @unserialize(base64_decode($data));
			return $data;
		}

		return null;
	}

	/**
	 * @return null
	 */
	public function wasSessionRestoredFromCookie()
	{
		return $this->_sessionRestoredFromCookie;
	}

	/**
	 * Clears all user identity information from persistent storage. This will remove the data stored via {@link setState}.
	 *
	 * @return null
	 */
	public function clearStates()
	{
		if (isset($_SESSION))
		{
			$keys = array_keys($_SESSION);
			$prefix = $this->getStateKeyPrefix();

			$n = mb_strlen($prefix);

			foreach($keys as $key)
			{
				if (!strncmp($key, $prefix, $n))
				{
					unset($_SESSION[$key]);
				}
			}
		}
	}

	/**
	 * Fires an 'onBeforeLogin' event.
	 *
	 * @param Event $event
	 *
	 * @return null
	 */
	public function onBeforeLogin(Event $event)
	{
		$this->raiseEvent('onBeforeLogin', $event);
	}

	/**
	 * Fires an 'onLogin' event.
	 *
	 * @param Event $event
	 *
	 * @return null
	 */
	public function onLogin(Event $event)
	{
		$this->raiseEvent('onLogin', $event);
	}

	/**
	 * Fires an 'onBeforeLogout' event.
	 *
	 * @param Event $event
	 */
	public function onBeforeLogout(Event $event)
	{
		$this->raiseEvent('onBeforeLogout', $event);
	}

	/**
	 * Fires an 'onLogout' event.
	 *
	 * @param Event $event
	 */
	public function onLogout(Event $event)
	{
		$this->raiseEvent('onLogout', $event);
	}

	// Protected Methods
	// =========================================================================

	/**
	 * Changes the current user with the specified identity information. This method is called by {@link login} and
	 * {@link restoreFromCookie} when the current user needs to be populated with the corresponding identity information.
	 *
	 * Derived classes may override this method by retrieving additional user-related information. Make sure the parent
	 * implementation is called first.
	 *
	 * @param mixed  $id     A unique identifier for the user.
	 * @param string $name   The display name for the user.
	 * @param array  $states Identity states.
	 *
	 * @return null
	 */
	protected function changeIdentity($id,$name,$states)
	{
		$this->setId($id);
		$this->setName($name);
		$this->loadIdentityStates($states);
	}

	/**
	 * @return null
	 */
	protected function renewCookie()
	{
		$this->_checkVitals();

		$cookies = craft()->request->getCookies();
		$cookie = $cookies->itemAt($this->getStateKeyPrefix());

		// Check the identity cookie and make sure the data hasn't been tampered with.
		if ($cookie && !empty($cookie->value) && ($data = craft()->security->validateData($cookie->value)) !== false)
		{
			$data = $this->getCookieValue('');

			if (is_array($data) && isset($data[0], $data[1], $data[2], $data[3], $data[4], $data[5]))
			{
				$savedUserAgent = $data[4];
				$currentUserAgent = craft()->request->userAgent;

				$this->_checkUserAgentString($currentUserAgent, $savedUserAgent);

				// Bump the expiration time.
				$expiration = time() + $data[3];
				$cookie->expire = $expiration;
				$cookies->add($cookie->name, $cookie);

				$this->authTimeout = $data[3];
				$this->setState(static::AUTH_TIMEOUT_VAR, $expiration);
			}
		}
	}

	/**
	 * Populates the current user object with the information obtained from cookie. This method is used when automatic
	 * login ({@link allowAutoLogin}) is enabled. The user identity information is recovered from cookie.
	 *
	 * @return null
	 */
	protected function restoreFromCookie()
	{
		if (!$this->_checkVitals())
		{
			return false;
		}

		// See if they have an existing identity cookie.
		$cookie = craft()->request->getCookies()->itemAt($this->getStateKeyPrefix());

		// Grab the identity cookie and make sure the data hasn't been tampered with.
		if ($cookie && !empty($cookie->value) && is_string($cookie->value) && ($data = craft()->security->validateData($cookie->value)) !== false)
		{
			// Grab the data
			$data = $this->getCookieValue('');

			if (is_array($data) && isset($data[0], $data[1], $data[2], $data[3], $data[4], $data[5]))
			{
				$loginName = $data[0];
				$currentSessionToken = $data[1];
				$uid = $data[2];
				$seconds = $data[3];
				$savedUserAgent = $data[4];
				$states = $data[5];
				$currentUserAgent = craft()->request->userAgent;

				$this->_checkUserAgentString($currentUserAgent, $savedUserAgent);

				// Get the hashed token from the db based on login name and uid.
				if (($sessionRow = $this->_findSessionToken($loginName, $uid)) !== false)
				{
					$dbHashedToken = $sessionRow['token'];
					$userId = $sessionRow['userId'];

					// Make sure the given session token matches what we have in the db.
					$checkHashedToken= craft()->security->hashData(base64_encode(serialize($currentSessionToken)));
					if (strcmp($checkHashedToken, $dbHashedToken) === 0)
					{
						// It's all good.
						if($this->beforeLogin($loginName, $states, true))
						{
							$this->changeIdentity($userId, $loginName, $states);

							if ($this->autoRenewCookie)
							{
								// Generate a new session token for the database and cookie.
								$newSessionToken = StringHelper::UUID();
								$hashedNewToken = craft()->security->hashData(base64_encode(serialize($newSessionToken)));
								$this->_updateSessionToken($loginName, $dbHashedToken, $hashedNewToken);

								// While we're let's clean up stale sessions.
								$this->_cleanStaleSessions();

								// Save updated info back to identity cookie.
								$data = array(
									$this->getName(),
									$newSessionToken,
									$uid,
									$seconds,
									$currentUserAgent,
									$states,
								);

								$this->saveCookie('', $data, $seconds);
								$this->authTimeout = $seconds;
								$this->_sessionRestoredFromCookie = true;
								$this->_userRow = null;
							}

							$this->afterLogin(true);
						}
					}
					else
					{
						Craft::log('Tried to restore session from a cookie, but the given hashed database token value does not appear to belong to the given login name. Hashed db value: '.$dbHashedToken.' and loginName: '.$loginName.'.', LogLevel::Error);
						// Forcing logout here clears the identity cookie helping to prevent session fixation.
						$this->logout();
					}
				}
				else
				{
					Craft::log('Tried to restore session from a cookie, but the given login name does not match the given uid. UID: '.$uid.' and loginName: '.$loginName.'.', LogLevel::Error);
					// Forcing logout here clears the identity cookie helping to prevent session fixation.
					$this->logout();
				}
			}
			else
			{
				Craft::log('Tried to restore session from a cookie, but it appears we the data in the cookie is invalid.', LogLevel::Error);
				$this->logout();
			}
		}
	}

	/**
	 * @return bool|null
	 */
	protected function beforeLogout()
	{
		// Fire an 'onBeforeLogout' event
		$this->onBeforeLogout(new Event($this));

		$cookie = craft()->request->getCookies()->itemAt($this->getStateKeyPrefix());

		// Grab the identity cookie information and make sure the data hasn't been tampered with.
		if ($cookie && !empty($cookie->value) && is_string($cookie->value) && ($data = craft()->security->validateData($cookie->value)) !== false)
		{
			// Grab the data
			$data = $this->getCookieValue('');

			if (is_array($data) && isset($data[0], $data[1], $data[2], $data[3], $data[4], $data[5]))
			{
				$loginName = $data[0];
				$uid = $data[2];

				// Clean up their row in the sessions table.
				$user = craft()->users->getUserByUsernameOrEmail($loginName);

				if ($user)
				{
					craft()->db->createCommand()->delete('sessions', 'userId=:userId AND uid=:uid', array('userId' => $user->id, 'uid' => $uid));
				}
			}
			else
			{
				Craft::log('During logout, tried to remove the row from the sessions table, but it appears the cookie data is invalid.', LogLevel::Error);
			}
		}

		$this->_userRow = null;

		return true;
	}

	/**
	 * Fires an 'onLogout' event after a user has been logged out.
	 * 
	 * @return null
	 */
	protected function afterLogout()
	{
		// Fire an 'onLogout' event
		$this->onLogout(new Event($this));
	}

	// Private Methods
	// =========================================================================

	/**
	 * @param string $loginName
	 * @param string $uid
	 *
	 * @return bool
	 */
	private function _findSessionToken($loginName, $uid)
	{
		$result = craft()->db->createCommand()
		    ->select('s.token, s.userId')
		    ->from('sessions s')
		    ->join('users u', 's.userId = u.id')
		    ->where('(u.username=:username OR u.email=:email) AND s.uid=:uid', array(':username' => $loginName, ':email' => $loginName, 'uid' => $uid))
		    ->queryRow();

		if (is_array($result) && count($result) > 0)
		{
			return $result;
		}

		return false;
	}

	/**
	 * @param string $loginName
	 * @param string $currentToken
	 * @param string $newToken
	 *
	 * @return int
	 */
	private function _updateSessionToken($loginName, $currentToken, $newToken)
	{
		$user = craft()->users->getUserByUsernameOrEmail($loginName);

		craft()->db->createCommand()->update('sessions', array('token' => $newToken), 'token=:currentToken AND userId=:userId', array('currentToken' => $currentToken, 'userId' => $user->id));
	}

	/**
	 * @return null
	 */
	private function _cleanStaleSessions()
	{
		$interval = new DateInterval('P3M');
		$expire = DateTimeHelper::currentUTCDateTime();
		$pastTimeStamp = $expire->sub($interval)->getTimestamp();
		$pastTime = DateTimeHelper::formatTimeForDb($pastTimeStamp);

		craft()->db->createCommand()->delete('sessions', 'dateUpdated < :pastTime', array('pastTime' => $pastTime));
	}

	/**
	 * @param string $rememberMe
	 *
	 * @return int
	 */
	private function _getSessionDuration($rememberMe)
	{
		if ($rememberMe)
		{
			$duration = craft()->config->get('rememberedUserSessionDuration');
		}
		else
		{
			$duration = craft()->config->get('userSessionDuration');
		}

		// Calculate how long the session should last.
		if ($duration)
		{
			$interval = new DateInterval($duration);
			$expire = DateTimeHelper::currentUTCDateTime();
			$currentTimeStamp = $expire->getTimestamp();
			$futureTimeStamp = $expire->add($interval)->getTimestamp();
			$seconds = $futureTimeStamp - $currentTimeStamp;
		}
		else
		{
			$seconds = null;
		}

		return $seconds;
	}

	/**
	 * @param int $id
	 *
	 * @return int
	 */
	private function _getUserRow($id)
	{
		if (!isset($this->_userRow))
		{
			if ($id)
			{
				$userRow = craft()->db->createCommand()
				    ->select('*')
				    ->from('users')
				    ->where('id=:id', array(':id' => $id))
				    ->queryRow();

				if ($userRow)
				{
					$this->_userRow = $userRow;
				}
				else
				{
					$this->_userRow = false;
				}
			}
			else
			{
				$this->_userRow = false;
			}
		}

		return $this->_userRow;
	}

	/**
	 * Checks whether the the current request has a user agent string or IP address.
	 *
	 * @return bool
	 */
	private function _checkVitals()
	{
		if (craft()->config->get('requireUserAgentAndIpForSession'))
		{
			// Require a userAgent string and an IP address to help prevent direct socket connections from trying to login.
			if (!craft()->request->userAgent || !craft()->request->getIpAddress())
			{
				Craft::log('Someone tried to restore a session from a cookie without presenting an IP address or userAgent string.', LogLevel::Warning);
				$this->logout(true);

				return false;
			}
		}

		return true;
	}

	/**
	 * Checks whether the current user agent string matches the user agent string saved in the identity cookie.
	 *
	 * @param string $currentUserAgent
	 * @param string $savedUserAgent
	 *
	 * @return null
	 */
	private function _checkUserAgentString($currentUserAgent, $savedUserAgent)
	{
		if (craft()->config->get('requireMatchingUserAgentForSession'))
		{
			// If the saved userAgent differs from the current one, bail.
			if ($savedUserAgent !== $currentUserAgent)
			{
				Craft::log('Tried to restore session from the the identity cookie, but the saved userAgent ('.$savedUserAgent.') does not match the current userAgent ('.$currentUserAgent.').', LogLevel::Warning);
				$this->logout(true);
			}
		}
	}
}<|MERGE_RESOLUTION|>--- conflicted
+++ resolved
@@ -196,13 +196,7 @@
 	}
 
 	/**
-<<<<<<< HEAD
-	 * Check to see if the current web user is a guest. (wrapper for {@link getIsGuest()}
-	 * for consistency)
-=======
-	 *
 	 * Check to see if the current web user is a guest. (wrapper for {@link getIsGuest()} for consistency)
->>>>>>> 787a81fd
 	 *
 	 * @return bool
 	 */
