<?php
namespace Craft;

/**
 * ElementsService provides APIs for managing elements.
 *
 * An instance of ElementsService is globally accessible in Craft via {@link WebApp::elements `craft()->elements`}.
 *
 * @author    Pixel & Tonic, Inc. <support@pixelandtonic.com>
 * @copyright Copyright (c) 2014, Pixel & Tonic, Inc.
 * @license   http://buildwithcraft.com/license Craft License Agreement
 * @see       http://buildwithcraft.com
 * @package   craft.app.services
 * @since     1.0
 */
class ElementsService extends BaseApplicationComponent
{
	// Properties
	// =========================================================================

	/**
	 * @var array
	 */
	private $_placeholderElements;

	/**
	 * @var array
	 */
	private $_searchResults;

	// Public Methods
	// =========================================================================

	// Finding Elements
	// -------------------------------------------------------------------------

	/**
	 * Returns an element criteria model for a given element type.
	 *
	 * This should be the starting point any time you want to fetch elements in Craft.
	 *
	 * ```php
	 * $criteria = craft()->elements->getCriteria(ElementType::Entry);
	 * $criteria->section = 'news';
	 * $entries = $criteria->find();
	 * ```
	 *
	 * @param string $type       The element type class handle (e.g. one of the values in the {@link ElementType} enum).
	 * @param mixed  $attributes Any criteria attribute values that should be pre-populated on the criteria model.
	 *
	 * @throws Exception
	 * @return ElementCriteriaModel An element criteria model, wired to fetch elements of the given $type.
	 */
	public function getCriteria($type, $attributes = null)
	{
		$elementType = $this->getElementType($type);

		if (!$elementType)
		{
			throw new Exception(Craft::t('No element type exists by the type “{type}”.', array('type' => $type)));
		}

		return new ElementCriteriaModel($attributes, $elementType);
	}

	/**
	 * Returns an element by its ID.
	 *
	 * If no element type is provided, the method will first have to run a DB query to determine what type of element
	 * the $elementId is, so you should definitely pass it if it’s known.
	 *
	 * The element’s status will not be a factor when using this method.
	 *
	 * @param int    $elementId   The element’s ID.
	 * @param null   $elementType The element type’s class handle.
	 * @param string $localeId    The locale to fetch the element in.
	 *                            Defaults to {@link WebApp::language `craft()->language`}.
	 *
	 * @return BaseElementModel|null The matching element, or `null`.
	 */
	public function getElementById($elementId, $elementType = null, $localeId = null)
	{
		if (!$elementId)
		{
			return null;
		}

		if (!$elementType)
		{
			$elementType = $this->getElementTypeById($elementId);

			if (!$elementType)
			{
				return null;
			}
		}

		$criteria = $this->getCriteria($elementType);
		$criteria->id = $elementId;
		$criteria->locale = $localeId;
		$criteria->status = null;
		$criteria->localeEnabled = null;
		return $criteria->first();
	}

	/**
	 * Returns an element by its URI.
	 *
	 * @param string      $uri         The element’s URI.
	 * @param string|null $localeId    The locale to look for the URI in, and to return the element in.
	 *                                 Defaults to {@link WebApp::language `craft()->language`}.
	 * @param bool        $enabledOnly Whether to only look for an enabled element. Defaults to `false`.
	 *
	 * @return BaseElementModel|null The matching element, or `null`.
	 */
	public function getElementByUri($uri, $localeId = null, $enabledOnly = false)
	{
		if ($uri === '')
		{
			$uri = '__home__';
		}

		if (!$localeId)
		{
			$localeId = craft()->language;
		}

		// First get the element ID and type

		$conditions = array('and',
			'elements_i18n.uri = :uri',
			'elements_i18n.locale = :locale'
		);

		$params = array(
			':uri'    => $uri,
			':locale' => $localeId
		);

		if ($enabledOnly)
		{
			$conditions[] = 'elements_i18n.enabled = 1';
			$conditions[] = 'elements.enabled = 1';
			$conditions[] = 'elements.archived = 0';
		}

		$result = craft()->db->createCommand()
			->select('elements.id, elements.type')
			->from('elements elements')
			->join('elements_i18n elements_i18n', 'elements_i18n.elementId = elements.id')
			->where($conditions, $params)
			->queryRow();

		if ($result)
		{
			// Return the actual element
			return $this->getElementById($result['id'], $result['type'], $localeId);
		}
	}

	/**
	 * Returns the element type(s) used by the element of a given ID(s).
	 *
	 * If a single ID is passed in (an int), then a single element type will be returned (a string), or `null` if
	 * no element exists by that ID.
	 *
	 * If an array is passed in, then an array will be returned.
	 *
	 * @param int|array $elementId An element’s ID, or an array of elements’ IDs.
	 *
	 * @return string|array|null The element type(s).
	 */
	public function getElementTypeById($elementId)
	{
		if (is_array($elementId))
		{
			return craft()->db->createCommand()
				->selectDistinct('type')
				->from('elements')
				->where(array('in', 'id', $elementId))
				->queryColumn();
		}
		else
		{
			return craft()->db->createCommand()
				->select('type')
				->from('elements')
				->where(array('id' => $elementId))
				->queryScalar();
		}
	}

	/**
	 * Finds elements.
	 *
	 * @param ElementCriteriaModel $criteria An element criteria model that defines the parameters for the elements
	 *                                       we should be looking for.
	 * @param bool                 $justIds  Whether the method should only return an array of the IDs of the matched
	 *                                       elements. Defaults to `false`.
	 *
	 * @return array The matched elements, or their IDs, depending on $justIds.
	 */
	public function findElements($criteria = null, $justIds = false)
	{
		$elements = array();
		$query = $this->buildElementsQuery($criteria, $contentTable, $fieldColumns);

		if ($query)
		{
			// If we're only interested in the IDs, drop everything else from the SELECT clause
			if ($justIds)
			{
				$query->select('elements.id');
			}

<<<<<<< HEAD
			if ($criteria->fixedOrder)
			{
				$ids = ArrayHelper::stringToArray($criteria->id);

				if (!$ids)
				{
					return array();
				}

				$query->order(craft()->db->getSchema()->orderByColumnValues('elements.id', $ids));
			}
			else if ($criteria->order && $criteria->order != 'score')
			{
				$order = $criteria->order;

				if (is_array($fieldColumns))
				{
					// Add the field column prefixes
					foreach ($fieldColumns as $column)
					{
						// Avoid matching fields named "asc" or "desc" in the string "column_name asc" or
						// "column_name desc"
						$order = preg_replace('/(?<!\w\s)\b'.$column['handle'].'\b/', $column['column'].'$1', $order);
					}
				}

				$query->order($order);
			}

			if ($criteria->offset)
			{
				$query->offset($criteria->offset);
			}

			if ($criteria->limit)
			{
				$query->limit($criteria->limit);
			}

=======
>>>>>>> af4d97e3
			$results = $query->queryAll();

			if ($results)
			{
				if ($justIds)
				{
					foreach ($results as $result)
					{
						$elements[] = $result['id'];
					}
				}
				else
				{
					$locale = $criteria->locale;
					$elementType = $criteria->getElementType();
					$indexBy = $criteria->indexBy;
					$lastElement = null;

					foreach ($results as $result)
					{
						// Do we have a placeholder for this elmeent?
						if (isset($this->_placeholderElements[$result['id']][$locale]))
						{
							$element = $this->_placeholderElements[$result['id']][$locale];
						}
						else
						{
							// Make a copy to pass to the onPopulateElement event
							$originalResult = array_merge($result);

							if ($contentTable)
							{
								// Separate the content values from the main element attributes
								$content = array(
									'id'        => (isset($result['contentId']) ? $result['contentId'] : null),
									'elementId' => $result['id'],
									'locale'    => $locale,
									'title'     => (isset($result['title']) ? $result['title'] : null)
								);

								unset($result['title']);

								if ($fieldColumns)
								{
									foreach ($fieldColumns as $column)
									{
										// Account for results where multiple fields have the same handle, but from
										// different columns e.g. two Matrix block types that each have a field with the
										// same handle

										$colName = $column['column'];
										$fieldHandle = $column['handle'];

										if (!isset($content[$fieldHandle]) || (empty($content[$fieldHandle]) && !empty($result[$colName])))
										{
											$content[$fieldHandle] = $result[$colName];
										}

										unset($result[$colName]);
									}
								}
							}

							$result['locale'] = $locale;

							// Should we set a search score on the element?
							if (isset($this->_searchResults[$result['id']]))
							{
								$result['searchScore'] = $this->_searchResults[$result['id']];
							}

							$element = $elementType->populateElementModel($result);

							// Was an element returned?
							if (!$element || !($element instanceof BaseElementModel))
							{
								continue;
							}

							if ($contentTable)
							{
								$element->setContent($content);
							}

							// Fire an 'onPopulateElement' event
							$this->onPopulateElement(new Event($this, array(
								'element' => $element,
								'result'  => $originalResult
							)));
						}

						if ($indexBy)
						{
							$elements[$element->$indexBy] = $element;
						}
						else
						{
							$elements[] = $element;
						}

						if ($lastElement)
						{
							$lastElement->setNext($element);
							$element->setPrev($lastElement);
						}
						else
						{
							$element->setPrev(false);
						}

						$lastElement = $element;
					}

					$lastElement->setNext(false);
				}
			}
		}

		return $elements;
	}

	/**
	 * Returns the total number of elements that match a given criteria.
	 *
	 * @param ElementCriteriaModel $criteria An element criteria model that defines the parameters for the elements
	 *                                       we should be counting.
	 *
	 * @return int The total number of elements that match the criteria.
	 */
	public function getTotalElements($criteria = null)
	{
		$query = $this->buildElementsQuery($criteria);

		if ($query)
		{
			// Remove the order, offset, limit, and any additional tables in the FROM clause
			$query
				->order('')
				->offset(0)
				->limit(-1)
				->select('elements.id')
				->from('elements elements');

			// Can't use COUNT() here because of complications with the GROUP BY clause.
			$rows = $query->queryColumn();

			return count($rows);
		}
		else
		{
			return 0;
		}
	}

	/**
	 * Preps a {@link DbCommand} object for querying for elements, based on a given element criteria.
	 *
	 * @param ElementCriteriaModel &$criteria     The element criteria model
	 * @param string               &$contentTable The content table that should be joined in. (This variable will
	 *                                            actually get defined by buildElementsQuery(), and is passed by
	 *                                            reference so whatever’s calling the method will have access to its
	 *                                            value.)
	 * @param array                &$fieldColumns Info about the content field columns being selected. (This variable
	 *                                            will actually get defined by buildElementsQuery(), and is passed by
	 *                                            reference so whatever’s calling the method will have access to its
	 *                                            value.)
	 *
	 * @return DbCommand|false The DbCommand object, or `false` if the method was able to determine ahead of time that
	 *                         there’s no chance any elements are going to be found with the given parameters.
	 */
	public function buildElementsQuery(&$criteria = null, &$contentTable = null, &$fieldColumns = null)
	{
		if (!($criteria instanceof ElementCriteriaModel))
		{
			$criteria = $this->getCriteria('Entry', $criteria);
		}

		$elementType = $criteria->getElementType();

		if (!$elementType->isLocalized())
		{
			// The criteria *must* be set to the primary locale
			$criteria->locale = craft()->i18n->getPrimarySiteLocaleId();
		}
		else if (!$criteria->locale)
		{
			// Default to the current app locale
			$criteria->locale = craft()->language;
		}

		// Set up the query
		// ---------------------------------------------------------------------

		// Create the DbCommand object
		$query = craft()->db->createCommand();

		// Fire an 'onBeforeBuildElementsQuery' event
		$event = new Event($this, array(
			'criteria' => $criteria,
			'query' => $query
		));

		$this->onBeforeBuildElementsQuery($event);

		// Did any of the event handlers object to this query?
		if (!$event->performAction)
		{
			return false;
		}

		$query
			->select('elements.id, elements.type, elements.enabled, elements.archived, elements.dateCreated, elements.dateUpdated, elements_i18n.slug, elements_i18n.uri, elements_i18n.enabled AS localeEnabled')
			->from('elements elements')
			->join('elements_i18n elements_i18n', 'elements_i18n.elementId = elements.id')
			->where('elements_i18n.locale = :locale', array(':locale' => $criteria->locale))
			->group('elements.id');

		if ($elementType->hasContent())
		{
			$contentTable = $elementType->getContentTableForElementsQuery($criteria);

			if ($contentTable)
			{
				$contentCols = 'content.id AS contentId';

				if ($elementType->hasTitles())
				{
					$contentCols .= ', content.title';
				}

				// TODO: Replace this with a call to getFieldsForElementsQuery() in 3.0
				$fieldColumns = $elementType->getContentFieldColumnsForElementsQuery($criteria);

				foreach ($fieldColumns as $column)
				{
					$contentCols .= ', content.'.$column['column'];
				}

				$query->addSelect($contentCols);
				$query->join($contentTable.' content', 'content.elementId = elements.id');
				$query->andWhere('content.locale = :locale');
			}
		}

		// Basic element params
		// ---------------------------------------------------------------------

		// If the 'id' parameter is set to any empty value besides `null`, don't return anything
		if ($criteria->id !== null && empty($criteria->id))
		{
			return false;
		}

		if ($criteria->id)
		{
			$query->andWhere(DbHelper::parseParam('elements.id', $criteria->id, $query->params));
		}

		if ($criteria->archived)
		{
			$query->andWhere('elements.archived = 1');
		}
		else
		{
			$query->andWhere('elements.archived = 0');

			if ($criteria->status)
			{
				$statusConditions = array();
				$statuses = ArrayHelper::stringToArray($criteria->status);

				foreach ($statuses as $status)
				{
					$status = StringHelper::toLowerCase($status);

					// Is this a supported status?
					if (in_array($status, array_keys($elementType->getStatuses())))
					{
						if ($status == BaseElementModel::ENABLED)
						{
							$statusConditions[] = 'elements.enabled = 1';
						}
						else if ($status == BaseElementModel::DISABLED)
						{
							$statusConditions[] = 'elements.enabled = 0';
						}
						else
						{
							$elementStatusCondition = $elementType->getElementQueryStatusCondition($query, $status);

							if ($elementStatusCondition)
							{
								$statusConditions[] = $elementStatusCondition;
							}
							else if ($elementStatusCondition === false)
							{
								return false;
							}
						}
					}
				}

				if ($statusConditions)
				{
					if (count($statusConditions) == 1)
					{
						$statusCondition = $statusConditions[0];
					}
					else
					{
						array_unshift($statusConditions, 'or');
						$statusCondition = $statusConditions;
					}

					$query->andWhere($statusCondition);
				}
			}
		}

		if ($criteria->dateCreated)
		{
			$query->andWhere(DbHelper::parseDateParam('elements.dateCreated', $criteria->dateCreated, $query->params));
		}

		if ($criteria->dateUpdated)
		{
			$query->andWhere(DbHelper::parseDateParam('elements.dateUpdated', $criteria->dateUpdated, $query->params));
		}

		if ($elementType->hasTitles() && $criteria->title)
		{
			$query->andWhere(DbHelper::parseParam('content.title', $criteria->title, $query->params));
		}

		// i18n params
		// ---------------------------------------------------------------------

		if ($criteria->slug)
		{
			$query->andWhere(DbHelper::parseParam('elements_i18n.slug', $criteria->slug, $query->params));
		}

		if ($criteria->uri)
		{
			$query->andWhere(DbHelper::parseParam('elements_i18n.uri', $criteria->uri, $query->params));
		}

		if ($criteria->localeEnabled)
		{
			$query->andWhere('elements_i18n.enabled = 1');
		}

		// Relational params
		// ---------------------------------------------------------------------

		// Convert the old childOf and parentOf params to the relatedTo param
		// childOf(element)  => relatedTo({ source: element })
		// parentOf(element) => relatedTo({ target: element })
		if (!$criteria->relatedTo && ($criteria->childOf || $criteria->parentOf))
		{
			$relatedTo = array('and');

			if ($criteria->childOf)
			{
				$relatedTo[] = array('sourceElement' => $criteria->childOf, 'field' => $criteria->childField);
			}

			if ($criteria->parentOf)
			{
				$relatedTo[] = array('targetElement' => $criteria->parentOf, 'field' => $criteria->parentField);
			}

			$criteria->relatedTo = $relatedTo;
		}

		if ($criteria->relatedTo)
		{
			$relationParamParser = new ElementRelationParamParser();
			$relConditions = $relationParamParser->parseRelationParam($criteria->relatedTo, $query);

			if ($relConditions === false)
			{
				return false;
			}

			$query->andWhere($relConditions);

			// If there's only one relation criteria and it's specifically for grabbing target elements, allow the query
			// to order by the relation sort order
			if ($relationParamParser->isRelationFieldQuery())
			{
				$query->addSelect('sources1.sortOrder');
			}
		}

		// Give field types a chance to make changes
		// ---------------------------------------------------------------------

		if ($elementType->hasContent() && $contentTable)
		{
			$contentService = craft()->content;
			$originalFieldColumnPrefix = $contentService->fieldColumnPrefix;

			// TODO: $fields should already be defined by now in Craft 3.0
			$fields = $elementType->getFieldsForElementsQuery($criteria);
			$extraCriteriaAttributes = $criteria->getExtraAttributeNames();

			foreach ($fields as $field)
			{
				$fieldType = $field->getFieldType();

				if ($fieldType)
				{
					// Was this field's parameter set on the criteria model?
					if (in_array($field->handle, $extraCriteriaAttributes))
					{
						$fieldCriteria = $criteria->{$field->handle};
					}
					else
					{
						$fieldCriteria = null;
					}

					// Set the field's column prefix on ContentService
					if ($field->columnPrefix)
					{
						$contentService->fieldColumnPrefix = $field->columnPrefix;
					}

					$fieldTypeResponse = $fieldType->modifyElementsQuery($query, $fieldCriteria);

					// Set it back
					$contentService->fieldColumnPrefix = $originalFieldColumnPrefix;

					// Need to bail early?
					if ($fieldTypeResponse === false)
					{
						return false;
					}
				}
			}
		}

		// Give the element type a chance to make changes
		// ---------------------------------------------------------------------

		if ($elementType->modifyElementsQuery($query, $criteria) === false)
		{
			return false;
		}

		// Structure params
		// ---------------------------------------------------------------------

		if ($query->isJoined('structureelements'))
		{
			$query->addSelect('structureelements.root, structureelements.lft, structureelements.rgt, structureelements.level');

			if ($criteria->ancestorOf)
			{
				if (!$criteria->ancestorOf instanceof BaseElementModel)
				{
					$criteria->ancestorOf = craft()->elements->getElementById($criteria->ancestorOf, $elementType->getClassHandle(), $criteria->locale);

					if (!$criteria->ancestorOf)
					{
						return false;
					}
				}

				if ($criteria->ancestorOf)
				{
					$query->andWhere(
						array('and',
							'structureelements.lft < :ancestorOf_lft',
							'structureelements.rgt > :ancestorOf_rgt',
							'structureelements.root = :ancestorOf_root'
						),
						array(
							':ancestorOf_lft'  => $criteria->ancestorOf->lft,
							':ancestorOf_rgt'  => $criteria->ancestorOf->rgt,
							':ancestorOf_root' => $criteria->ancestorOf->root
						)
					);

					if ($criteria->ancestorDist)
					{
						$query->andWhere('structureelements.level >= :ancestorOf_level',
							array(':ancestorOf_level' => $criteria->ancestorOf->level - $criteria->ancestorDist)
						);
					}
				}
			}

			if ($criteria->descendantOf)
			{
				if (!$criteria->descendantOf instanceof BaseElementModel)
				{
					$criteria->descendantOf = craft()->elements->getElementById($criteria->descendantOf, $elementType->getClassHandle(), $criteria->locale);

					if (!$criteria->descendantOf)
					{
						return false;
					}
				}

				if ($criteria->descendantOf)
				{
					$query->andWhere(
						array('and',
							'structureelements.lft > :descendantOf_lft',
							'structureelements.rgt < :descendantOf_rgt',
							'structureelements.root = :descendantOf_root'
						),
						array(
							':descendantOf_lft'  => $criteria->descendantOf->lft,
							':descendantOf_rgt'  => $criteria->descendantOf->rgt,
							':descendantOf_root' => $criteria->descendantOf->root
						)
					);

					if ($criteria->descendantDist)
					{
						$query->andWhere('structureelements.level <= :descendantOf_level',
							array(':descendantOf_level' => $criteria->descendantOf->level + $criteria->descendantDist)
						);
					}
				}
			}

			if ($criteria->siblingOf)
			{
				if (!$criteria->siblingOf instanceof BaseElementModel)
				{
					$criteria->siblingOf = craft()->elements->getElementById($criteria->siblingOf, $elementType->getClassHandle(), $criteria->locale);

					if (!$criteria->siblingOf)
					{
						return false;
					}
				}

				if ($criteria->siblingOf)
				{
					$query->andWhere(
						array('and',
							'structureelements.level = :siblingOf_level',
							'structureelements.root = :siblingOf_root',
							'structureelements.elementId != :siblingOf_elementId'
						),
						array(
							':siblingOf_level'     => $criteria->siblingOf->level,
							':siblingOf_root'      => $criteria->siblingOf->root,
							':siblingOf_elementId' => $criteria->siblingOf->id
						)
					);

					if ($criteria->siblingOf->level != 1)
					{
						$parent = $criteria->siblingOf->getParent();

						if ($parent)
						{
							$query->andWhere(
								array('and',
									'structureelements.lft > :siblingOf_lft',
									'structureelements.rgt < :siblingOf_rgt'
								),
								array(
									':siblingOf_lft'  => $parent->lft,
									':siblingOf_rgt'  => $parent->rgt
								)
							);
						}
						else
						{
							return false;
						}
					}
				}
			}

			if ($criteria->prevSiblingOf)
			{
				if (!$criteria->prevSiblingOf instanceof BaseElementModel)
				{
					$criteria->prevSiblingOf = craft()->elements->getElementById($criteria->prevSiblingOf, $elementType->getClassHandle(), $criteria->locale);

					if (!$criteria->prevSiblingOf)
					{
						return false;
					}
				}

				if ($criteria->prevSiblingOf)
				{
					$query->andWhere(
						array('and',
							'structureelements.level = :prevSiblingOf_level',
							'structureelements.rgt = :prevSiblingOf_rgt',
							'structureelements.root = :prevSiblingOf_root'
						),
						array(
							':prevSiblingOf_level' => $criteria->prevSiblingOf->level,
							':prevSiblingOf_rgt'   => $criteria->prevSiblingOf->lft - 1,
							':prevSiblingOf_root'  => $criteria->prevSiblingOf->root
						)
					);
				}
			}

			if ($criteria->nextSiblingOf)
			{
				if (!$criteria->nextSiblingOf instanceof BaseElementModel)
				{
					$criteria->nextSiblingOf = craft()->elements->getElementById($criteria->nextSiblingOf, $elementType->getClassHandle(), $criteria->locale);

					if (!$criteria->nextSiblingOf)
					{
						return false;
					}
				}

				if ($criteria->nextSiblingOf)
				{
					$query->andWhere(
						array('and',
							'structureelements.level = :nextSiblingOf_level',
							'structureelements.lft = :nextSiblingOf_lft',
							'structureelements.root = :nextSiblingOf_root'
						),
						array(
							':nextSiblingOf_level' => $criteria->nextSiblingOf->level,
							':nextSiblingOf_lft'   => $criteria->nextSiblingOf->rgt + 1,
							':nextSiblingOf_root'  => $criteria->nextSiblingOf->root
						)
					);
				}
			}

			if ($criteria->positionedBefore)
			{
				if (!$criteria->positionedBefore instanceof BaseElementModel)
				{
					$criteria->positionedBefore = craft()->elements->getElementById($criteria->positionedBefore, $elementType->getClassHandle(), $criteria->locale);

					if (!$criteria->positionedBefore)
					{
						return false;
					}
				}

				if ($criteria->positionedBefore)
				{
					$query->andWhere(
						array('and',
							'structureelements.rgt < :positionedBefore_rgt',
							'structureelements.root = :positionedBefore_root'
						),
						array(
							':positionedBefore_rgt'   => $criteria->positionedBefore->lft,
							':positionedBefore_root'  => $criteria->positionedBefore->root
						)
					);
				}
			}

			if ($criteria->positionedAfter)
			{
				if (!$criteria->positionedAfter instanceof BaseElementModel)
				{
					$criteria->positionedAfter = craft()->elements->getElementById($criteria->positionedAfter, $elementType->getClassHandle(), $criteria->locale);

					if (!$criteria->positionedAfter)
					{
						return false;
					}
				}

				if ($criteria->positionedAfter)
				{
					$query->andWhere(
						array('and',
							'structureelements.lft > :positionedAfter_lft',
							'structureelements.root = :positionedAfter_root'
						),
						array(
							':positionedAfter_lft'   => $criteria->positionedAfter->rgt,
							':positionedAfter_root'  => $criteria->positionedAfter->root
						)
					);
				}
			}

			if ($criteria->level || $criteria->depth)
			{
				// TODO: 'depth' is deprecated; use 'level' instead.
				$level = ($criteria->level ? $criteria->level : $criteria->depth);
				$query->andWhere(DbHelper::parseParam('structureelements.level', $level, $query->params));
			}
		}

		// Search
		// ---------------------------------------------------------------------

		$this->_searchResults = null;

		if ($criteria->search)
		{
			$elementIds = $this->_getElementIdsFromQuery($query);
			$searchResults = craft()->search->filterElementIdsByQuery($elementIds, $criteria->search, true, $criteria->locale, true);

			// No results?
			if (!$searchResults)
			{
				return false;
			}

			$filteredElementIds = array_keys($searchResults);

			if ($criteria->order == 'score')
			{
				// Order the elements in the exact order that SearchService returned them in
				$query->order(craft()->db->getSchema()->orderByColumnValues('elements.id', $filteredElementIds));
			}

			$query->andWhere(array('in', 'elements.id', $filteredElementIds));

			$this->_searchResults = $searchResults;
		}

		// Order
		// ---------------------------------------------------------------------

		if ($criteria->fixedOrder)
		{
			$ids = ArrayHelper::stringToArray($criteria->id);

			if (!$ids)
			{
				return array();
			}

			$query->order(craft()->db->getSchema()->orderByColumnValues('elements.id', $ids));
		}
		else if ($criteria->order && $criteria->order != 'score')
		{
			$order = $criteria->order;

			if (is_array($fieldColumns))
			{
				// Add the field column prefixes
				foreach ($fieldColumns as $column)
				{
					// Avoid matching fields named "asc" or "desc" in the string "column_name asc" or
					// "column_name desc"
					$order = preg_replace('/(?<!\w\s)\b'.$column['handle'].'\b/', $column['column'].'$1', $order);
				}
			}

			$query->order($order);
		}

		// Offset and Limit
		// ---------------------------------------------------------------------

		if ($criteria->offset)
		{
			$query->offset($criteria->offset);
		}

		if ($criteria->limit)
		{
			$query->limit($criteria->limit);
		}

		// Fire an 'onBuildElementsQuery' event
		$this->onBuildElementsQuery(new Event($this, array(
			'criteria' => $criteria,
			'query' => $query
		)));

		return $query;
	}

	/**
	 * Returns an element’s URI for a given locale.
	 *
	 * @param int    $elementId The element’s ID.
	 * @param string $localeId  The locale to search for the element’s URI in.
	 *
	 * @return string|null The element’s URI, or `null`.
	 */
	public function getElementUriForLocale($elementId, $localeId)
	{
		return craft()->db->createCommand()
			->select('uri')
			->from('elements_i18n')
			->where(array('elementId' => $elementId, 'locale' => $localeId))
			->queryScalar();
	}

	/**
	 * Returns the locales that a given element is enabled in.
	 *
	 * @param int $elementId The element’s ID.
	 *
	 * @return array The locales that the element is enabled in. If the element could not be found, an empty array
	 *               will be returned.
	 */
	public function getEnabledLocalesForElement($elementId)
	{
		return craft()->db->createCommand()
			->select('locale')
			->from('elements_i18n')
			->where(array('elementId' => $elementId, 'enabled' => 1))
			->queryColumn();
	}

	// Saving Elements
	// -------------------------------------------------------------------------

	/**
	 * Handles all of the routine tasks that go along with saving elements.
	 *
	 * Those tasks include:
	 *
	 * - Validating its content (if $validateContent is `true`, or it’s left as `null` and the element is enabled)
	 * - Ensuring the element has a title if its type {@link BaseElementType::hasTitles() has titles}, and giving it a
	 *   default title in the event that $validateContent is set to `false`
	 * - Saving a row in the `elements` table
	 * - Assigning the element’s ID on the element model, if it’s a new element
	 * - Assigning the element’s ID on the element’s content model, if there is one and it’s a new set of content
	 * - Updating the search index with new keywords from the element’s content
	 * - Setting a unique URI on the element, if it’s supposed to have one.
	 * - Saving the element’s row(s) in the `elements_i18n` and `content` tables
	 * - Deleting any rows in the `elements_i18n` and `content` tables that no longer need to be there
	 * - Calling the field types’ {@link BaseFieldType::onAfterElementSave() onAfterElementSave()} methods
	 * - Cleaing any template caches that the element was involved in
	 *
	 * This method should be called by a service’s “saveX()” method, _after_ it is done validating any attributes on
	 * the element that are of particular concern to its element type. For example, if the element were an entry,
	 * saveElement() should be called only after the entry’s sectionId and typeId attributes had been validated to
	 * ensure that they point to valid section and entry type IDs.
	 *
	 * @param BaseElementModel $element         The element that is being saved
	 * @param bool|null        $validateContent Whether the element's content should be validated. If left 'null', it
	 *                                          will depend on whether the element is enabled or not.
	 *
	 * @throws Exception|\Exception
	 * @return bool
	 */
	public function saveElement(BaseElementModel $element, $validateContent = null)
	{
		$elementType = $this->getElementType($element->getElementType());

		$isNewElement = !$element->id;

		// Validate the content first
		if ($elementType->hasContent())
		{
			if ($validateContent === null)
			{
				$validateContent = (bool) $element->enabled;
			}

			if ($validateContent && !craft()->content->validateContent($element))
			{
				$element->addErrors($element->getContent()->getErrors());
				return false;
			}
			else
			{
				// Make sure there's a title
				if ($elementType->hasTitles())
				{
					$fields = array('title');
					$content = $element->getContent();
					$content->setRequiredFields($fields);

					if (!$content->validate($fields) && $content->hasErrors('title'))
					{
						// Just set *something* on it
						if ($isNewElement)
						{
							$content->title = 'New '.$element->getClassHandle();
						}
						else
						{
							$content->title = $element->getClassHandle().' '.$element->id;
						}
					}
				}
			}
		}

		// Get the element record
		if (!$isNewElement)
		{
			$elementRecord = ElementRecord::model()->findByAttributes(array(
				'id'   => $element->id,
				'type' => $element->getElementType()
			));

			if (!$elementRecord)
			{
				throw new Exception(Craft::t('No element exists with the ID “{id}”.', array('id' => $element->id)));
			}
		}
		else
		{
			$elementRecord = new ElementRecord();
			$elementRecord->type = $element->getElementType();
		}

		// Set the attributes
		$elementRecord->enabled = (bool) $element->enabled;
		$elementRecord->archived = (bool) $element->archived;

		$transaction = craft()->db->getCurrentTransaction() === null ? craft()->db->beginTransaction() : null;

		try
		{
			// Fire an 'onBeforeSaveElement' event
			$event = new Event($this, array(
				'element'      => $element,
				'isNewElement' => $isNewElement
			));

			$this->onBeforeSaveElement($event);

			// Is the event giving us the go-ahead?
			if ($event->performAction)
			{
				// Save the element record first
				$success = $elementRecord->save(false);

				if ($success)
				{
					if ($isNewElement)
					{
						// Save the element id on the element model, in case {id} is in the URL format
						$element->id = $elementRecord->id;

						if ($elementType->hasContent())
						{
							$element->getContent()->elementId = $element->id;
						}
					}

					// Save the content
					if ($elementType->hasContent())
					{
						craft()->content->saveContent($element, false, (bool)$element->id);
					}

					// Update the search index
					craft()->search->indexElementAttributes($element);

					// Update the locale records and content

					// We're saving all of the element's locales here to ensure that they all exist and to update the URI in
					// the event that the URL format includes some value that just changed

					$localeRecords = array();

					if (!$isNewElement)
					{
						$existingLocaleRecords = ElementLocaleRecord::model()->findAllByAttributes(array(
							'elementId' => $element->id
						));

						foreach ($existingLocaleRecords as $record)
						{
							$localeRecords[$record->locale] = $record;
						}
					}

					$mainLocaleId = $element->locale;

					$locales = $element->getLocales();
					$localeIds = array();

					if (!$locales)
					{
						throw new Exception('All elements must have at least one locale associated with them.');
					}

					foreach ($locales as $localeId => $localeInfo)
					{
						if (is_numeric($localeId) && is_string($localeInfo))
						{
							$localeId = $localeInfo;
							$localeInfo = array();
						}

						$localeIds[] = $localeId;

						if (!isset($localeInfo['enabledByDefault']))
						{
							$localeInfo['enabledByDefault'] = true;
						}

						if (isset($localeRecords[$localeId]))
						{
							$localeRecord = $localeRecords[$localeId];
						}
						else
						{
							$localeRecord = new ElementLocaleRecord();

							$localeRecord->elementId = $element->id;
							$localeRecord->locale = $localeId;
							$localeRecord->enabled = $localeInfo['enabledByDefault'];
						}

						// Is this the main locale?
						$isMainLocale = ($localeId == $mainLocaleId);

						if ($isMainLocale)
						{
							$localizedElement = $element;
						}
						else
						{
							// Copy the element for this locale
							$localizedElement = $element->copy();
							$localizedElement->locale = $localeId;

							if ($localeRecord->id)
							{
								// Keep the original slug
								$localizedElement->slug = $localeRecord->slug;
							}
							else
							{
								// Default to the main locale's slug
								$localizedElement->slug = $element->slug;
							}
						}

						if ($elementType->hasContent())
						{
							if (!$isMainLocale)
							{
								$content = null;

								if (!$isNewElement)
								{
									// Do we already have a content row for this locale?
									$content = craft()->content->getContent($localizedElement);
								}

								if (!$content)
								{
									$content = craft()->content->createContent($localizedElement);
									$content->setAttributes($element->getContent()->getAttributes());
									$content->id = null;
									$content->locale = $localeId;
								}

								$localizedElement->setContent($content);
							}

							if (!$localizedElement->getContent()->id)
							{
								craft()->content->saveContent($localizedElement, false, false);
							}
						}

						// Capture the original slug, in case it's entirely composed of invalid characters
						$originalSlug = $localizedElement->slug;

						// Clean up the slug
						ElementHelper::setValidSlug($localizedElement);

						// If the slug was entirely composed of invalid characters, it will be blank now.
						if ($originalSlug && !$localizedElement->slug)
						{
							$localizedElement->slug = $originalSlug;
							$element->addError('slug', Craft::t('{attribute} is invalid.', array('attribute' => Craft::t('Slug'))));

							// Don't bother with any of the other locales
							$success = false;
							break;
						}

						ElementHelper::setUniqueUri($localizedElement);

						$localeRecord->slug = $localizedElement->slug;
						$localeRecord->uri = $localizedElement->uri;

						if ($isMainLocale)
						{
							$localeRecord->enabled = (bool)$element->localeEnabled;
						}

						$success = $localeRecord->save();

						if (!$success)
						{
							// Pass any validation errors on to the element
							$element->addErrors($localeRecord->getErrors());

							// Don't bother with any of the other locales
							break;
						}
					}

					if ($success)
					{
						if (!$isNewElement)
						{
							// Delete the rows that don't need to be there anymore

							craft()->db->createCommand()->delete('elements_i18n', array('and',
								'elementId = :elementId',
								array('not in', 'locale', $localeIds)
							), array(
								':elementId' => $element->id
							));

							if ($elementType->hasContent())
							{
								craft()->db->createCommand()->delete($element->getContentTable(), array('and',
									'elementId = :elementId',
									array('not in', 'locale', $localeIds)
								), array(
									':elementId' => $element->id
								));
							}
						}

						// Call the field types' onAfterElementSave() methods
						$fieldLayout = $element->getFieldLayout();

						if ($fieldLayout)
						{
							foreach ($fieldLayout->getFields() as $fieldLayoutField)
							{
								$field = $fieldLayoutField->getField();

								if ($field)
								{
									$fieldType = $field->getFieldType();

									if ($fieldType)
									{
										$fieldType->element = $element;
										$fieldType->onAfterElementSave();
									}
								}
							}
						}

						// Finally, delete any caches involving this element. (Even do this for new elements, since they
						// might pop up in a cached criteria.)
						craft()->templateCache->deleteCachesByElement($element);
					}
				}
			}
			else
			{
				$success = false;
			}

			// Commit the transaction regardless of whether we saved the user, in case something changed
			// in onBeforeSaveElement
			if ($transaction !== null)
			{
				$transaction->commit();
			}
		}
		catch (\Exception $e)
		{
			if ($transaction !== null)
			{
				$transaction->rollback();
			}

			throw $e;
		}

		if ($success)
		{
			// Fire an 'onSaveElement' event
			$this->onSaveElement(new Event($this, array(
				'element'      => $element,
				'isNewElement' => $isNewElement
			)));
		}
		else
		{
			if ($isNewElement)
			{
				$element->id = null;

				if ($elementType->hasContent())
				{
					$element->getContent()->id = null;
					$element->getContent()->elementId = null;
				}
			}
		}

		return $success;
	}

	/**
	 * Updates an element’s slug and URI, along with any descendants.
	 *
	 * @param BaseElementModel $element            The element to update.
	 * @param bool             $updateOtherLocales Whether the element’s other locales should also be updated.
	 * @param bool             $updateDescendants  Whether the element’s descendants should also be updated.
	 * @param bool             $asTask             Whether the element’s slug and URI should be updated via a background task.
	 *
	 * @return null
	 */
	public function updateElementSlugAndUri(BaseElementModel $element, $updateOtherLocales = true, $updateDescendants = true, $asTask = false)
	{
		if ($asTask)
		{
			craft()->tasks->createTask('UpdateElementSlugsAndUris', null, array(
				'elementId'          => $element->id,
				'elementType'        => $element->getElementType(),
				'locale'             => $element->locale,
				'updateOtherLocales' => $updateOtherLocales,
				'updateDescendants'  => $updateDescendants,
			));

			return;
		}

		ElementHelper::setUniqueUri($element);

		craft()->db->createCommand()->update('elements_i18n', array(
			'slug' => $element->slug,
			'uri'  => $element->uri
		), array(
			'elementId' => $element->id,
			'locale'    => $element->locale
		));

		// Delete any caches involving this element
		craft()->templateCache->deleteCachesByElement($element);

		if ($updateOtherLocales)
		{
			$this->updateElementSlugAndUriInOtherLocales($element);
		}

		if ($updateDescendants)
		{
			$this->updateDescendantSlugsAndUris($element, $updateOtherLocales);
		}
	}

	/**
	 * Updates an element’s slug and URI, for any locales besides the given one.
	 *
	 * @param BaseElementModel $element The element to update.
	 *
	 * @return null
	 */
	public function updateElementSlugAndUriInOtherLocales(BaseElementModel $element)
	{
		foreach (craft()->i18n->getSiteLocaleIds() as $localeId)
		{
			if ($localeId == $element->locale)
			{
				continue;
			}

			$elementInOtherLocale = $this->getElementById($element->id, $element->getElementType(), $localeId);

			if ($elementInOtherLocale)
			{
				$this->updateElementSlugAndUri($elementInOtherLocale, false, false);
			}
		}
	}

	/**
	 * Updates an element’s descendants’ slugs and URIs.
	 *
	 * @param BaseElementModel $element            The element whose descendants should be updated.
	 * @param bool             $updateOtherLocales Whether the element’s other locales should also be updated.
	 * @param bool             $asTask             Whether the descendants’ slugs and URIs should be updated via a background task.
	 *
	 * @return null
	 */
	public function updateDescendantSlugsAndUris(BaseElementModel $element, $updateOtherLocales = true, $asTask = false)
	{
		$criteria = $this->getCriteria($element->getElementType());
		$criteria->descendantOf = $element;
		$criteria->descendantDist = 1;
		$criteria->status = null;
		$criteria->localeEnabled = null;
		$criteria->locale = $element->locale;

		if ($asTask)
		{
			$childIds = $criteria->ids();

			if ($childIds)
			{
				craft()->tasks->createTask('UpdateElementSlugsAndUris', null, array(
					'elementId'          => $childIds,
					'elementType'        => $element->getElementType(),
					'locale'             => $element->locale,
					'updateOtherLocales' => $updateOtherLocales,
					'updateDescendants'  => true,
				));
			}

		}
		else
		{
			$children = $criteria->find();

			foreach ($children as $child)
			{
				$this->updateElementSlugAndUri($child, $updateOtherLocales, true, false);
			}
		}
	}

	/**
	 * Merges two elements together.
	 *
	 * This method will update the following:
	 *
	 * - Any relations involving the merged element
	 * - Any structures that contain the merged element
	 * - Any reference tags in textual custom fields referencing the merged element
	 *
	 * @param int $mergedElementId     The ID of the element that is going away.
	 * @param int $prevailingElementId The ID of the element that is sticking around.
	 *
	 * @throws \Exception
	 * @return bool Whether the elements were merged successfully.
	 */
	public function mergeElementsByIds($mergedElementId, $prevailingElementId)
	{
		$transaction = craft()->db->getCurrentTransaction() === null ? craft()->db->beginTransaction() : null;
		try
		{
			// Update any relations that point to the merged element
			$relations = craft()->db->createCommand()
				->select('id, fieldId, sourceId, sourceLocale')
				->from('relations')
				->where(array('targetId' => $mergedElementId))
				->queryAll();

			foreach ($relations as $relation)
			{
				// Make sure the persisting element isn't already selected in the same field
				$persistingElementIsRelatedToo = (bool) craft()->db->createCommand()
					->from('relations')
					->where(array(
						'fieldId'      => $relation['fieldId'],
						'sourceId'     => $relation['sourceId'],
						'sourceLocale' => $relation['sourceLocale'],
						'targetId'     => $prevailingElementId
					))
					->count('id');

				if (!$persistingElementIsRelatedToo)
				{
					craft()->db->createCommand()->update('relations', array(
						'targetId' => $prevailingElementId
					), array(
						'id' => $relation['id']
					));
				}
			}

			// Update any structures that the merged element is in
			$structureElements = craft()->db->createCommand()
				->select('id, structureId')
				->from('structureelements')
				->where(array('elementId' => $mergedElementId))
				->queryAll();

			foreach ($structureElements as $structureElement)
			{
				// Make sure the persisting element isn't already a part of that structure
				$persistingElementIsInStructureToo = (bool) craft()->db->createCommand()
					->from('structureElements')
					->where(array(
						'structureId' => $structureElement['structureId'],
						'elementId' => $prevailingElementId
					))
					->count('id');

				if (!$persistingElementIsInStructureToo)
				{
					craft()->db->createCommand()->update('relations', array(
						'elementId' => $prevailingElementId
					), array(
						'id' => $structureElement['id']
					));
				}
			}

			// Update any reference tags
			$elementType = $this->getElementTypeById($prevailingElementId);

			if ($elementType)
			{
				$refTagPrefix = '{'.lcfirst($elementType).':';

				craft()->tasks->createTask('FindAndReplace', Craft::t('Updating element references'), array(
					'find'    => $refTagPrefix.$mergedElementId.':',
					'replace' => $refTagPrefix.$prevailingElementId.':',
				));

				craft()->tasks->createTask('FindAndReplace', Craft::t('Updating element references'), array(
					'find'    => $refTagPrefix.$mergedElementId.'}',
					'replace' => $refTagPrefix.$prevailingElementId.'}',
				));
			}

			// Fire an 'onMergeElements' event
			$this->onMergeElements(new Event($this, array(
				'mergedElementId'     => $mergedElementId,
				'prevailingElementId' => $prevailingElementId
			)));

			// Now delete the merged element
			$success = $this->deleteElementById($mergedElementId);

			if ($transaction !== null)
			{
				$transaction->commit();
			}

			return $success;
		}
		catch (\Exception $e)
		{
			if ($transaction !== null)
			{
				$transaction->rollback();
			}

			throw $e;
		}
	}

	/**
	 * Deletes an element(s) by its ID(s).
	 *
	 * @param int|array $elementIds The element’s ID, or an array of elements’ IDs.
	 *
	 * @throws \Exception
	 * @return bool Whether the element(s) were deleted successfully.
	 */
	public function deleteElementById($elementIds)
	{
		if (!$elementIds)
		{
			return false;
		}

		if (!is_array($elementIds))
		{
			$elementIds = array($elementIds);
		}

		$transaction = craft()->db->getCurrentTransaction() === null ? craft()->db->beginTransaction() : null;

		try
		{
			// Fire an 'onBeforeDeleteElements' event
			$this->onBeforeDeleteElements(new Event($this, array(
				'elementIds' => $elementIds
			)));

			// First delete any structure nodes with these elements, so NestedSetBehavior can do its thing. We need to
			// go one-by-one in case one of theme deletes the record of another in the process.
			foreach ($elementIds as $elementId)
			{
				$records = StructureElementRecord::model()->findAllByAttributes(array(
					'elementId' => $elementId
				));

				foreach ($records as $record)
				{
					// If this element still has any children, move them up before the one getting deleted.
					$children = $record->children()->findAll();

					foreach ($children as $child)
					{
						$child->moveBefore($record);
					}

					// Delete this element's node
					$record->deleteNode();
				}
			}

			// Delete the caches before they drop their elementId relations (passing `false` because there's no chance
			// this element is suddenly going to show up in a new query)
			craft()->templateCache->deleteCachesByElementId($elementIds, false);

			// Now delete the rows in the elements table
			if (count($elementIds) == 1)
			{
				$condition = array('id' => $elementIds[0]);
				$matrixBlockCondition = array('ownerId' => $elementIds[0]);
				$searchIndexCondition = array('elementId' => $elementIds[0]);
			}
			else
			{
				$condition = array('in', 'id', $elementIds);
				$matrixBlockCondition = array('in', 'ownerId', $elementIds);
				$searchIndexCondition = array('in', 'elementId', $elementIds);
			}

			// First delete any Matrix blocks that belong to this element(s)
			$matrixBlockIds = craft()->db->createCommand()
				->select('id')
				->from('matrixblocks')
				->where($matrixBlockCondition)
				->queryColumn();

			if ($matrixBlockIds)
			{
				craft()->matrix->deleteBlockById($matrixBlockIds);
			}

			// Delete the elements table rows, which will cascade across all other InnoDB tables
			$affectedRows = craft()->db->createCommand()->delete('elements', $condition);

			// The searchindex table is MyISAM, though
			craft()->db->createCommand()->delete('searchindex', $searchIndexCondition);

			if ($transaction !== null)
			{
				$transaction->commit();
			}

			return (bool) $affectedRows;
		}
		catch (\Exception $e)
		{
			if ($transaction !== null)
			{
				$transaction->rollback();
			}

			throw $e;
		}
	}

	/**
	 * Deletes elements by a given type.
	 *
	 * @param string $type The element type class handle.
	 *
	 * @return bool Whether the elements were deleted successfully.
	 */
	public function deleteElementsByType($type)
	{
		// Get the IDs and let deleteElementById() take care of the actual deletion
		$elementIds = craft()->db->createCommand()
			->select('id')
			->from('elements')
			->where('type = :type', array(':type' => $type))
			->queryColumn();

		if ($elementIds)
		{
			$this->deleteElementById($elementIds);

			// Delete the template caches
			craft()->templateCache->deleteCachesByElementType($type);
		}
	}

	// Element types
	// -------------------------------------------------------------------------

	/**
	 * Returns all installed element types.
	 *
	 * @return IElementType[] The installed element types.
	 */
	public function getAllElementTypes()
	{
		return craft()->components->getComponentsByType(ComponentType::Element);
	}

	/**
	 * Returns an element type by its class handle.
	 *
	 * @param string $class The element type class handle.
	 *
	 * @return IElementType|null The element type, or `null`.
	 */
	public function getElementType($class)
	{
		return craft()->components->getComponentByTypeAndClass(ComponentType::Element, $class);
	}

	// Element Actions
	// -------------------------------------------------------------------------

	/**
	 * Returns all installed element actions.
	 *
	 * @return IElementAction[] The installed element actions.
	 */
	public function getAllActions()
	{
		return craft()->components->getComponentsByType(ComponentType::ElementAction);
	}

	/**
	 * Returns an element action by its class handle.
	 *
	 * @param string $class The element action class handle.
	 *
	 * @return IElementType|null The element action, or `null`.
	 */
	public function getAction($class)
	{
		return craft()->components->getComponentByTypeAndClass(ComponentType::ElementAction, $class);
	}

	// Misc
	// -------------------------------------------------------------------------

	/**
	 * Parses a string for element [reference tags](http://buildwithcraft.com/docs/reference-tags).
	 *
	 * @param string $str The string to parse.
	 *
	 * @return string The parsed string.
	 */
	public function parseRefs($str)
	{
		if (strpos($str, '{') !== false)
		{
			global $refTagsByElementType;
			$refTagsByElementType = array();

			$str = preg_replace_callback('/\{(\w+)\:([^\:\}]+)(?:\:([^\:\}]+))?\}/', function($matches)
			{
				global $refTagsByElementType;

				$elementTypeHandle = ucfirst($matches[1]);
				$token = '{'.StringHelper::randomString(9).'}';

				$refTagsByElementType[$elementTypeHandle][] = array('token' => $token, 'matches' => $matches);

				return $token;
			}, $str);

			if ($refTagsByElementType)
			{
				$search = array();
				$replace = array();

				$things = array('id', 'ref');

				foreach ($refTagsByElementType as $elementTypeHandle => $refTags)
				{
					$elementType = craft()->elements->getElementType($elementTypeHandle);

					if (!$elementType)
					{
						// Just put the ref tags back the way they were
						foreach ($refTags as $refTag)
						{
							$search[] = $refTag['token'];
							$replace[] = $refTag['matches'][0];
						}
					}
					else
					{
						$refTagsById = array();
						$refTagsByRef = array();

						foreach ($refTags as $refTag)
						{
							// Searching by ID?
							if (is_numeric($refTag['matches'][2]))
							{
								$refTagsById[$refTag['matches'][2]][] = $refTag;
							}
							else
							{
								$refTagsByRef[$refTag['matches'][2]][] = $refTag;
							}
						}

						// Things are about to get silly...
						foreach ($things as $thing)
						{
							$refTagsByThing = ${'refTagsBy'.ucfirst($thing)};

							if ($refTagsByThing)
							{
								$criteria = craft()->elements->getCriteria($elementTypeHandle);
								$criteria->status = null;
								$criteria->limit = null;
								$criteria->$thing = array_keys($refTagsByThing);
								$elements = $criteria->find();

								$elementsByThing = array();

								foreach ($elements as $element)
								{
									$elementsByThing[$element->$thing] = $element;
								}

								foreach ($refTagsByThing as $thingVal => $refTags)
								{
									if (isset($elementsByThing[$thingVal]))
									{
										$element = $elementsByThing[$thingVal];
									}
									else
									{
										$element = false;
									}

									foreach($refTags as $refTag)
									{
										$search[] = $refTag['token'];

										if ($element)
										{
											if (!empty($refTag['matches'][3]) && isset($element->{$refTag['matches'][3]}))
											{
												$value = (string) $element->{$refTag['matches'][3]};
												$replace[] = $this->parseRefs($value);
											}
											else
											{
												// Default to the URL
												$replace[] = $element->getUrl();
											}
										}
										else
										{
											$replace[] = $refTag['matches'][0];
										}
									}
								}
							}
						}
					}
				}

				$str = str_replace($search, $replace, $str);
			}

			unset ($refTagsByElementType);
		}

		return $str;
	}

	/**
	 * Stores a placeholder element that {@link findElements()} should use instead of populating a new element with a
	 * matching ID and locale.
	 *
	 * This is used by Live Preview and Sharing features.
	 *
	 * @param BaseElementModel $element The element currently being edited by Live Preview.
	 *
	 * @return null
	 */
	public function setPlaceholderElement(BaseElementModel $element)
	{
		// Won't be able to do anything with this if it doesn't have an ID or locale
		if (!$element->id || !$element->locale)
		{
			return;
		}

		$this->_placeholderElements[$element->id][$element->locale] = $element;
	}

	// Events
	// -------------------------------------------------------------------------

	/**
	 * Fires an 'onBeforeBuildElementsQuery' event.
	 *
	 * @param Event $event
	 *
	 * @return null
	 */
	public function onBeforeBuildElementsQuery(Event $event)
	{
		$this->raiseEvent('onBeforeBuildElementsQuery', $event);
	}

	/**
	 * Fires an 'onBuildElementsQuery' event.
	 *
	 * @param Event $event
	 *
	 * @return null
	 */
	public function onBuildElementsQuery(Event $event)
	{
		$this->raiseEvent('onBuildElementsQuery', $event);
	}

	/**
	 * Fires an 'onPopulateElement' event.
	 *
	 * @param Event $event
	 *
	 * @return null
	 */
	public function onPopulateElement(Event $event)
	{
		$this->raiseEvent('onPopulateElement', $event);
	}

	/**
	 * Fires an 'onMergeElements' event.
	 *
	 * @param Event $event
	 *
	 * @return null
	 */
	public function onMergeElements(Event $event)
	{
		$this->raiseEvent('onMergeElements', $event);
	}

	/**
	 * Fires an 'onBeforeDeleteElements' event.
	 *
	 * @param Event $event
	 *
	 * @return null
	 */
	public function onBeforeDeleteElements(Event $event)
	{
		$this->raiseEvent('onBeforeDeleteElements', $event);
	}

	/**
	 * Fires an 'onBeforeSaveElement' event.
	 *
	 * @param Event $event
	 *
	 * @return null
	 */
	public function onBeforeSaveElement(Event $event)
	{
		$this->raiseEvent('onBeforeSaveElement', $event);
	}

	/**
	 * Fires an 'onSaveElement' event.
	 *
	 * @param Event $event
	 *
	 * @return null
	 */
	public function onSaveElement(Event $event)
	{
		$this->raiseEvent('onSaveElement', $event);
	}

	/**
	 * Fires an 'onBeforePerformAction' event.
	 *
	 * @param Event $event
	 *
	 * @return null
	 */
	public function onBeforePerformAction(Event $event)
	{
		$this->raiseEvent('onBeforePerformAction', $event);
	}

	/**
	 * Fires an 'onPerformAction' event.
	 *
	 * @param Event $event
	 *
	 * @return null
	 */
	public function onPerformAction(Event $event)
	{
		$this->raiseEvent('onPerformAction', $event);
	}

	// Private Methods
	// =========================================================================

	/**
	 * Returns the unique element IDs that match a given element query.
	 *
	 * @param DbCommand $query
	 *
	 * @return array
	 */
	private function _getElementIdsFromQuery(DbCommand $query)
	{
		// Get the matched element IDs, and then have the SearchService filter them.
		$elementIdsQuery = craft()->db->createCommand()
			->select('elements.id')
			->from('elements elements');

		$elementIdsQuery->setWhere($query->getWhere());
		$elementIdsQuery->setJoin($query->getJoin());

		$elementIdsQuery->params = $query->params;
		return $elementIdsQuery->queryColumn();
	}
}<|MERGE_RESOLUTION|>--- conflicted
+++ resolved
@@ -213,48 +213,6 @@
 				$query->select('elements.id');
 			}
 
-<<<<<<< HEAD
-			if ($criteria->fixedOrder)
-			{
-				$ids = ArrayHelper::stringToArray($criteria->id);
-
-				if (!$ids)
-				{
-					return array();
-				}
-
-				$query->order(craft()->db->getSchema()->orderByColumnValues('elements.id', $ids));
-			}
-			else if ($criteria->order && $criteria->order != 'score')
-			{
-				$order = $criteria->order;
-
-				if (is_array($fieldColumns))
-				{
-					// Add the field column prefixes
-					foreach ($fieldColumns as $column)
-					{
-						// Avoid matching fields named "asc" or "desc" in the string "column_name asc" or
-						// "column_name desc"
-						$order = preg_replace('/(?<!\w\s)\b'.$column['handle'].'\b/', $column['column'].'$1', $order);
-					}
-				}
-
-				$query->order($order);
-			}
-
-			if ($criteria->offset)
-			{
-				$query->offset($criteria->offset);
-			}
-
-			if ($criteria->limit)
-			{
-				$query->limit($criteria->limit);
-			}
-
-=======
->>>>>>> af4d97e3
 			$results = $query->queryAll();
 
 			if ($results)
