<?php
namespace Craft;

/**
 * Class ElementsService
 *
 * @author    Pixel & Tonic, Inc. <support@pixelandtonic.com>
 * @copyright Copyright (c) 2014, Pixel & Tonic, Inc.
 * @license   http://buildwithcraft.com/license Craft License Agreement
 * @see       http://buildwithcraft.com
 * @package   craft.app.services
 * @since     1.0
 */
class ElementsService extends BaseApplicationComponent
{
	////////////////////
	// METHODS
	////////////////////

	// Finding Elements
	// ================

	/**
	 * Returns an element criteria model for a given element type.
	 *
	 * @param string $type
	 * @param mixed  $attributes
	 *
	 * @throws Exception
	 * @return ElementCriteriaModel
	 */
	public function getCriteria($type, $attributes = null)
	{
		$elementType = $this->getElementType($type);

		if (!$elementType)
		{
			throw new Exception(Craft::t('No element type exists by the type “{type}”.', array('type' => $type)));
		}

		return new ElementCriteriaModel($attributes, $elementType);
	}

	/**
	 * Returns an element by its ID.
	 *
	 * @param int         $elementId
	 * @param null        $elementType
	 * @param string|null $localeId
	 *
	 * @return BaseElementModel|null
	 */
	public function getElementById($elementId, $elementType = null, $localeId = null)
	{
		if (!$elementId)
		{
			return null;
		}

		if (!$elementType)
		{
			$elementType = $this->getElementTypeById($elementId);

			if (!$elementType)
			{
				return null;
			}
		}

		$criteria = $this->getCriteria($elementType);
		$criteria->id = $elementId;
		$criteria->locale = $localeId;
		$criteria->status = null;
		$criteria->localeEnabled = null;
		return $criteria->first();
	}

	/**
	 * Returns an element by its URI.
	 *
	 * @param string      $uri
	 * @param string|null $localeId
	 * @param bool        $enabledOnly
	 *
	 * @return BaseElementModel|null
	 */
	public function getElementByUri($uri, $localeId = null, $enabledOnly = false)
	{
		if ($uri === '')
		{
			$uri = '__home__';
		}

		if (!$localeId)
		{
			$localeId = craft()->language;
		}

		// First get the element ID and type

		$conditions = array('and',
			'elements_i18n.uri = :uri',
			'elements_i18n.locale = :locale'
		);

		$params = array(
			':uri'    => $uri,
			':locale' => $localeId
		);

		if ($enabledOnly)
		{
			$conditions[] = 'elements_i18n.enabled = 1';
			$conditions[] = 'elements.enabled = 1';
			$conditions[] = 'elements.archived = 0';
		}

		$result = craft()->db->createCommand()
			->select('elements.id, elements.type')
			->from('elements elements')
			->join('elements_i18n elements_i18n', 'elements_i18n.elementId = elements.id')
			->where($conditions, $params)
			->queryRow();

		if ($result)
		{
			// Return the actual element
			return $this->getElementById($result['id'], $result['type'], $localeId);
		}
	}

	/**
	 * Returns the element type(s) used by the element of a given ID(s).
	 *
	 * @param int|array $elementId
	 *
	 * @return string|array|null
	 */
	public function getElementTypeById($elementId)
	{
		if (is_array($elementId))
		{
			return craft()->db->createCommand()
				->selectDistinct('type')
				->from('elements')
				->where(array('in', 'id', $elementId))
				->queryColumn();
		}
		else
		{
			return craft()->db->createCommand()
				->select('type')
				->from('elements')
				->where(array('id' => $elementId))
				->queryScalar();
		}
	}

	/**
	 * Finds elements.
	 *
	 * @param mixed $criteria
	 * @param bool  $justIds
	 *
	 * @return array
	 */
	public function findElements($criteria = null, $justIds = false)
	{
		$elements = array();
		$query = $this->buildElementsQuery($criteria, $contentTable, $fieldColumns);

		if ($query)
		{
			if ($criteria->search)
			{
				$elementIds = $this->_getElementIdsFromQuery($query);
				$scoredSearchResults = ($criteria->order == 'score');
				$filteredElementIds = craft()->search->filterElementIdsByQuery($elementIds, $criteria->search, $scoredSearchResults);

				// No results?
				if (!$filteredElementIds)
				{
					return array();
				}

				$query->andWhere(array('in', 'elements.id', $filteredElementIds));

				if ($scoredSearchResults)
				{
					// Order the elements in the exact order that SearchService returned them in
					$query->order(craft()->db->getSchema()->orderByColumnValues('elements.id', $filteredElementIds));
				}
			}

			if ($justIds)
			{
				$query->select('elements.id');
			}

			if ($criteria->fixedOrder)
			{
				$ids = ArrayHelper::stringToArray($criteria->id);

				if (!$ids)
				{
					return array();
				}

				$query->order(craft()->db->getSchema()->orderByColumnValues('elements.id', $ids));
			}
			else if ($criteria->order && $criteria->order != 'score')
			{
				$order = $criteria->order;

				if (is_array($fieldColumns))
				{
					// Add the field column prefixes
					foreach ($fieldColumns as $column)
					{
						// Avoid matching fields named "asc" or "desc" in the string "column_name asc" or "column_name desc"
						$order = preg_replace('/(?<!\s)\b'.$column['handle'].'\b/', $column['column'].'$1', $order);
					}
				}

				$query->order($order);
			}

			if ($criteria->offset)
			{
				$query->offset($criteria->offset);
			}

			if ($criteria->limit)
			{
				$query->limit($criteria->limit);
			}

			$results = $query->queryAll();

			if ($results)
			{
				if ($justIds)
				{
					foreach ($results as $result)
					{
						$elements[] = $result['id'];
					}
				}
				else
				{
					$elementType = $criteria->getElementType();
					$indexBy = $criteria->indexBy;
					$lastElement = null;

					foreach ($results as $result)
					{
						// Make a copy to pass to the onPopulateElement event
						$originalResult = array_merge($result);

						if ($contentTable)
						{
							// Separate the content values from the main element attributes
							$content = array(
								'id'        => (isset($result['contentId']) ? $result['contentId'] : null),
								'elementId' => $result['id'],
								'locale'    => $criteria->locale,
								'title'     => (isset($result['title']) ? $result['title'] : null)
							);

							unset($result['title']);

							if ($fieldColumns)
							{
								foreach ($fieldColumns as $column)
								{
									// Account for results where multiple fields have the same handle, but from different columns
									// e.g. two Matrix block types that each have a field with the same handle

									$colName = $column['column'];
									$fieldHandle = $column['handle'];

									if (!isset($content[$fieldHandle]) || (empty($content[$fieldHandle]) && !empty($result[$colName])))
									{
										$content[$fieldHandle] = $result[$colName];
									}

									unset($result[$colName]);
								}
							}
						}

						$result['locale'] = $criteria->locale;
						$element = $elementType->populateElementModel($result);

						if ($contentTable)
						{
							$element->setContent($content);
						}

						if ($indexBy)
						{
							$elements[$element->$indexBy] = $element;
						}
						else
						{
							$elements[] = $element;
						}

						if ($lastElement)
						{
							$lastElement->setNext($element);
							$element->setPrev($lastElement);
						}
						else
						{
							$element->setPrev(false);
						}

						$lastElement = $element;

						// Fire an 'onPopulateElement' event
						$this->onPopulateElement(new Event($this, array(
							'element' => $element,
							'result'  => $originalResult
						)));
					}

					$lastElement->setNext(false);
				}
			}
		}

		return $elements;
	}

	/**
	 * Returns the total number of elements that match a given criteria.
	 *
	 * @param mixed $criteria
	 *
	 * @return int
	 */
	public function getTotalElements($criteria = null)
	{
		$query = $this->buildElementsQuery($criteria);

		if ($query)
		{
			$elementIds = $this->_getElementIdsFromQuery($query);

			if ($criteria->search)
			{
				$elementIds = craft()->search->filterElementIdsByQuery($elementIds, $criteria->search, false);
			}

			return count($elementIds);
		}
		else
		{
			return 0;
		}
	}

	/**
	 * Returns a DbCommand instance ready to search for elements based on a given element criteria.
	 *
	 * @param mixed &$criteria
	 * @param null  &$contentTable
	 * @param null  &$fieldColumns
	 *
	 * @return DbCommand|false
	 */
	public function buildElementsQuery(&$criteria = null, &$contentTable = null, &$fieldColumns = null)
	{
		if (!($criteria instanceof ElementCriteriaModel))
		{
			$criteria = $this->getCriteria('Entry', $criteria);
		}

		$elementType = $criteria->getElementType();

		if (!$elementType->isLocalized())
		{
			// The criteria *must* be set to the primary locale
			$criteria->locale = craft()->i18n->getPrimarySiteLocaleId();
		}
		else if (!$criteria->locale)
		{
			// Default to the current app locale
			$criteria->locale = craft()->language;
		}

		// Set up the query

		$query = craft()->db->createCommand()
			->select('elements.id, elements.type, elements.enabled, elements.archived, elements.dateCreated, elements.dateUpdated, elements_i18n.slug, elements_i18n.uri, elements_i18n.enabled AS localeEnabled')
			->from('elements elements')
			->join('elements_i18n elements_i18n', 'elements_i18n.elementId = elements.id')
			->where('elements_i18n.locale = :locale', array(':locale' => $criteria->locale))
			->group('elements.id');

		if ($elementType->hasContent())
		{
			$contentTable = $elementType->getContentTableForElementsQuery($criteria);

			if ($contentTable)
			{
				$contentCols = 'content.id AS contentId';

				if ($elementType->hasTitles())
				{
					$contentCols .= ', content.title';
				}

				$fieldColumns = $elementType->getContentFieldColumnsForElementsQuery($criteria);

				foreach ($fieldColumns as $column)
				{
					$contentCols .= ', content.'.$column['column'];
				}

				$query->addSelect($contentCols);
				$query->join($contentTable.' content', 'content.elementId = elements.id');
				$query->andWhere('content.locale = :locale');
			}
		}

		// Basic element params

		// If the 'id' parameter is set to any empty value besides `null`, don't return anything
		if ($criteria->id !== null && empty($criteria->id))
		{
			return false;
		}

		if ($criteria->id)
		{
			$query->andWhere(DbHelper::parseParam('elements.id', $criteria->id, $query->params));
		}

		if ($criteria->archived)
		{
			$query->andWhere('elements.archived = 1');
		}
		else
		{
			$query->andWhere('elements.archived = 0');

			if ($criteria->status)
			{
				$statusConditions = array();
				$statuses = ArrayHelper::stringToArray($criteria->status);

				foreach ($statuses as $status)
				{
					$status = StringHelper::toLowerCase($status);

					// Is this a supported status?
					if (in_array($status, array_keys($elementType->getStatuses())))
					{
						if ($status == BaseElementModel::ENABLED)
						{
							$statusConditions[] = 'elements.enabled = 1';
						}
						else if ($status == BaseElementModel::DISABLED)
						{
							$statusConditions[] = 'elements.enabled = 0';
						}
						else
						{
							$elementStatusCondition = $elementType->getElementQueryStatusCondition($query, $status);

							if ($elementStatusCondition)
							{
								$statusConditions[] = $elementStatusCondition;
							}
							else if ($elementStatusCondition === false)
							{
								return false;
							}
						}
					}
				}

				if ($statusConditions)
				{
					if (count($statusConditions) == 1)
					{
						$statusCondition = $statusConditions[0];
					}
					else
					{
						array_unshift($statusConditions, 'or');
						$statusCondition = $statusConditions;
					}

					$query->andWhere($statusCondition);
				}
			}
		}

		if ($criteria->dateCreated)
		{
			$query->andWhere(DbHelper::parseDateParam('elements.dateCreated', $criteria->dateCreated, $query->params));
		}

		if ($criteria->dateUpdated)
		{
			$query->andWhere(DbHelper::parseDateParam('elements.dateUpdated', $criteria->dateUpdated, $query->params));
		}

		if ($elementType->hasTitles() && $criteria->title)
		{
			$query->andWhere(DbHelper::parseParam('content.title', $criteria->title, $query->params));
		}

		// i18n params

		if ($criteria->slug)
		{
			$query->andWhere(DbHelper::parseParam('elements_i18n.slug', $criteria->slug, $query->params));
		}

		if ($criteria->uri)
		{
			$query->andWhere(DbHelper::parseParam('elements_i18n.uri', $criteria->uri, $query->params));
		}

		if ($criteria->localeEnabled)
		{
			$query->andWhere('elements_i18n.enabled = 1');
		}

		// Relational params

		// Convert the old childOf and parentOf params to the relatedTo param
		// childOf(element)  => relatedTo({ source: element })
		// parentOf(element) => relatedTo({ target: element })
		if (!$criteria->relatedTo && ($criteria->childOf || $criteria->parentOf))
		{
			$relatedTo = array('and');

			if ($criteria->childOf)
			{
				$relatedTo[] = array('sourceElement' => $criteria->childOf, 'field' => $criteria->childField);
			}

			if ($criteria->parentOf)
			{
				$relatedTo[] = array('targetElement' => $criteria->parentOf, 'field' => $criteria->parentField);
			}

			$criteria->relatedTo = $relatedTo;
		}

		if ($criteria->relatedTo)
		{
			$relationParamParser = new ElementRelationParamParser();
			$relConditions = $relationParamParser->parseRelationParam($criteria->relatedTo, $query);

			if ($relConditions === false)
			{
				return false;
			}

			$query->andWhere($relConditions);

			// If there's only one relation criteria and it's specifically for grabbing target elements,
			// allow the query to order by the relation sort order
			if ($relationParamParser->isRelationFieldQuery())
			{
				$query->addSelect('sources1.sortOrder');
			}
		}

		// Give field types a chance to make changes

		foreach ($criteria->getSupportedFieldHandles() as $fieldHandle)
		{
			$field = craft()->fields->getFieldByHandle($fieldHandle);
			$fieldType = $field->getFieldType();

			if ($fieldType)
			{
				if ($fieldType->modifyElementsQuery($query, $criteria->$fieldHandle) === false)
				{
					return false;
				}
			}
		}

		// Give the element type a chance to make changes

		if ($elementType->modifyElementsQuery($query, $criteria) === false)
		{
			return false;
		}

		// Structure params

		if ($query->isJoined('structureelements'))
		{
			$query->addSelect('structureelements.root, structureelements.lft, structureelements.rgt, structureelements.level');

			if ($criteria->ancestorOf)
			{
				if (!$criteria->ancestorOf instanceof BaseElementModel)
				{
					$criteria->ancestorOf = craft()->elements->getElementById($criteria->ancestorOf, $elementType->getClassHandle());
				}

				if ($criteria->ancestorOf)
				{
					$query->andWhere(
						array('and',
							'structureelements.lft < :ancestorOf_lft',
							'structureelements.rgt > :ancestorOf_rgt',
							'structureelements.root = :ancestorOf_root'
						),
						array(
							':ancestorOf_lft'  => $criteria->ancestorOf->lft,
							':ancestorOf_rgt'  => $criteria->ancestorOf->rgt,
							':ancestorOf_root' => $criteria->ancestorOf->root
						)
					);

					if ($criteria->ancestorDist)
					{
						$query->andWhere('structureelements.level >= :ancestorOf_level',
							array(':ancestorOf_level' => $criteria->ancestorOf->level - $criteria->ancestorDist)
						);
					}
				}
			}

			if ($criteria->descendantOf)
			{
				if (!$criteria->descendantOf instanceof BaseElementModel)
				{
					$criteria->descendantOf = craft()->elements->getElementById($criteria->descendantOf, $elementType->getClassHandle());
				}

				if ($criteria->descendantOf)
				{
					$query->andWhere(
						array('and',
							'structureelements.lft > :descendantOf_lft',
							'structureelements.rgt < :descendantOf_rgt',
							'structureelements.root = :descendantOf_root'
						),
						array(
							':descendantOf_lft'  => $criteria->descendantOf->lft,
							':descendantOf_rgt'  => $criteria->descendantOf->rgt,
							':descendantOf_root' => $criteria->descendantOf->root
						)
					);

					if ($criteria->descendantDist)
					{
						$query->andWhere('structureelements.level <= :descendantOf_level',
							array(':descendantOf_level' => $criteria->descendantOf->level + $criteria->descendantDist)
						);
					}
				}
			}

			if ($criteria->siblingOf)
			{
				if (!$criteria->siblingOf instanceof BaseElementModel)
				{
					$criteria->siblingOf = craft()->elements->getElementById($criteria->siblingOf, $elementType->getClassHandle());
				}

				if ($criteria->siblingOf)
				{
					$query->andWhere(
						array('and',
							'structureelements.level = :siblingOf_level',
							'structureelements.root = :siblingOf_root',
							'structureelements.elementId != :siblingOf_elementId'
						),
						array(
							':siblingOf_level'     => $criteria->siblingOf->level,
							':siblingOf_root'      => $criteria->siblingOf->root,
							':siblingOf_elementId' => $criteria->siblingOf->id
						)
					);

					if ($criteria->siblingOf->level != 1)
					{
						$parent = $criteria->siblingOf->getParent();

						if ($parent)
						{
							$query->andWhere(
								array('and',
									'structureelements.lft > :siblingOf_lft',
									'structureelements.rgt < :siblingOf_rgt'
								),
								array(
									':siblingOf_lft'  => $parent->lft,
									':siblingOf_rgt'  => $parent->rgt
								)
							);
						}
						else
						{
							return false;
						}
					}
				}
			}

			if ($criteria->prevSiblingOf)
			{
				if (!$criteria->prevSiblingOf instanceof BaseElementModel)
				{
					$criteria->prevSiblingOf = craft()->elements->getElementById($criteria->prevSiblingOf, $elementType->getClassHandle());
				}

				if ($criteria->prevSiblingOf)
				{
					$query->andWhere(
						array('and',
							'structureelements.level = :prevSiblingOf_level',
							'structureelements.rgt = :prevSiblingOf_rgt',
							'structureelements.root = :prevSiblingOf_root'
						),
						array(
							':prevSiblingOf_level' => $criteria->prevSiblingOf->level,
							':prevSiblingOf_rgt'   => $criteria->prevSiblingOf->lft - 1,
							':prevSiblingOf_root'  => $criteria->prevSiblingOf->root
						)
					);
				}
			}

			if ($criteria->nextSiblingOf)
			{
				if (!$criteria->nextSiblingOf instanceof BaseElementModel)
				{
					$criteria->nextSiblingOf = craft()->elements->getElementById($criteria->nextSiblingOf, $elementType->getClassHandle());
				}

				if ($criteria->nextSiblingOf)
				{
					$query->andWhere(
						array('and',
							'structureelements.level = :nextSiblingOf_level',
							'structureelements.lft = :nextSiblingOf_lft',
							'structureelements.root = :nextSiblingOf_root'
						),
						array(
							':nextSiblingOf_level' => $criteria->nextSiblingOf->level,
							':nextSiblingOf_lft'   => $criteria->nextSiblingOf->rgt + 1,
							':nextSiblingOf_root'  => $criteria->nextSiblingOf->root
						)
					);
				}
			}

			if ($criteria->level || $criteria->depth)
			{
				// TODO: 'depth' is deprecated; use 'level' instead.
				$level = ($criteria->level ? $criteria->level : $criteria->depth);
				$query->andWhere(DbHelper::parseParam('structureelements.level', $level, $query->params));
			}
		}

		return $query;
	}

	/**
	 * Returns an element's URI for a given locale.
	 *
	 * @param int    $elementId
	 * @param string $localeId
	 *
	 * @return string
	 */
	public function getElementUriForLocale($elementId, $localeId)
	{
		return craft()->db->createCommand()
			->select('uri')
			->from('elements_i18n')
			->where(array('elementId' => $elementId, 'locale' => $localeId))
			->queryScalar();
	}

	/**
	 * Returns the locales that a given element is enabled in.
	 *
	 * @param int $elementId
	 *
	 * @return array
	 */
	public function getEnabledLocalesForElement($elementId)
	{
		return craft()->db->createCommand()
			->select('locale')
			->from('elements_i18n')
			->where(array('elementId' => $elementId, 'enabled' => 1))
			->queryColumn();
	}

	// Saving Elements
	// ===============

	/**
	 * Saves an element.
	 *
	 * @param BaseElementModel $element         The element that is being saved
	 * @param bool|null $validateContent Whether the element's content should be validated. If left 'null', it
	 *                                   will depend on whether the element is enabled or not.
	 *
	 * @throws Exception|\Exception
	 * @return bool
	 */
	public function saveElement(BaseElementModel $element, $validateContent = null)
	{
		$elementType = $this->getElementType($element->getElementType());

		$isNewElement = !$element->id;

		// Validate the content first
		if ($elementType->hasContent())
		{
			if ($validateContent === null)
			{
				$validateContent = (bool) $element->enabled;
			}

			if ($validateContent && !craft()->content->validateContent($element))
			{
				$element->addErrors($element->getContent()->getErrors());
				return false;
			}
			else
			{
				// Make sure there's a title
				if ($elementType->hasTitles())
				{
					$fields = array('title');
					$content = $element->getContent();
					$content->setRequiredFields($fields);

					if (!$content->validate($fields) && $content->hasErrors('title'))
					{
						// Just set *something* on it
						if ($isNewElement)
						{
							$content->title = 'New '.$element->getClassHandle();
						}
						else
						{
							$content->title = $element->getClassHandle().' '.$element->id;
						}
					}
				}
			}
		}

		// Get the element record
		if (!$isNewElement)
		{
			$elementRecord = ElementRecord::model()->findByAttributes(array(
				'id'   => $element->id,
				'type' => $element->getElementType()
			));

			if (!$elementRecord)
			{
				throw new Exception(Craft::t('No element exists with the ID “{id}”', array('id' => $element->id)));
			}
		}
		else
		{
			$elementRecord = new ElementRecord();
			$elementRecord->type = $element->getElementType();
		}

		// Set the attributes
		$elementRecord->enabled = (bool) $element->enabled;
		$elementRecord->archived = (bool) $element->archived;

		$transaction = craft()->db->getCurrentTransaction() === null ? craft()->db->beginTransaction() : null;
		try
		{
			// Save the element record first
			$success = $elementRecord->save(false);

			if ($success)
			{
				if ($isNewElement)
				{
					// Save the element id on the element model, in case {id} is in the URL format
					$element->id = $elementRecord->id;

					if ($elementType->hasContent())
					{
						$element->getContent()->elementId = $element->id;
					}
				}

				// Save the content
				if ($elementType->hasContent())
				{
					craft()->content->saveContent($element, false, (bool) $element->id);
				}

				// Update the search index
				craft()->search->indexElementAttributes($element);

				// Update the locale records and content

				// We're saving all of the element's locales here to ensure that they all exist
				// and to update the URI in the event that the URL format includes some value that just changed

				$localeRecords = array();

				if (!$isNewElement)
				{
					$existingLocaleRecords = ElementLocaleRecord::model()->findAllByAttributes(array(
						'elementId' => $element->id
					));

					foreach ($existingLocaleRecords as $record)
					{
						$localeRecords[$record->locale] = $record;
					}
				}

				$mainLocaleId = $element->locale;

				$locales = $element->getLocales();
				$localeIds = array();

				if (!$locales)
				{
					throw new Exception('All elements must have at least one locale associated with them.');
				}

				foreach ($locales as $localeId => $localeInfo)
				{
					if (is_numeric($localeId) && is_string($localeInfo))
					{
						$localeId = $localeInfo;
						$localeInfo = array();
					}

					$localeIds[] = $localeId;

					if (!isset($localeInfo['enabledByDefault']))
					{
						$localeInfo['enabledByDefault'] = true;
					}

					if (isset($localeRecords[$localeId]))
					{
						$localeRecord = $localeRecords[$localeId];
					}
					else
					{
						$localeRecord = new ElementLocaleRecord();

						$localeRecord->elementId = $element->id;
						$localeRecord->locale    = $localeId;
						$localeRecord->enabled   = $localeInfo['enabledByDefault'];
					}

					// Is this the main locale?
					$isMainLocale = ($localeId == $mainLocaleId);

					if ($isMainLocale)
					{
						$localizedElement = $element;
					}
					else
					{
						// Copy the element for this locale
						$localizedElement = $element->copy();
						$localizedElement->locale = $localeId;

						if ($localeRecord->id)
						{
							// Keep the original slug
							$localizedElement->slug = $localeRecord->slug;
						}
						else
						{
							// Default to the main locale's slug
							$localizedElement->slug = $element->slug;
						}
					}

					if ($elementType->hasContent())
					{
						if (!$isMainLocale)
						{
							$content = null;

							if (!$isNewElement)
							{
								// Do we already have a content row for this locale?
								$content = craft()->content->getContent($localizedElement);
							}

							if (!$content)
							{
								$content = craft()->content->createContent($localizedElement);
								$content->setAttributes($element->getContent()->getAttributes());
								$content->id = null;
								$content->locale = $localeId;
							}

							$localizedElement->setContent($content);
						}

						if (!$localizedElement->getContent()->id)
						{
							craft()->content->saveContent($localizedElement, false, false);
						}
					}

					// Set a valid/unique slug and URI
					ElementHelper::setValidSlug($localizedElement);
					ElementHelper::setUniqueUri($localizedElement);

					$localeRecord->slug = $localizedElement->slug;
					$localeRecord->uri  = $localizedElement->uri;

					if ($isMainLocale)
					{
						$localeRecord->enabled = (bool) $element->localeEnabled;
					}

					$success = $localeRecord->save();

					if (!$success)
					{
						// Pass any validation errors on to the element
						$element->addErrors($localeRecord->getErrors());

						// Don't bother with any of the other locales
						break;
					}
				}

				if ($success)
				{
					if (!$isNewElement)
					{
						// Delete the rows that don't need to be there anymore

						craft()->db->createCommand()->delete('elements_i18n', array('and',
							'elementId = :elementId',
							array('not in', 'locale', $localeIds)
						), array(
							':elementId' => $element->id
						));

						if ($elementType->hasContent())
						{
							craft()->db->createCommand()->delete($element->getContentTable(), array('and',
								'elementId = :elementId',
								array('not in', 'locale', $localeIds)
							), array(
								':elementId' => $element->id
							));
						}
					}

					// Call the field types' onAfterElementSave() methods
					$fieldLayout = $element->getFieldLayout();

					if ($fieldLayout)
					{
						foreach ($fieldLayout->getFields() as $fieldLayoutField)
						{
							$field = $fieldLayoutField->getField();

							if ($field)
							{
								$fieldType = $field->getFieldType();

								if ($fieldType)
								{
									$fieldType->element = $element;
									$fieldType->onAfterElementSave();
								}
							}
						}
					}

					// Finally, delete any caches involving this element
					// (Even do this for new elements, since they might pop up in a cached criteria.)
					craft()->templateCache->deleteCachesByElement($element);
				}
			}

			if ($transaction !== null)
			{
				if ($success)
				{
					$transaction->commit();
				}
				else
				{
					$transaction->rollback();
				}
			}

			if (!$success && $isNewElement)
			{
				$element->id = null;

				if ($elementType->hasContent())
				{
					$element->getContent()->id = null;
					$element->getContent()->elementId = null;
				}
			}
		}
		catch (\Exception $e)
		{
			if ($transaction !== null)
			{
				$transaction->rollback();
			}

			throw $e;
		}

		return $success;
	}

	/**
	 * Updates an element's slug and URI, along with any descendants.
	 *
	 * @param BaseElementModel $element
	 * @param bool             $updateOtherLocales
	 * @param bool             $updateDescendants
	 *
	 * @return null
	 */
	public function updateElementSlugAndUri(BaseElementModel $element, $updateOtherLocales = true, $updateDescendants = true)
	{
		ElementHelper::setUniqueUri($element);

		craft()->db->createCommand()->update('elements_i18n', array(
			'slug' => $element->slug,
			'uri'  => $element->uri
		), array(
			'elementId' => $element->id,
			'locale'    => $element->locale
		));

		// Delete any caches involving this element
		craft()->templateCache->deleteCachesByElement($element);

		if ($updateOtherLocales)
		{
			$this->updateElementSlugAndUriInOtherLocales($element);
		}

		if ($updateDescendants)
		{
			$this->updateDescendantSlugsAndUris($element);
		}
	}

	/**
	 * Updates an element's slug and URI, for any locales besides the given one.
	 *
	 * @param BaseElementModel $element
	 *
	 * @return null
	 */
	public function updateElementSlugAndUriInOtherLocales(BaseElementModel $element)
	{
		foreach (craft()->i18n->getSiteLocaleIds() as $localeId)
		{
			if ($localeId == $element->locale)
			{
				continue;
			}

			$elementInOtherLocale = $this->getElementById($element->id, $element->getElementType(), $localeId);

			if ($elementInOtherLocale)
			{
				$this->updateElementSlugAndUri($elementInOtherLocale, false, false);
			}
		}
	}

	/**
	 * Updates an element's descendants' slugs and URIs.
	 *
	 * @param BaseElementModel $element
	 *
	 * @return null
	 */
	public function updateDescendantSlugsAndUris(BaseElementModel $element)
	{
		$criteria = $this->getCriteria($element->getElementType());
		$criteria->descendantOf = $element;
		$criteria->descendantDist = 1;
		$criteria->status = null;
		$criteria->localeEnabled = null;
		$children = $criteria->find();

		foreach ($children as $child)
		{
			$this->updateElementSlugAndUri($child);
		}
	}

	/**
	 * Merges two elements together.
	 *
	 * @param int $mergedElementId
	 * @param int $prevailingElementId
	 *
	 * @throws \Exception
	 * @return bool
	 */
	public function mergeElementsByIds($mergedElementId, $prevailingElementId)
	{
		$transaction = craft()->db->getCurrentTransaction() === null ? craft()->db->beginTransaction() : null;
		try
		{
			// Update any relations that point to the merged element
			$relations = craft()->db->createCommand()
				->select('id, fieldId, sourceId, sourceLocale')
				->from('relations')
				->where(array('targetId' => $mergedElementId))
				->queryAll();

			foreach ($relations as $relation)
			{
				// Make sure the persisting element isn't already selected in the same field
				$persistingElementIsRelatedToo = (bool) craft()->db->createCommand()
					->from('relations')
					->where(array(
						'fieldId'      => $relation['fieldId'],
						'sourceId'     => $relation['sourceId'],
						'sourceLocale' => $relation['sourceLocale'],
						'targetId'     => $prevailingElementId
					))
					->count('id');

				if (!$persistingElementIsRelatedToo)
				{
					craft()->db->createCommand()->update('relations', array(
						'targetId' => $prevailingElementId
					), array(
						'id' => $relation['id']
					));
				}
			}

			// Update any structures that the merged element is in
			$structureElements = craft()->db->createCommand()
				->select('id, structureId')
				->from('structureelements')
				->where(array('elementId' => $mergedElementId))
				->queryAll();

			foreach ($structureElements as $structureElement)
			{
				// Make sure the persisting element isn't already a part of that structure
				$persistingElementIsInStructureToo = (bool) craft()->db->createCommand()
					->from('structureElements')
					->where(array(
						'structureId' => $structureElement['structureId'],
						'elementId' => $prevailingElementId
					))
					->count('id');

				if (!$persistingElementIsInStructureToo)
				{
					craft()->db->createCommand()->update('relations', array(
						'elementId' => $prevailingElementId
					), array(
						'id' => $structureElement['id']
					));
				}
			}

			// Update any reference tags
			$elementType = $this->getElementTypeById($prevailingElementId);

			if ($elementType)
			{
				$refTagPrefix = '{'.lcfirst($elementType).':';

				craft()->tasks->createTask('FindAndReplace', Craft::t('Updating element references'), array(
					'find'    => $refTagPrefix.$mergedElementId.':',
					'replace' => $refTagPrefix.$prevailingElementId.':',
				));

				craft()->tasks->createTask('FindAndReplace', Craft::t('Updating element references'), array(
					'find'    => $refTagPrefix.$mergedElementId.'}',
					'replace' => $refTagPrefix.$prevailingElementId.'}',
				));
			}

			// Fire an 'onMergeElements' event
			$this->onMergeElements(new Event($this, array(
				'mergedElementId'     => $mergedElementId,
				'prevailingElementId' => $prevailingElementId
			)));

			// Now delete the merged element
			$success = $this->deleteElementById($mergedElementId);

			if ($transaction !== null)
			{
				$transaction->commit();
			}

			return $success;
		}
		catch (\Exception $e)
		{
			if ($transaction !== null)
			{
				$transaction->rollback();
			}

			throw $e;
		}
	}

	/**
	 * Deletes an element(s) by its ID(s).
	 *
	 * @param int|array $elementIds
	 *
	 * @throws \Exception
	 * @return bool
	 */
	public function deleteElementById($elementIds)
	{
		if (!$elementIds)
		{
			return false;
		}

		if (!is_array($elementIds))
		{
			$elementIds = array($elementIds);
		}

		$transaction = craft()->db->getCurrentTransaction() === null ? craft()->db->beginTransaction() : null;
		try
		{
			// First delete any structure nodes with these elements, so NestedSetBehavior can do its thing.
			// We need to go one-by-one in case one of theme deletes the record of another in the process.
			foreach ($elementIds as $elementId)
			{
				$records = StructureElementRecord::model()->findAllByAttributes(array(
					'elementId' => $elementId
				));

				foreach ($records as $record)
				{
					$record->deleteNode();
				}
			}

			// Delete the caches before they drop their elementId relations
			// (passing `false` because there's no chance this element is suddenly going to show up in a new query)
			craft()->templateCache->deleteCachesByElementId($elementIds, false);

			// Fire an 'onBeforeDeleteElements' event
			$this->onBeforeDeleteElements(new Event($this, array(
				'elementIds' => $elementIds
			)));

			// Now delete the rows in the elements table
			if (count($elementIds) == 1)
			{
				$condition = array('id' => $elementIds[0]);
			}
			else
			{
				$condition = array('in', 'id', $elementIds);
			}

			$affectedRows = craft()->db->createCommand()->delete('elements', $condition);

			if ($transaction !== null)
			{
				$transaction->commit();
			}

			return (bool) $affectedRows;
		}
		catch (\Exception $e)
		{
			if ($transaction !== null)
			{
				$transaction->rollback();
			}

			throw $e;
		}
	}

	/**
	 * Deletes elements by a given type.
	 *
	 * @param string $type
	 *
	 * @return bool
	 */
	public function deleteElementsByType($type)
	{
		// Get the IDs and let deleteElementById() take care of the actual deletion
		$elementIds = craft()->db->createCommand()
			->select('id')
			->from('elements')
			->where('type = :type', array(':type' => $type))
			->queryColumn();

		if ($elementIds)
		{
			$this->deleteElementById($elementIds);

			// Delete the template caches
			craft()->templateCache->deleteCachesByElementType($type);
		}
	}

	// Element types
	// =============

	/**
	 * Returns all installed element types.
	 *
	 * @return array
	 */
	public function getAllElementTypes()
	{
		return craft()->components->getComponentsByType(ComponentType::Element);
	}

	/**
	 * Returns an element type.
	 *
	 * @param string $class
	 *
	 * @return BaseElementType|null
	 */
	public function getElementType($class)
	{
		return craft()->components->getComponentByTypeAndClass(ComponentType::Element, $class);
	}

	// Misc
	// ====

	/**
	 * Parses a string for element reference tags.
	 *
	 * @param string $str
	 *
	 * @return string|array
	 */
	public function parseRefs($str)
	{
		if (strpos($str, '{') !== false)
		{
			global $refTagsByElementType;
			$refTagsByElementType = array();

			$str = preg_replace_callback('/\{(\w+)\:([^\:\}]+)(?:\:([^\:\}]+))?\}/', function($matches)
			{
				global $refTagsByElementType;

				$elementTypeHandle = ucfirst($matches[1]);
				$token = '{'.StringHelper::randomString(9).'}';

				$refTagsByElementType[$elementTypeHandle][] = array('token' => $token, 'matches' => $matches);

				return $token;
			}, $str);

			if ($refTagsByElementType)
			{
				$search = array();
				$replace = array();

				$things = array('id', 'ref');

				foreach ($refTagsByElementType as $elementTypeHandle => $refTags)
				{
					$elementType = craft()->elements->getElementType($elementTypeHandle);

					if (!$elementType)
					{
						// Just put the ref tags back the way they were
						foreach ($refTags as $refTag)
						{
							$search[] = $refTag['token'];
							$replace[] = $refTag['matches'][0];
						}
					}
					else
					{
						$refTagsById = array();
						$refTagsByRef = array();

						foreach ($refTags as $refTag)
						{
							// Searching by ID?
							if (is_numeric($refTag['matches'][2]))
							{
								$refTagsById[$refTag['matches'][2]][] = $refTag;
							}
							else
							{
								$refTagsByRef[$refTag['matches'][2]][] = $refTag;
							}
						}

						// Things are about to get silly...
						foreach ($things as $thing)
						{
							$refTagsByThing = ${'refTagsBy'.ucfirst($thing)};

							if ($refTagsByThing)
							{
								$criteria = craft()->elements->getCriteria($elementTypeHandle);
								$criteria->$thing = array_keys($refTagsByThing);
								$elements = $criteria->find();

								$elementsByThing = array();

								foreach ($elements as $element)
								{
									$elementsByThing[$element->$thing] = $element;
								}

								foreach ($refTagsByThing as $thingVal => $refTags)
								{
									if (isset($elementsByThing[$thingVal]))
									{
										$element = $elementsByThing[$thingVal];
									}
									else
									{
										$element = false;
									}

									foreach($refTags as $refTag)
									{
										$search[] = $refTag['token'];

										if ($element)
										{
											if (!empty($refTag['matches'][3]) && isset($element->{$refTag['matches'][3]}))
											{
												$value = (string) $element->{$refTag['matches'][3]};
												$replace[] = $this->parseRefs($value);
											}
											else
											{
												// Default to the URL
												$replace[] = $element->getUrl();
											}
										}
										else
										{
											$replace[] = $refTag['matches'][0];
										}
									}
								}
							}
						}
					}
				}

				$str = str_replace($search, $replace, $str);
			}

			unset ($refTagsByElementType);
		}

		return $str;
	}

	/**
	 * Fires an 'onPopulateElement' event.
	 *
	 * @param Event $event
	 *
	 * @return null
	 */
	public function onPopulateElement(Event $event)
	{
		$this->raiseEvent('onPopulateElement', $event);
	}

	/**
	 * Fires an 'onMergeElements' event.
	 *
	 * @param Event $event
	 *
	 * @return null
	 */
	public function onMergeElements(Event $event)
	{
		$this->raiseEvent('onMergeElements', $event);
	}

<<<<<<< HEAD
	////////////////////
	// PRIVATE METHODS
	////////////////////
=======
	/**
	 * Fires an 'onBeforeDeleteElements' event.
	 *
	 * @param Event $event
	 */
	public function onBeforeDeleteElements(Event $event)
	{
		$this->raiseEvent('onBeforeDeleteElements', $event);
	}

	// Private functions
	// =================
>>>>>>> cf00615a

	/**
	 * Returns the unique element IDs that match a given element query.
	 *
	 * @param DbCommand $query
	 *
	 * @return array
	 */
	private function _getElementIdsFromQuery(DbCommand $query)
	{
		// Get the matched element IDs, and then have the SearchService filter them.
		$elementIdsQuery = craft()->db->createCommand()
			->select('elements.id')
			->from('elements elements')
			->group('elements.id');

		$elementIdsQuery->setWhere($query->getWhere());
		$elementIdsQuery->setJoin($query->getJoin());

		$elementIdsQuery->params = $query->params;
		return $elementIdsQuery->queryColumn();
	}
}<|MERGE_RESOLUTION|>--- conflicted
+++ resolved
@@ -7,16 +7,12 @@
  * @author    Pixel & Tonic, Inc. <support@pixelandtonic.com>
  * @copyright Copyright (c) 2014, Pixel & Tonic, Inc.
  * @license   http://buildwithcraft.com/license Craft License Agreement
- * @see       http://buildwithcraft.com
+ * @link      http://buildwithcraft.com
  * @package   craft.app.services
  * @since     1.0
  */
 class ElementsService extends BaseApplicationComponent
 {
-	////////////////////
-	// METHODS
-	////////////////////
-
 	// Finding Elements
 	// ================
 
@@ -24,7 +20,7 @@
 	 * Returns an element criteria model for a given element type.
 	 *
 	 * @param string $type
-	 * @param mixed  $attributes
+	 * @param mixed $attributes
 	 *
 	 * @throws Exception
 	 * @return ElementCriteriaModel
@@ -44,10 +40,9 @@
 	/**
 	 * Returns an element by its ID.
 	 *
-	 * @param int         $elementId
-	 * @param null        $elementType
+	 * @param int $elementId
+	 * @param string|null $type
 	 * @param string|null $localeId
-	 *
 	 * @return BaseElementModel|null
 	 */
 	public function getElementById($elementId, $elementType = null, $localeId = null)
@@ -78,10 +73,8 @@
 	/**
 	 * Returns an element by its URI.
 	 *
-	 * @param string      $uri
+	 * @param string $uri
 	 * @param string|null $localeId
-	 * @param bool        $enabledOnly
-	 *
 	 * @return BaseElementModel|null
 	 */
 	public function getElementByUri($uri, $localeId = null, $enabledOnly = false)
@@ -133,7 +126,6 @@
 	 * Returns the element type(s) used by the element of a given ID(s).
 	 *
 	 * @param int|array $elementId
-	 *
 	 * @return string|array|null
 	 */
 	public function getElementTypeById($elementId)
@@ -160,8 +152,7 @@
 	 * Finds elements.
 	 *
 	 * @param mixed $criteria
-	 * @param bool  $justIds
-	 *
+	 * @param bool $justIds
 	 * @return array
 	 */
 	public function findElements($criteria = null, $justIds = false)
@@ -337,7 +328,6 @@
 	 * Returns the total number of elements that match a given criteria.
 	 *
 	 * @param mixed $criteria
-	 *
 	 * @return int
 	 */
 	public function getTotalElements($criteria = null)
@@ -367,7 +357,6 @@
 	 * @param mixed &$criteria
 	 * @param null  &$contentTable
 	 * @param null  &$fieldColumns
-	 *
 	 * @return DbCommand|false
 	 */
 	public function buildElementsQuery(&$criteria = null, &$contentTable = null, &$fieldColumns = null)
@@ -773,9 +762,8 @@
 	/**
 	 * Returns an element's URI for a given locale.
 	 *
-	 * @param int    $elementId
+	 * @param int $elementId
 	 * @param string $localeId
-	 *
 	 * @return string
 	 */
 	public function getElementUriForLocale($elementId, $localeId)
@@ -791,7 +779,6 @@
 	 * Returns the locales that a given element is enabled in.
 	 *
 	 * @param int $elementId
-	 *
 	 * @return array
 	 */
 	public function getEnabledLocalesForElement($elementId)
@@ -810,8 +797,7 @@
 	 * Saves an element.
 	 *
 	 * @param BaseElementModel $element         The element that is being saved
-	 * @param bool|null $validateContent Whether the element's content should be validated. If left 'null', it
-	 *                                   will depend on whether the element is enabled or not.
+	 * @param bool|null        $validateContent Whether the element's content should be validated. If left 'null', it will depend on whether the element is enabled or not.
 	 *
 	 * @throws Exception|\Exception
 	 * @return bool
@@ -1138,10 +1124,8 @@
 	 * Updates an element's slug and URI, along with any descendants.
 	 *
 	 * @param BaseElementModel $element
-	 * @param bool             $updateOtherLocales
-	 * @param bool             $updateDescendants
-	 *
-	 * @return null
+	 * @param bool $updateOtherLocales
+	 * @param bool $updateDescendants
 	 */
 	public function updateElementSlugAndUri(BaseElementModel $element, $updateOtherLocales = true, $updateDescendants = true)
 	{
@@ -1173,8 +1157,6 @@
 	 * Updates an element's slug and URI, for any locales besides the given one.
 	 *
 	 * @param BaseElementModel $element
-	 *
-	 * @return null
 	 */
 	public function updateElementSlugAndUriInOtherLocales(BaseElementModel $element)
 	{
@@ -1198,8 +1180,6 @@
 	 * Updates an element's descendants' slugs and URIs.
 	 *
 	 * @param BaseElementModel $element
-	 *
-	 * @return null
 	 */
 	public function updateDescendantSlugsAndUris(BaseElementModel $element)
 	{
@@ -1221,8 +1201,6 @@
 	 *
 	 * @param int $mergedElementId
 	 * @param int $prevailingElementId
-	 *
-	 * @throws \Exception
 	 * @return bool
 	 */
 	public function mergeElementsByIds($mergedElementId, $prevailingElementId)
@@ -1337,8 +1315,6 @@
 	 * Deletes an element(s) by its ID(s).
 	 *
 	 * @param int|array $elementIds
-	 *
-	 * @throws \Exception
 	 * @return bool
 	 */
 	public function deleteElementById($elementIds)
@@ -1413,7 +1389,6 @@
 	 * Deletes elements by a given type.
 	 *
 	 * @param string $type
-	 *
 	 * @return bool
 	 */
 	public function deleteElementsByType($type)
@@ -1451,7 +1426,6 @@
 	 * Returns an element type.
 	 *
 	 * @param string $class
-	 *
 	 * @return BaseElementType|null
 	 */
 	public function getElementType($class)
@@ -1466,7 +1440,6 @@
 	 * Parses a string for element reference tags.
 	 *
 	 * @param string $str
-	 *
 	 * @return string|array
 	 */
 	public function parseRefs($str)
@@ -1596,8 +1569,6 @@
 	 * Fires an 'onPopulateElement' event.
 	 *
 	 * @param Event $event
-	 *
-	 * @return null
 	 */
 	public function onPopulateElement(Event $event)
 	{
@@ -1608,19 +1579,12 @@
 	 * Fires an 'onMergeElements' event.
 	 *
 	 * @param Event $event
-	 *
-	 * @return null
 	 */
 	public function onMergeElements(Event $event)
 	{
 		$this->raiseEvent('onMergeElements', $event);
 	}
 
-<<<<<<< HEAD
-	////////////////////
-	// PRIVATE METHODS
-	////////////////////
-=======
 	/**
 	 * Fires an 'onBeforeDeleteElements' event.
 	 *
@@ -1633,13 +1597,11 @@
 
 	// Private functions
 	// =================
->>>>>>> cf00615a
 
 	/**
 	 * Returns the unique element IDs that match a given element query.
 	 *
 	 * @param DbCommand $query
-	 *
 	 * @return array
 	 */
 	private function _getElementIdsFromQuery(DbCommand $query)
