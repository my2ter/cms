--- conflicted
+++ resolved
@@ -170,30 +170,6 @@
 
 		if ($query)
 		{
-<<<<<<< HEAD
-=======
-			if ($criteria->search)
-			{
-				$elementIds = $this->_getElementIdsFromQuery($query);
-				$scoredSearchResults = ($criteria->order == 'score');
-				$filteredElementIds = craft()->search->filterElementIdsByQuery($elementIds, $criteria->search, $scoredSearchResults);
-
-				// No results?
-				if (!$filteredElementIds)
-				{
-					return array();
-				}
-
-				$query->andWhere(array('in', 'elements.id', $filteredElementIds));
-
-				if ($scoredSearchResults)
-				{
-					// Order the elements in the exact order that SearchService returned them in
-					$query->order(craft()->db->getSchema()->orderByColumnValues('elements.id', $filteredElementIds));
-				}
-			}
-
->>>>>>> 787a81fd
 			if ($justIds)
 			{
 				$query->select('elements.id');
@@ -797,8 +773,7 @@
 
 			if ($scoredSearchResults)
 			{
-				// Order the elements in the exact order that SearchService
-				// returned them in
+				// Order the elements in the exact order that SearchService returned them in
 				$query->order(craft()->db->getSchema()->orderByColumnValues('elements.id', $filteredElementIds));
 			}
 		}
