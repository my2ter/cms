<?php
namespace Craft;

/**
 * HttpRequestService provides APIs for getting information about the current HTTP request.
 *
 * An instance of HttpRequestService is globally accessible in Craft via {@link WebApp::entries `craft()->request`}.
 *
 * @author    Pixel & Tonic, Inc. <support@pixelandtonic.com>
 * @copyright Copyright (c) 2014, Pixel & Tonic, Inc.
 * @license   http://buildwithcraft.com/license Craft License Agreement
 * @see       http://buildwithcraft.com
 * @package   craft.app.services
 * @since     1.0
 */
class HttpRequestService extends \CHttpRequest
{
	// Properties
	// =========================================================================

	/**
	 * @var
	 */
	private $_path;

	/**
	 * @var
	 */
	private $_segments;

	/**
	 * @var int
	 */
	private $_pageNum = 1;

	/**
	 * @var bool
	 */
	private $_isCpRequest = false;

	/**
	 * @var bool
	 */
	private $_isResourceRequest = false;

	/**
	 * @var bool
	 */
	private $_isActionRequest = false;

	/**
	 * @var bool
	 */
	private $_checkedRequestType = false;

	/**
	 * @var
	 */
	private $_actionSegments;

	/**
	 * @var
	 */
	private $_isMobileBrowser;

	/**
	 * @var
	 */
	private $_isMobileOrTabletBrowser;

	/**
	 * @var
	 */
	private $_mimeType;

	/**
	 * @var
	 */
	private $_browserLanguages;

	/**
	 * @var
	 */
	private $_ipAddress;

	// Public Methods
	// =========================================================================

	/**
	 * Initializes the application component.
	 *
	 * @return null
	 */
	public function init()
	{
		parent::init();

		// There is no path.
		if (craft()->isConsole())
		{
			$path = '';
		}
		else
		{
			// Get the normalized path.
			$path = $this->getNormalizedPath();
		}

		// Get the path segments
		$this->_segments = array_filter(explode('/', $path));

		// Is this a CP request?
		$this->_isCpRequest = ($this->getSegment(1) == craft()->config->get('cpTrigger'));

		if ($this->_isCpRequest)
		{
			// Chop the CP trigger segment off of the path & segments array
			array_shift($this->_segments);
		}

		// Is this a paginated request?
		if ($this->_segments)
		{
			// Match against the entire path string as opposed to just the last segment so that we can support
			// "/page/2"-style pagination URLs
			$path = implode('/', $this->_segments);
			$pageTrigger = preg_quote(craft()->config->get('pageTrigger'), '/');

			if (preg_match("/^(?:(.*)\/)?{$pageTrigger}(\d+)$/", $path, $match))
			{
				// Capture the page num
				$this->_pageNum = (int) $match[2];

				// Sanitize
				$newPath = $this->decodePathInfo($match[1]);

				// Reset the segments without the pagination stuff
				$this->_segments = array_filter(explode('/', $newPath));
			}
		}

		// Now that we've chopped off the admin/page segments, set the path
		$this->_path = implode('/', $this->_segments);
	}

	/**
	 * Returns the script name used to access Craft (e.g. “index.php”).
	 *
	 * @return string
	 */
	public function getScriptName()
	{
		$scriptUrl = $this->getScriptUrl();
		return mb_substr($scriptUrl, mb_strrpos($scriptUrl, '/')+1);
	}

	/**
	 * Returns the request’s Craft path.
	 *
	 * Note that the path will not include the [CP trigger](http://buildwithcraft.com/docs/config-settings#cpTrigger)
	 * if it’s a CP request, or the [page trigger](http://buildwithcraft.com/docs/config-settings#pageTrigger) or page
	 * number if it’s a paginated request.
	 *
	 * @return string The Craft path.
	 */
	public function getPath()
	{
		return $this->_path;
	}

	/**
	 * Returns an array of the Craft path’s segments.
	 *
	 * Note that the segments will not include the [CP trigger](http://buildwithcraft.com/docs/config-settings#cpTrigger)
	 * if it’s a CP request, or the [page trigger](http://buildwithcraft.com/docs/config-settings#pageTrigger) or page
	 * number if it’s a paginated request.
	 *
	 * @return array The Craft path’s segments.
	 */
	public function getSegments()
	{
		return $this->_segments;
	}

	/**
	 * Returns a specific segment from the Craft path.
	 *
	 * @param int $num Which segment to return (1-indexed).
	 *
	 * @return string|null The matching segment, or `null` if there wasn’t one.
	 */
	public function getSegment($num)
	{
		if ($num > 0 && isset($this->_segments[$num-1]))
		{
			return $this->_segments[$num-1];
		}
		else if ($num < 0)
		{
			$totalSegs = count($this->_segments);

			if (isset($this->_segments[$totalSegs + $num]))
			{
				return $this->_segments[$totalSegs + $num];
			}
		}
	}

	/**
	 * Returns the current page number.
	 *
	 * @return int The page number.
	 */
	public function getPageNum()
	{
		return $this->_pageNum;
	}

	/**
	 * Returns the request’s token, if there is one.
	 *
	 * @return string|null The request’s token, or `null` if there isn’t one.
	 */
	public function getToken()
	{
		return $this->getQuery(craft()->config->get('tokenParam'));
	}

	/**
	 * Returns whether the current request should be routed to the Control Panel.
	 *
	 * The result depends on whether the first segment in the URI matches the
	 * [CP trigger](http://buildwithcraft.com/docs/config-settings#cpTrigger).
	 *
	 * Note that even if this function returns `true`, the request will not necessarily route to the Control Panel.
	 * It could instead route to a resource, for example.
	 *
	 * @return bool Whether the current request should be routed to the Control Panel.
	 */
	public function isCpRequest()
	{
		return $this->_isCpRequest;
	}

	/**
	 * Returns whether the current request should be routed to the front-end site.
	 *
	 * The result will always just be the opposite of whatever {@link isCpRequest()} returns.
	 *
	 * @return bool Whether the current request should be routed to the front-end site.
	 */
	public function isSiteRequest()
	{
		return !$this->_isCpRequest;
	}

	/**
	 * Returns whether the current request should be routed to a resource.
	 *
	 * The result depends on whether the first segment in the Craft path matches the
	 * [resource trigger](http://buildwithcraft.com/docs/config-settings#resourceTrigger).
	 *
	 * @return bool Whether the current request should be routed to a resource.
	 */
	public function isResourceRequest()
	{
		$this->_checkRequestType();
		return $this->_isResourceRequest;
	}

	/**
	 * Returns whether the current request should be routed to a specific controller action before normal request
	 * routing takes over.
	 *
	 * There are several ways that this method could return `true`:
	 *
	 * - If the first segment in the Craft path matches the
	 *   [action trigger](http://buildwithcraft.com/docs/config-settings#actionTrigger)
	 * - If there is an 'action' param in either the POST data or query string
	 * - If the Craft path matches the Login path, the Logout path, or the Set Password path
	 *
	 * @return bool Whether the current request should be routed to a controller action.
	 */
	public function isActionRequest()
	{
		$this->_checkRequestType();
		return $this->_isActionRequest;
	}

	/**
	 * Returns an array of the action path segments, if this is an {@link isActionRequest() action request}.
	 *
	 * @return array|null The action path segments, or `null` if this isn’t an action request.
	 */
	public function getActionSegments()
	{
		$this->_checkRequestType();
		return $this->_actionSegments;
	}

	/**
	 * Returns whether this is a Live Preview request.
	 *
	 * @return bool Whether this is a Live Preview request.
	 */
	public function isLivePreview()
	{
		return ($this->isSiteRequest() &&
			($actionSegments = $this->getActionSegments()) &&
			count($actionSegments) == 2 &&
			$actionSegments[0] == 'entries' &&
			$actionSegments[1] == 'previewEntry'
		);
	}

	/**
<<<<<<< HEAD
	 * Returns the MIME type that is going to be included in the response via the Content-Type header.
	 *
	 * @return string
	 * @deprecated Deprecated in 2.2. Use HeaderHelper::getMimeType() instead.
=======
	 * Returns the MIME type that should probably be returned for the current request.
	 *
	 * @return string The MIME type.
>>>>>>> 0e6f7217
	 */
	public function getMimeType()
	{
		// TODO: Call the deprecator here in Craft 3.0
		return HeaderHelper::getMimeType();
	}

	/**
	 * Returns a query string parameter, or all of them.
	 *
	 * If $name is specified, then the corresponding query string parameter will be returned if it exists, or
	 * $defaultValue will be returned if it doesn’t.
	 *
	 * ```php
	 * $foo = craft()->request->getQuery('foo'); // Returns $_GET['foo'], if it exists
	 * ```
	 *
	 * $name can also represent a nested parameter using a dot-delimited string.
	 *
	 * ```php
	 * $bar = craft()->request->getQuery('foo.bar'); // Returns $_GET['foo']['bar'], if it exists
	 * ```
	 *
	 * If $name is omitted, the entire $_GET array will be returned instead:
	 *
	 * ```php
	 * $allTheQueryParams = craft()->request->getQuery(); // Returns $_GET
	 * ```
	 *
	 * All values will be converted to UTF-8, regardless of the original character encoding.
	 *
	 * @param string|null $name         The dot-delimited name of the query string param to be fetched, if any.
	 * @param mixed       $defaultValue The fallback value to be returned if no param exists by the given $name.
	 *                                  Defaults to `null`.
	 *
	 * @return mixed The value of the corresponding query string param if a single param was requested, or $defaultValue
	 *               if that value didn’t exist, or the entire $_GET array if no single param was requested.
	 */
	public function getQuery($name = null, $defaultValue = null)
	{
		return $this->_getParam($name, $defaultValue, $_GET);
	}

	/**
	 * Returns a query string parameter, or bails on the request with a 400 error if that parameter doesn’t exist.
	 *
	 * ```php
	 * $foo = craft()->request->getRequiredQuery('foo'); // Returns $_GET['foo']
	 * ```
	 *
	 * $name can also represent a nested parameter using a dot-delimited string.
	 *
	 * ```php
	 * $bar = craft()->request->getRequiredQuery('foo.bar'); // Returns $_GET['foo']['bar']
	 * ```
	 *
	 * The returned value will be converted to UTF-8, regardless of the original character encoding.
	 *
	 * @param string $name The dot-delimited name of the query string param to be fetched.
	 *
	 * @throws HttpException
	 *
	 * @return mixed The value of the corresponding query string param.
	 */
	public function getRequiredQuery($name)
	{
		$value = $this->getQuery($name);

		if ($value !== null)
		{
			return $value;
		}
		else
		{
			throw new HttpException(400, Craft::t('GET param “{name}” doesn’t exist.', array('name' => $name)));
		}
	}

	/**
	 * Returns a POST parameter, or all of them.
	 *
	 * If $name is specified, then the corresponding POST parameter will be returned if it exists, or
	 * $defaultValue will be returned if it doesn’t.
	 *
	 * ```php
	 * $foo = craft()->request->getPost('foo'); // Returns $_POST['foo'], if it exists
	 * ```
	 *
	 * $name can also represent a nested parameter using a dot-delimited string.
	 *
	 * ```php
	 * $bar = craft()->request->getPost('foo.bar'); // Returns $_POST['foo']['bar'], if it exists
	 * ```
	 *
	 * If $name is omitted, the entire $_POST array will be returned instead:
	 *
	 * ```php
	 * $allThePostParams = craft()->request->getPost(); // Returns $_POST
	 * ```
	 *
	 * All values will be converted to UTF-8, regardless of the original character encoding.
	 *
	 * @param string|null $name         The dot-delimited name of the POST param to be fetched, if any.
	 * @param mixed       $defaultValue The fallback value to be returned if no param exists by the given $name.
	 *                                  Defaults to `null`.
	 *
	 * @return mixed The value of the corresponding POST param if a single param was requested, or $defaultValue
	 *               if that value didn’t exist, or the entire $_POST array if no single param was requested.
	 */
	public function getPost($name = null, $defaultValue = null)
	{
		return $this->_getParam($name, $defaultValue, $_POST);
	}

	/**
	 * Returns a POST parameter, or bails on the request with a 400 error if that parameter doesn’t exist.
	 *
	 * ```php
	 * $foo = craft()->request->getRequiredPost('foo'); // Returns $_POST['foo']
	 * ```
	 *
	 * $name can also represent a nested parameter using a dot-delimited string.
	 *
	 * ```php
	 * $bar = craft()->request->getRequiredPost('foo.bar'); // Returns $_POST['foo']['bar']
	 * ```
	 *
	 * The returned value will be converted to UTF-8, regardless of the original character encoding.
	 *
	 * @param string $name The dot-delimited name of the POST param to be fetched.
	 *
	 * @throws HttpException
	 *
	 * @return mixed The value of the corresponding POST param.
	 */
	public function getRequiredPost($name)
	{
		$value = $this->getPost($name);

		if ($value !== null)
		{
			return $value;
		}
		else
		{
			throw new HttpException(400, Craft::t('POST param “{name}” doesn’t exist.', array('name' => $name)));
		}
	}

	/**
	 * Returns a parameter from either the query string or POST data.
	 *
	 * This method will first search for the given paramater in the query string, calling {@link getQuery()} internally,
	 * and if that doesn’t come back with a value, it will call {@link getPost()}. If that doesn’t come back with a
	 * value either, $defaultValue will be returned.
	 *
	 * ```php
	 * $foo = craft()->request->getParam('foo'); // Returns $_GET['foo'] or $_POST['foo'], if either exist
	 * ```
	 *
	 * $name can also represent a nested parameter using a dot-delimited string.
	 *
	 * ```php
	 * $bar = craft()->request->getParam('foo.bar'); // Returns $_GET['foo']['bar'] or $_POST['foo']['bar'], if either exist
	 * ```
	 *
	 * All values will be converted to UTF-8, regardless of the original character encoding.
	 *
	 * @param string $name         The dot-delimited name of the param to be fetched.
	 * @param mixed  $defaultValue The fallback value to be returned if no param exists by the given $name.
	 *                             Defaults to `null`.
	 *
	 * @return mixed The value of the corresponding param, or $defaultValue if that value didn’t exist.
	 */
	public function getParam($name, $defaultValue = null)
	{
		if (($value = $this->getQuery($name)) !== null)
		{
			return $value;
		}
		else if (($value = $this->getPost($name)) !== null)
		{
			return $value;
		}

		return $defaultValue;
	}

	/**
	 * Returns a parameter from either the query string or POST data, or bails on the request with a 400 error if that
	 * parameter doesn’t exist anywhere.
	 *
	 * This method will first search for the given paramater in the query string, calling {@link getQuery()} internally,
	 * and if that doesn’t come back with a value, it will call {@link getPost()}.
	 *
	 * ```php
	 * $foo = craft()->request->getRequiredParam('foo'); // Returns $_GET['foo'] or $_POST['foo']
	 * ```
	 *
	 * $name can also represent a nested parameter using a dot-delimited string.
	 *
	 * ```php
	 * $bar = craft()->request->getParam('foo.bar'); // Returns $_GET['foo']['bar'] or $_POST['foo']['bar'], if either exist
	 * ```
	 *
	 * All values will be converted to UTF-8, regardless of the original character encoding.
	 *
	 * @param string $name The dot-delimited name of the param to be fetched.
	 *
	 * @return mixed The value of the corresponding param, or $defaultValue if that value didn’t exist.
	 */
	public function getRequiredParam($name)
	{
		$value = $this->getParam($name);

		if ($value !== null)
		{
			return $value;
		}
		else
		{
			throw new HttpException(400, Craft::t('Param “{name}” doesn’t exist.', array('name' => $name)));
		}
	}

	/**
	 * Returns whether the request is coming from a mobile browser.
	 *
	 * The detection script is provided by http://detectmobilebrowsers.com. It was last updated on 2013-02-04.
	 *
	 * @param bool $detectTablets Whether tablets should be considered “modile”.
	 *
	 * @return bool Whether the request is coming from a mobile browser.
	 */
	public function isMobileBrowser($detectTablets = false)
	{
		$key = ($detectTablets ? '_isMobileOrTabletBrowser' : '_isMobileBrowser');

		if (!isset($this->$key))
		{
			if ($this->userAgent)
			{
				$this->$key = (
					preg_match(
						'/(android|bb\d+|meego).+mobile|avantgo|bada\/|blackberry|blazer|compal|elaine|fennec|hiptop|iemobile|ip(hone|od)|iris|kindle|lge |maemo|midp|mmp|mobile.+firefox|netfront|opera m(ob|in)i|palm( os)?|phone|p(ixi|re)\/|plucker|pocket|psp|series(4|6)0|symbian|treo|up\.(browser|link)|vodafone|wap|windows (ce|phone)|xda|xiino'.($detectTablets ? '|android|ipad|playbook|silk' : '').'/i',$this->userAgent
					) ||
					preg_match(
						'/1207|6310|6590|3gso|4thp|50[1-6]i|770s|802s|a wa|abac|ac(er|oo|s\-)|ai(ko|rn)|al(av|ca|co)|amoi|an(ex|ny|yw)|aptu|ar(ch|go)|as(te|us)|attw|au(di|\-m|r |s )|avan|be(ck|ll|nq)|bi(lb|rd)|bl(ac|az)|br(e|v)w|bumb|bw\-(n|u)|c55\/|capi|ccwa|cdm\-|cell|chtm|cldc|cmd\-|co(mp|nd)|craw|da(it|ll|ng)|dbte|dc\-s|devi|dica|dmob|do(c|p)o|ds(12|\-d)|el(49|ai)|em(l2|ul)|er(ic|k0)|esl8|ez([4-7]0|os|wa|ze)|fetc|fly(\-|_)|g1 u|g560|gene|gf\-5|g\-mo|go(\.w|od)|gr(ad|un)|haie|hcit|hd\-(m|p|t)|hei\-|hi(pt|ta)|hp( i|ip)|hs\-c|ht(c(\-| |_|a|g|p|s|t)|tp)|hu(aw|tc)|i\-(20|go|ma)|i230|iac( |\-|\/)|ibro|idea|ig01|ikom|im1k|inno|ipaq|iris|ja(t|v)a|jbro|jemu|jigs|kddi|keji|kgt( |\/)|klon|kpt |kwc\-|kyo(c|k)|le(no|xi)|lg( g|\/(k|l|u)|50|54|\-[a-w])|libw|lynx|m1\-w|m3ga|m50\/|ma(te|ui|xo)|mc(01|21|ca)|m\-cr|me(rc|ri)|mi(o8|oa|ts)|mmef|mo(01|02|bi|de|do|t(\-| |o|v)|zz)|mt(50|p1|v )|mwbp|mywa|n10[0-2]|n20[2-3]|n30(0|2)|n50(0|2|5)|n7(0(0|1)|10)|ne((c|m)\-|on|tf|wf|wg|wt)|nok(6|i)|nzph|o2im|op(ti|wv)|oran|owg1|p800|pan(a|d|t)|pdxg|pg(13|\-([1-8]|c))|phil|pire|pl(ay|uc)|pn\-2|po(ck|rt|se)|prox|psio|pt\-g|qa\-a|qc(07|12|21|32|60|\-[2-7]|i\-)|qtek|r380|r600|raks|rim9|ro(ve|zo)|s55\/|sa(ge|ma|mm|ms|ny|va)|sc(01|h\-|oo|p\-)|sdk\/|se(c(\-|0|1)|47|mc|nd|ri)|sgh\-|shar|sie(\-|m)|sk\-0|sl(45|id)|sm(al|ar|b3|it|t5)|so(ft|ny)|sp(01|h\-|v\-|v )|sy(01|mb)|t2(18|50)|t6(00|10|18)|ta(gt|lk)|tcl\-|tdg\-|tel(i|m)|tim\-|t\-mo|to(pl|sh)|ts(70|m\-|m3|m5)|tx\-9|up(\.b|g1|si)|utst|v400|v750|veri|vi(rg|te)|vk(40|5[0-3]|\-v)|vm40|voda|vulc|vx(52|53|60|61|70|80|81|83|85|98)|w3c(\-| )|webc|whit|wi(g |nc|nw)|wmlb|wonu|x700|yas\-|your|zeto|zte\-/i', mb_substr($this->userAgent, 0, 4))
				);
			}
			else
			{
				$this->$key = false;
			}
		}

		return $this->$key;
	}

	/**
	 * Returns a list of languages the user has selected in their browser’s settings, canonicalized using
	 * {@link LocaleData::getCanonicalID}.
	 *
	 * Internally, this method checks the Accept-Language header that should have accompanied the request.
	 * If that header was not present, the method will return `false`.
	 *
	 * @return array|false The preferred languages, or `false` if Craft is unable to determine them.
	 */
	public function getBrowserLanguages()
	{
		if ($this->_browserLanguages === null)
		{
			if (isset($_SERVER['HTTP_ACCEPT_LANGUAGE']) && ($n = preg_match_all('/([\w\-_]+)\s*(;\s*q\s*=\s*(\d*\.\d*))?/', $_SERVER['HTTP_ACCEPT_LANGUAGE'], $matches)) > 0)
			{
				$languages = array();

				for ($i = 0; $i < $n; ++$i)
				{
					$languages[$matches[1][$i]] = empty($matches[3][$i]) ? 1.0 : floatval($matches[3][$i]);
				}

				// Sort by it's weight.
				arsort($languages);

				foreach ($languages as $language => $pref)
				{
					$this->_browserLanguages[] = LocaleData::getCanonicalID($language);
				}
			}

			if ($this->_browserLanguages === null)
			{
				return false;
			}
		}

		return $this->_browserLanguages;
	}

	/**
	 * Returns the host name, without “http://” or “https://”.
	 *
	 * Internally, this method will first check the Host header that should have accompanied the request, which browsers
	 * will set depending on the host name they are requesting. If that header does not exist, the method will fall back
	 * on the SERVER_NAME server environment variable.
	 *
	 * @return string The host name.
	 */
	public function getHostName()
	{
		if (isset($_SERVER['HTTP_HOST']))
		{
			return $_SERVER['HTTP_HOST'];
		}
		else
		{
			return $_SERVER['SERVER_NAME'];
		}
	}

	/**
	 * Sends a file to the user.
	 *
	 * We’re overriding this from {@link \CHttpRequest::sendFile()} so we can have more control over the headers.
	 *
	 * @param string     $path      The path to the file on the server.
	 * @param string     $content   The contents of the file.
	 * @param array|null $options   An array of optional options. Possible keys include 'forceDownload', 'mimeType',
	 *                              and 'cache'.
	 * @param bool|null  $terminate Whether the requset should be terminated after the file has been sent.
	 *                              Defaults to `true`.
	 *
	 * @throws HttpException
	 * @return null
	 */
	public function sendFile($path, $content, $options = array(), $terminate = true)
	{
		$fileName = IOHelper::getFileName($path, true);

		// Clear the output buffer to prevent corrupt downloads. Need to check the OB status first, or else some PHP
		// versions will throw an E_NOTICE since we have a custom error handler
		// (http://pear.php.net/bugs/bug.php?id=9670)
		if (ob_get_length() !== false)
		{
			ob_clean();
		}

		// Default to disposition to 'download'
		$forceDownload = !isset($options['forceDownload']) || $options['forceDownload'];

		if ($forceDownload)
		{
			HeaderHelper::setDownload($fileName);
		}

		if (empty($options['mimeType']))
		{
			if (($options['mimeType'] = \CFileHelper::getMimeTypeByExtension($fileName)) === null)
			{
				$options['mimeType'] = 'text/plain';
			}
		}

		HeaderHelper::setHeader(array('Content-Type' => $options['mimeType'].'; charset=utf-8'));

		$fileSize = mb_strlen($content, '8bit');
		$contentStart = 0;
		$contentEnd = $fileSize - 1;

		if (isset($_SERVER['HTTP_RANGE']))
		{
			HeaderHelper::setHeader(array('Accept-Ranges' => 'bytes'));

			// Client sent us a multibyte range, can not hold this one for now
			if (mb_strpos($_SERVER['HTTP_RANGE'], ',') !== false)
			{
				HeaderHelper::setHeader(array('Content-Range' => 'bytes '.$contentStart - $contentEnd / $fileSize));
				throw new HttpException(416, 'Requested Range Not Satisfiable');
			}

			$range = str_replace('bytes=', '', $_SERVER['HTTP_RANGE']);

			// range requests starts from "-", so it means that data must be dumped the end point.
			if ($range[0] === '-')
			{
				$contentStart = $fileSize - mb_substr($range, 1);
			}
			else
			{
				$range = explode('-', $range);
				$contentStart = $range[0];

				// check if the last-byte-pos presents in header
				if ((isset($range[1]) && is_numeric($range[1])))
				{
					$contentEnd = $range[1];
				}
			}

			// Check the range and make sure it's treated according to the specs.
			// http://www.w3.org/Protocols/rfc2616/rfc2616-sec14.html

			// End bytes can not be larger than $end.
			$contentEnd = ($contentEnd > $fileSize) ? $fileSize - 1 : $contentEnd;

			// Validate the requested range and return an error if it's not correct.
			$wrongContentStart = ($contentStart > $contentEnd || $contentStart > $fileSize - 1 || $contentStart < 0);

			if ($wrongContentStart)
			{
				HeaderHelper::setHeader(array('Content-Range' => 'bytes '.$contentStart - $contentEnd / $fileSize));
				throw new HttpException(416, 'Requested Range Not Satisfiable');
			}

			HeaderHelper::setHeader('HTTP/1.1 206 Partial Content');
			HeaderHelper::setHeader(array('Content-Range' => 'bytes '.$contentStart - $contentEnd / $fileSize));
		}
		else
		{
			HeaderHelper::setHeader('HTTP/1.1 200 OK');
		}

		// Calculate new content length
		$length = $contentEnd - $contentStart + 1;

		if (!empty($options['cache']))
		{
			$cacheTime = 31536000; // 1 year
			HeaderHelper::setHeader(array('Expires' => gmdate('D, d M Y H:i:s', time() + $cacheTime).' GMT'));
			HeaderHelper::setHeader(array('Pragma' => 'cache'));
			HeaderHelper::setHeader(array('Cache-Control' => 'max-age='.$cacheTime));
			$modifiedTime = IOHelper::getLastTimeModified($path);
			HeaderHelper::setHeader(array('Last-Modified' => gmdate("D, d M Y H:i:s", $modifiedTime->getTimestamp()).' GMT'));
		}
		else
		{
			if (!$forceDownload)
			{
				HeaderHelper::setNoCache();
			}
			else
			{
				// Fixes a bug in IE 6, 7 and 8 when trying to force download a file over SSL:
				// https://stackoverflow.com/questions/1218925/php-script-to-download-file-not-working-in-ie
				HeaderHelper::setHeader(array(
					'Pragma' => '',
					'Cache-Control' => ''
				));
			}
		}

		if (!ob_get_length())
		{
			HeaderHelper::setLength($length);
		}

		if ($options['mimeType'] == 'application/x-javascript' || $options['mimeType'] == 'text/css')
		{
			HeaderHelper::setHeader(array('Vary' => 'Accept-Encoding'));
		}

		$content = mb_substr($content, $contentStart, $length);

		if ($terminate)
		{
			// Clean up the application first because the file downloading could take long time which may cause timeout
			// of some resources (such as DB connection)
			ob_start();
			Craft::app()->end(0, false);
			ob_end_clean();

			echo $content;
			exit(0);
		}
		else
		{
			echo $content;
		}
	}

	/**
	 * Returns a cookie by its name.
	 *
	 * @param string $name The cookie name.
	 *
	 * @return \CHttpCookie|null The cookie, or `null` if it didn’t exist.
	 */
	public function getCookie($name)
	{
		if (isset($this->cookies[$name]))
		{
			return $this->cookies[$name];
		}
	}

	/**
	 * Deletes a cookie by its name.
	 *
	 * @param $name The cookie name.
	 *
	 * @return null
	 */
	public function deleteCookie($name)
	{
		if (isset($this->cookies[$name]))
		{
			unset($this->cookies[$name]);
		}
	}

	// Rename getIsX() => isX() functions for consistency
	//  - We realize that these methods could be called as if they're properties (using CComponent's magic getter) but
    //    we're trying to resist the temptation of magic methods for the sake of code obviousness.

	/**
	 * Alias of {@link getIsSecureConnection()}.
	 *
	 * @return bool
	 */
	public function isSecureConnection()
	{
		return $this->getIsSecureConnection();
	}

	/**
	 * Alias of {@link getIsPostRequest()}.
	 *
	 * @return bool
	 */
	public function isPostRequest()
	{
		return $this->getIsPostRequest();
	}

	/**
	 * Alias of {@link getIsDeleteRequest()}.
	 *
	 * @return bool
	 */
	public function isDeleteRequest()
	{
		return $this->getIsDeleteRequest();
	}

	/**
	 * Alias of {@link getIsDeleteViaPostRequest()}.
	 *
	 * @return bool
	 */
	public function isDeleteViaPostRequest()
	{
		return $this->getIsDeleteViaPostRequest();
	}

	/**
	 * Alias of {@link getIsPutRequest()}.
	 *
	 * @return bool
	 */
	public function isPutRequest()
	{
		return $this->getIsPutRequest();
	}

	/**
	 * Alias of {@link getIsPutViaPostRequest()}.
	 *
	 * @return bool
	 */
	public function isPutViaPostRequest()
	{
		return $this->getIsPutViaPostRequest();
	}

	/**
	 * Alias of {@link getIsAjaxRequest()}.
	 *
	 * @return bool
	 */
	public function isAjaxRequest()
	{
		return $this->getIsAjaxRequest();
	}

	/**
	 * Alias of {@link getIsFlashRequest()}.
	 *
	 * @return bool
	 */
	public function isFlashRequest()
	{
		return $this->getIsFlashRequest();
	}

	/**
	 * Alias of {@link getIpAddress()}.
	 *
	 * @return string
	 */
	public function getUserHostAddress()
	{
		return $this->getIpAddress();
	}

	/**
	 * Retrieves the best guess of the client’s actual IP address taking into account numerous HTTP proxy headers due to
	 * variations in how different ISPs handle IP addresses in headers between hops.
	 *
	 * Considering any of these server vars besides REMOTE_ADDR can be spoofed, this method should not be used when you
	 * need a trusted source for the IP address. Use `$_SERVER['REMOTE_ADDR']` instead.
	 *
	 * @return string The IP address.
	 */
	public function getIpAddress()
	{
		if ($this->_ipAddress === null)
		{
			$ipMatch = false;

			// Check for shared internet/ISP IP
			if (!empty($_SERVER['HTTP_CLIENT_IP']) && $this->_validateIp($_SERVER['HTTP_CLIENT_IP']))
			{
				$ipMatch = $_SERVER['HTTP_CLIENT_IP'];
			}
			else
			{
				// Check for IPs passing through proxies
				if (!empty($_SERVER['HTTP_X_FORWARDED_FOR']))
				{
					// Check if multiple IPs exist in var
					$ipList = explode(',', $_SERVER['HTTP_X_FORWARDED_FOR']);

					foreach ($ipList as $ip)
					{
						if ($this->_validateIp($ip))
						{
							$ipMatch = $ip;
						}
					}
				}
			}

			if (!$ipMatch)
			{
				if (!empty($_SERVER['HTTP_X_FORWARDED']) && $this->_validateIp($_SERVER['HTTP_X_FORWARDED']))
				{
					$ipMatch = $_SERVER['HTTP_X_FORWARDED'];
				}
				else
				{
					if (!empty($_SERVER['HTTP_X_CLUSTER_CLIENT_IP']) && $this->_validateIp($_SERVER['HTTP_X_CLUSTER_CLIENT_IP']))
					{
						$ipMatch = $_SERVER['HTTP_X_CLUSTER_CLIENT_IP'];
					}
					else
					{
						if (!empty($_SERVER['HTTP_FORWARDED_FOR']) && $this->_validateIp($_SERVER['HTTP_FORWARDED_FOR']))
						{
							$ipMatch = $_SERVER['HTTP_FORWARDED_FOR'];
						}
						else
						{
							if (!empty($_SERVER['HTTP_FORWARDED']) && $this->_validateIp($_SERVER['HTTP_FORWARDED']))
							{
								$ipMatch = $_SERVER['HTTP_FORWARDED'];
							}
						}
					}
				}

				// The only one we're guaranteed to be accurate.
				if (!$ipMatch)
				{
					$ipMatch = $_SERVER['REMOTE_ADDR'];
				}
			}

			$this->_ipAddress = $ipMatch;
		}

		return $this->_ipAddress;
	}

	/**
	 * Decodes the path info.
	 *
	 * Replacement for Yii's {@link \CHttpRequest::decodePathInfo()}.
	 *
	 * @param string $pathInfo Encoded path info.
	 *
	 * @return string Decoded path info.
	 */
	public function decodePathInfo($pathInfo)
	{
		$pathInfo = urldecode($pathInfo);

		if (!StringHelper::isUTF8($pathInfo))
		{
			$pathInfo = StringHelper::convertToUTF8($pathInfo);
		}

		return IOHelper::normalizePathSeparators($pathInfo);
	}

	/**
	 * Returns the request’s query string, without the p= parameter.
	 *
	 * @return string The query string.
	 */
	public function getQueryStringWithoutPath()
	{
		// Get the full querystring.
		$queryString = $this->getQueryString();

		$parts = explode('&', $queryString);

		if (count($parts) == 1)
		{
			return '';
		}

		foreach ($parts as $key => $part)
		{
			if (mb_strpos($part, 'p=') !== false)
			{
				unset($parts[$key]);
				break;
			}
		}

		return implode('&', $parts);
	}

	/**
	 * Returns the path Craft should use to route this request, including the [CP trigger](http://buildwithcraft.com/docs/config-settings#cpTrigger) if it is in there.
	 *
	 * @return string The path.
	 */
	public function getNormalizedPath()
	{
		// Get the path
		if (craft()->config->usePathInfo())
		{
			$pathInfo = $this->getPathInfo();
			$path = $pathInfo ? $pathInfo : $this->_getQueryStringPath();
		}
		else
		{
			$queryString = $this->_getQueryStringPath();
			$path = $queryString ? $queryString : $this->getPathInfo();
		}

		// Sanitize
		return $this->decodePathInfo($path);
	}

	/**
	 * Closes the current HTTP connection with the browser, without ending PHP script execution.
	 *
	 * @param string|null $content
	 *
	 * @see http://stackoverflow.com/a/141026
	 * @return null
	 */
	public function close($content = '')
	{
		// Prevent the script from ending when the browser closes the connection
		ignore_user_abort(true);

		// Prepend any current OB content
		while (ob_get_length() !== false)
		{
			// If ob_start() didn't have the PHP_OUTPUT_HANDLER_CLEANABLE flag,
			// ob_get_clean() will cause a PHP notice and return false.
			$obContent = @ob_get_clean();

			if ($obContent !== false)
			{
				$content = $obContent . $content;
			}
			else
			{
				break;
			}
		}

		// Send the content
		ob_start();
		echo $content;
		$size = ob_get_length();

		// Tell the browser to close the connection
		HeaderHelper::setHeader(array(
			'Connection'     => 'close',
			'Content-Length' => $size
		));

		// Output the content, flush it to the browser, and close out the session
		ob_end_flush();
		flush();
		session_write_close();
	}

	// Private Methods
	// =========================================================================

	/**
	 * Returns the query string path.
	 *
	 * @return string
	 */
	private function _getQueryStringPath()
	{
		$pathParam = craft()->urlManager->pathParam;
		return trim($this->getQuery($pathParam, ''), '/');
	}

	/**
	 * Checks to see if this is an action or resource request.
	 *
	 * @return null
	 */
	private function _checkRequestType()
	{
		if ($this->_checkedRequestType)
		{
			return;
		}

		$resourceTrigger = craft()->config->getResourceTrigger();
		$actionTrigger = craft()->config->get('actionTrigger');
		$frontEndLoginPath = trim(craft()->config->getLocalized('loginPath'), '/');
		$frontEndLogoutPath = trim(craft()->config->getLocalized('logoutPath'), '/');
		$frontEndSetPasswordPath = trim(craft()->config->getLocalized('setPasswordPath'), '/');
		$cpLoginPath = craft()->config->getCpLoginPath();
		$cpLogoutPath = craft()->config->getCpLogoutPath();
		$cpSetPasswordPath = craft()->config->getCpSetPasswordPath();

		$firstSegment = $this->getSegment(1);

		// If there's a token in the query string, then that should take
		// precedence over everything else
		if (!$this->getQuery(craft()->config->get('tokenParam')))
		{
			// If the first path segment is the resource trigger word, it's a resource request.
			if ($firstSegment === $resourceTrigger)
			{
				$this->_isResourceRequest = true;
			}

			// If the first path segment is the action trigger word, or the logout trigger word (special case), it's an
			// action request
			else if ($firstSegment === $actionTrigger || (in_array($this->_path, array($frontEndLoginPath, $cpLoginPath, $frontEndSetPasswordPath, $cpSetPasswordPath, $frontEndLogoutPath, $cpLogoutPath)) && !$this->getParam('action')))
			{
				$this->_isActionRequest = true;

				if (in_array($this->_path, array($cpLoginPath, $frontEndLoginPath)))
				{
					$this->_actionSegments = array('users', 'login');
				}
				else if (in_array($this->_path, array($frontEndSetPasswordPath, $cpSetPasswordPath)))
				{
					$this->_actionSegments = array('users', 'setpassword');
				}
				else if (in_array($this->_path, array($frontEndLogoutPath, $cpLogoutPath)))
				{
					$this->_actionSegments = array('users', 'logout');
				}
				else
				{
					$this->_actionSegments = array_slice($this->_segments, 1);
				}
			}

			// If there's a non-empty 'action' param (either in the query string or post data), it's an action request
			else if (($action = $this->getParam('action')) !== null)
			{
				$this->_isActionRequest = true;

				// Sanitize
				$action = $this->decodePathInfo($action);
				$this->_actionSegments = array_filter(explode('/', $action));
			}
		}

		$this->_checkedRequestType = true;
	}

	/**
	 * Returns a param value from GET or POST data.
	 *
	 * @param string|null $name
	 * @param mixed       $defaultValue
	 * @param array       $data
	 *
	 * @return mixed
	 */
	private function _getParam($name, $defaultValue, $data)
	{
		// Do they just want the whole array?
		if (!$name)
		{
			return $this->_utf8AllTheThings($data);
		}

		// Looking for a specific value?
		if (isset($data[$name]))
		{
			return $this->_utf8AllTheThings($data[$name]);
		}

		// Maybe they're looking for a nested param?
		if (strpos($name, '.') !== false)
		{
			$path = array_filter(explode('.', $name));
			$param = $data;

			foreach ($path as $step)
			{
				if (is_array($param) && isset($param[$step]))
				{
					$param = $param[$step];
				}
				else
				{
					return $defaultValue;
				}
			}

			return $this->_utf8AllTheThings($param);
		}

		return $defaultValue;
	}

	/**
	 * @param array|string $things
	 *
	 * @return mixed
	 */
	private function _utf8AllTheThings($things)
	{
		if (is_array($things))
		{
			foreach ($things as $key => $value)
			{
				if (is_array($value))
				{
					$things[$key] = $this->_utf8AllTheThings($value);
				}
				else
				{
					$things[$key] = StringHelper::convertToUTF8($value);
				}
			}
		}
		else
		{
			$things = StringHelper::convertToUTF8($things);
		}

		return $things;
	}

	/**
	 * @param string $ip
	 *
	 * @return bool
	 */
	private function _validateIp($ip)
	{
		if (filter_var($ip, FILTER_VALIDATE_IP, FILTER_FLAG_IPV4) === false && filter_var($ip, FILTER_VALIDATE_IP, FILTER_FLAG_IPV6) === false)
		{
			return false;
		}

		return true;
	}
}<|MERGE_RESOLUTION|>--- conflicted
+++ resolved
@@ -314,16 +314,10 @@
 	}
 
 	/**
-<<<<<<< HEAD
 	 * Returns the MIME type that is going to be included in the response via the Content-Type header.
 	 *
 	 * @return string
 	 * @deprecated Deprecated in 2.2. Use HeaderHelper::getMimeType() instead.
-=======
-	 * Returns the MIME type that should probably be returned for the current request.
-	 *
-	 * @return string The MIME type.
->>>>>>> 0e6f7217
 	 */
 	public function getMimeType()
 	{
