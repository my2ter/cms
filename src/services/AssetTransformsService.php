<?php
namespace Craft;

/**
 * Class AssetTransformsService
 *
 * @author    Pixel & Tonic, Inc. <support@pixelandtonic.com>
 * @copyright Copyright (c) 2014, Pixel & Tonic, Inc.
 * @license   http://buildwithcraft.com/license Craft License Agreement
 * @see       http://buildwithcraft.com
 * @package   craft.app.services
 * @since     1.0
 */
class AssetTransformsService extends BaseApplicationComponent
{
	////////////////////
	// PROPERTIES
	////////////////////

	/**
	 * @var
	 */
	private $_transformsByHandle;

	/**
	 * @var bool
	 */
	private $_fetchedAllTransforms = false;

	////////////////////
	// PUBLIC METHODS
	////////////////////

	/**
	 * Returns all named asset transforms.
	 *
	 * @param string|null $indexBy
	 *
	 * @return array
	 */
	public function getAllTransforms($indexBy = null)
	{
		if (!$this->_fetchedAllTransforms)
		{
			$results = $this->_createTransformQuery()->queryAll();

			$this->_transformsByHandle = array();

			foreach ($results as $result)
			{
				$transform = new AssetTransformModel($result);
				$this->_transformsByHandle[$transform->handle] = $transform;
			}

			$this->_fetchedAllTransforms = true;
		}

		if ($indexBy == 'handle')
		{
			$transforms = $this->_transformsByHandle;
		}
		else if (!$indexBy)
		{
			$transforms = array_values($this->_transformsByHandle);
		}
		else
		{
			$transforms = array();

			foreach ($this->_transformsByHandle as $transform)
			{
				$transforms[$transform->$indexBy] = $transform;
			}
		}

		return $transforms;
	}

	/**
	 * Returns an asset transform by its handle.
	 *
	 * @param string $handle
	 *
	 * @return AssetTransformModel|null
	 */
	public function getTransformByHandle($handle)
	{
		// If we've already fetched all transforms we can save ourselves a trip to the DB
		// for transform handles that don't exist
		if (!$this->_fetchedAllTransforms &&
			(!isset($this->_transformsByHandle) || !array_key_exists($handle, $this->_transformsByHandle))
		)
		{
			$result = $this->_createTransformQuery()
				->where('handle = :handle', array(':handle' => $handle))
				->queryRow();

			if ($result)
			{
				$transform = new AssetTransformModel($result);
			}
			else
			{
				$transform = null;
			}

			$this->_transformsByHandle[$handle] = $transform;
		}

		if (isset($this->_transformsByHandle[$handle]))
		{
			return $this->_transformsByHandle[$handle];
		}
	}

	/**
	 * Saves an asset transform.
	 *
	 * @param AssetTransformModel $transform
	 *
	 * @throws Exception
	 * @return bool
	 */
	public function saveTransform(AssetTransformModel $transform)
	{
		if ($transform->id)
		{
			$transformRecord = AssetTransformRecord::model()->findById($transform->id);

			if (!$transformRecord)
			{
				throw new Exception(Craft::t('Can’t find the transform with ID “{id}”', array('id' => $transform->id)));
			}
		}
		else
		{
			$transformRecord = new AssetTransformRecord();
		}

		$transformRecord->name = $transform->name;
		$transformRecord->handle = $transform->handle;

		$heightChanged = $transformRecord->width != $transform->width || $transformRecord->height != $transform->height;
		$modeChanged = $transformRecord->mode != $transform->mode || $transformRecord->position != $transform->position;
		$qualityChanged = $transformRecord->quality != $transform->quality;

		if ($heightChanged || $modeChanged || $qualityChanged)
		{
			$transformRecord->dimensionChangeTime = new DateTime('@'.time());
		}

		$transformRecord->mode = $transform->mode;
		$transformRecord->position = $transform->position;
		$transformRecord->width = $transform->width;
		$transformRecord->height = $transform->height;
		$transformRecord->quality = $transform->quality;

		$recordValidates = $transformRecord->validate();

		if ($recordValidates)
		{
			$transformRecord->save(false);

			// Now that we have a transform ID, save it on the model
			if (!$transform->id)
			{
				$transform->id = $transformRecord->id;
			}

			return true;
		}
		else
		{
			$transform->addErrors($transformRecord->getErrors());
			return false;
		}
	}

	/**
	 * Deletes an asset transform by it's id.
	 *
	 * @param int $transformId
	 *
	 * @throws \Exception
	 * @return bool
	 */
	public function deleteTransform($transformId)
	{
		craft()->db->createCommand()->delete('assettransforms', array('id' => $transformId));
		return true;
	}

	/**
	 * Update the asset transforms for the FileModel.
	 *
<<<<<<< HEAD
	 * @param AssetFileModel $file
=======
	 * @param AssetFileModel      $fileModel
>>>>>>> 5f0a3487
	 * @param array|object|string $transformsToUpdate
	 *
	 * @return bool
	 */
	public function updateTransforms(AssetFileModel $file, $transformsToUpdate)
	{
		if (!ImageHelper::isImageManipulatable(IOHelper::getExtension($file->filename)))
		{
			return true;
		}

		$sourceType = craft()->assetSources->getSourceTypeById($file->sourceId);
		$imageSource = $this->getLocalImageSource($file);

		if (!is_array($transformsToUpdate))
		{
			$transformsToUpdate = array($transformsToUpdate);
		}

		foreach ($transformsToUpdate as $transform)
		{
			$transform = $this->normalizeTransform($transform);
			$quality = $transform->quality ? $transform->quality : craft()->config->get('defaultImageQuality');
			$transformLocation = $this->_getTransformFolderName($transform);

			$timeModified = $sourceType->getTimeTransformModified($file, $transformLocation);

			// Create the transform if the file doesn't exist, or if it was created before the image was last updated
			// or if the transform dimensions have changed since it was last created
			if (!$timeModified || $timeModified < $file->dateModified || $timeModified < $transform->dimensionChangeTime)
			{
				$image = craft()->images->loadImage($imageSource);
				$image->setQuality($quality);

				switch ($transform->mode)
				{
					case 'fit':
					{
						$image->scaleToFit($transform->width, $transform->height);
						break;
					}

					case 'stretch':
					{
						$image->resize($transform->width, $transform->height);
						break;
					}

					default:
					{
						$image->scaleAndCrop($transform->width, $transform->height, true, $transform->position);
						break;
					}
				}

				$targetFile = AssetsHelper::getTempFilePath(IOHelper::getExtension($file->filename));
				$image->saveAs($targetFile);

				clearstatcache(true, $targetFile);
				$sourceType->putImageTransform($file, $transformLocation, $targetFile);
				IOHelper::deleteFile($targetFile);
			}
		}

		if (craft()->assetSources->populateSourceType($file->getSource())->isRemote())
		{
			$this->deleteSourceIfNecessary($imageSource);
		}

		return true;
	}

	/**
	 * Get a transform index row. If it doesn't exist - create one.
	 *
	 * @param AssetFileModel $file
	 * @param                $transform
	 *
	 * @return AssetTransformIndexModel
	 */
	public function getTransformIndex(AssetFileModel $file, $transform)
	{
		$transform = $this->normalizeTransform($transform);
		$transformLocation = $this->_getTransformFolderName($transform);

		// Check if an entry exists already
		$entry =  craft()->db->createCommand()
			->select('ti.*')
			->from('assettransformindex ti')
			->where('ti.sourceId = :sourceId AND ti.fileId = :fileId AND ti.location = :location',
			array(':sourceId' => $file->sourceId,':fileId' => $file->id, ':location' => $transformLocation))
			->queryRow();

		if ($entry)
		{
			// If the file has been indexed after any changes impacting the transform, return the record
			$indexedAfterFileModified = $entry['dateIndexed'] >= $file->dateModified->format(DateTime::MYSQL_DATETIME, DateTime::UTC);
			$indexedAfterTransformParameterChange = (!$transform->isNamedTransform() || ($transform->isNamedTransform() && $entry['dateIndexed'] >= $transform->dimensionChangeTime->format(DateTime::MYSQL_DATETIME, DateTime::UTC)));

			if ($indexedAfterFileModified && $indexedAfterTransformParameterChange)
			{
				return new AssetTransformIndexModel($entry);
			}
			else
			{
				// Delete the out-of-date record
				craft()->db->createCommand()->delete('assettransformindex',
					'sourceId = :sourceId AND fileId = :fileId AND location = :location',
					array(':sourceId' => $file->sourceId,':fileId' => $file->id, ':location' => $transformLocation));
			}
		}

		// Create a new record
		$time = new DateTime();
		$data = array(
			'fileId' => $file->id,
			'sourceId' => $file->sourceId,
			'dateIndexed' => $time->format(DateTime::MYSQL_DATETIME, DateTime::UTC),
			'location' => $transformLocation,
			'fileExists' => 0,
			'inProgress' => 0
		);

		return $this->storeTransformIndexData(new AssetTransformIndexModel($data));
	}

	/**
	 * Get a transform URL by the transform index model.
	 *
	 * @param AssetTransformIndexModel $index
	 *
	 * @throws Exception
	 * @return string
	 */
	public function ensureTransformUrlByIndexModel(AssetTransformIndexModel $index)
	{
		if (!$index)
		{
			throw new Exception(Craft::t('No asset image transform exists with that ID.'));
		}

		// Make sure we're not in the middle of working on this transform from a separate request
		if ($index->inProgress)
		{
			for ($safety = 0; $safety < 100; $safety++)
			{
				// Wait a second!
				sleep(1);
				ini_set('max_execution_time', 120);

				$index = $this->getTransformIndexModelById($index->id);

				// Is it being worked on right now?
				if ($index->inProgress)
				{
					// Make sure it hasn't been working for more than 30 seconds. Otherwise give up on the other request.
					$time = new DateTime();

					if ($time->getTimestamp() - $index->dateUpdated->getTimestamp() < 30)
					{
						continue;
					}
					else
					{
						$index->dateUpdated = new DateTime();
						$this->storeTransformIndexData($index);
						break;
					}
				}
				else
				{
					// Must be done now!
					break;
				}
			}
		}

		if (!$index->fileExists)
		{
			// Mark the transform as in progress
			$index->inProgress = 1;
			$this->storeTransformIndexData($index);

			// Generate the transform
			$result = $this->generateTransform($index);

			// Update the index
			$index->inProgress = 0;

			if ($result)
			{
				$index->fileExists = 1;
			}

			$this->storeTransformIndexData($index);

			if (!$result)
			{
				throw new Exception(Craft::t("The requested image could not be found!"));
			}
		}

		return $this->getUrlforTransformByIndexId($index->id);
	}

	/**
	 * Generates a transform.
	 *
<<<<<<< HEAD
	 * @param AssetTransformIndexModel $index
=======
	 * @param AssetTransformIndexModel $transformIndexData
	 *
>>>>>>> 5f0a3487
	 * @return bool
	 */
	public function generateTransform(AssetTransformIndexModel $index)
	{
		// For _widthxheight_mode
		if (preg_match('/_(?P<width>[0-9]+|AUTO)x(?P<height>[0-9]+|AUTO)_(?P<mode>[a-z]+)_(?P<position>[a-z\-]+)(_(?P<quality>[0-9]+))?/i', $index->location, $matches))
		{
			$data = array(
				'width'      => ($matches['width']  != 'AUTO' ? $matches['width']  : null),
				'height'     => ($matches['height'] != 'AUTO' ? $matches['height'] : null),
				'mode'       => $matches['mode'],
				'position'   => $matches['position'],
			);
			$data['quality'] = isset($matches['quality']) ? $matches['quality'] : null;

			$transform = $this->normalizeTransform($data);
		}
		else
		{
			$transform = $this->normalizeTransform(mb_substr($index->location, 1));
		}

		$sourceType = craft()->assetSources->getSourceTypeById($index->sourceId);

		$file = craft()->assets->getFileById($index->fileId);

		// Look for a physical file first
		$existingFileTimeModified = $sourceType->getTimeTransformModified($file, $index->location);

		if ($existingFileTimeModified && $existingFileTimeModified >= $file->dateModified)
		{
			if (!$transform->isNamedTransform() || ($transform->isNamedTransform() && $existingFileTimeModified >= $transform->dimensionChangeTime))
			{
				// We have a satisfactory match - let's call it a day.
				return true;
			}
		}

		// For named transforms we can look for exact size matches
		if ($transform->isNamedTransform())
		{
			// Look for a physical file first
			$alternateLocation = $this->_getUnnamedTransformFolderName($transform);
			$existingFileTimeModified = $sourceType->getTimeTransformModified($file, $alternateLocation);

			if ($existingFileTimeModified && $existingFileTimeModified >= $file->dateModified)
			{
				if (!$transform->isNamedTransform() || ($transform->isNamedTransform() && $existingFileTimeModified >= $transform->dimensionChangeTime))
				{
					// We have a satisfactory match and the record has been inserted already.
					// Now copy the file to the new home
					$sourceType->copyTransform($file, $alternateLocation, $index->location);
					return true;
				}
			}

		}

		// Just create it.
		return $this->updateTransforms($file, $transform);
	}

	/**
	 * Get a transform's subpath
	 *
	 * @param $transform
	 *
	 * @return string
	 */
	public function getTransformSubpath($transform)
	{
		return $this->_getTransformFolderName($this->normalizeTransform($transform)).'/';
	}

	/**
	 * Normalize a transform from handle or a set of properties to an AssetTransformModel.
	 *
	 * @param mixed $transform
	 *
	 * @throws Exception
	 * @return AssetTransformModel|null
	 */
	public function normalizeTransform($transform)
	{
		if (!$transform)
		{
			return null;
		}
		else if (is_string($transform))
		{
			$transformModel =  $this->getTransformByHandle($transform);
			if ($transformModel)
			{
				return $transformModel;
			}
			throw new Exception(Craft::t("The transform “{handle}” cannot be found!", array('handle' => $transform)));
		}
		else if ($transform instanceof AssetTransformModel)
		{
			return $transform;
		}
		else if (is_object($transform) || is_array($transform))
		{
			return new AssetTransformModel($transform);
		}
		else
		{
			return null;
		}
	}

	/**
	 * Store a transform index data by it's model.
	 *
<<<<<<< HEAD
	 * @param AssetTransformIndexModel $index
=======
	 * @param AssetTransformIndexModel $data
	 *
>>>>>>> 5f0a3487
	 * @return AssetTransformIndexModel
	 */
	public function storeTransformIndexData(AssetTransformIndexModel $index)
	{
		if (!empty($index->id))
		{
			$id = $index->id;
			craft()->db->createCommand()->update('assettransformindex', $index->getAttributes(null, true), 'id = :id', array(':id' => $id));
		}
		else
		{
			craft()->db->createCommand()->insert('assettransformindex', $index->getAttributes(null, true));
			$index->id = craft()->db->getLastInsertID();
		}

		return $index;
	}

	/**
	 * Get a transform index model by a row id.
	 *
	 * @param int $transformId
	 *
	 * @return AssetTransformIndexModel|null
	 */
	public function getTransformIndexModelById($transformId)
	{
		// Check if an entry exists already
		$entry =  craft()->db->createCommand()
			->select('ti.*')
			->from('assettransformindex ti')
			->where('ti.id = :id', array(':id' => $transformId))
			->queryRow();

		if ($entry)
		{
			return new AssetTransformIndexModel($entry);
		}

		return null;
	}

	/**
	 * Get a transform index model by a row id.
	 *
	 * @param int    $fileId
	 * @param string $transformHandle
	 *
	 * @return AssetTransformIndexModel|null
	 */
	public function getTransformIndexModelByFileIdAndHandle($fileId, $transformHandle)
	{
		// Check if an entry exists already
		$entry =  craft()->db->createCommand()
			->select('ti.*')
			->from('assettransformindex ti')
			->where('ti.fileId = :id AND ti.location = :location', array(':id' => $fileId, ':location' => '_'.$transformHandle))
			->queryRow();

		if ($entry)
		{
			return new AssetTransformIndexModel($entry);
		}

		return null;
	}

	/**
	 * Get URL for Transform by TransformIndexId.
	 *
	 * @param int $transformId
	 *
	 * @return string
	 */
	public function getUrlforTransformByIndexId($transformId)
	{
		$index = $this->getTransformIndexModelById($transformId);
		$file = craft()->assets->getFileById($index->fileId);
		$sourceType = craft()->assetSources->getSourceTypeById($file->sourceId);
		$baseUrl = $sourceType->getBaseUrl();
		$folderPath = $baseUrl.$file->getFolder()->path;

		return $folderPath.$index->location.'/'.$file->filename;
	}

	/**
	 * Get URL for a transform by File Model and transform.
	 *
	 * @param AssetFileModel $file
	 * @param                $transform
	 *
	 * @return string
	 */
	public function getUrlforTransformByFile($file, $transform)
	{
		// Create URL to the image
		$sourceType = craft()->assetSources->getSourceTypeById($file->sourceId);
		$transformPath = $this->getTransformSubpath($transform);
		return AssetsHelper::generateUrl($sourceType, $file, $transformPath);
	}

	/**
	 * Cleans up transforms for a source by making sure that all indexed transforms actually exist.
	 *
	 * @param int $sourceId
	 *
	 * @return null
	 */
	public function cleanUpTransformsForSource($sourceId)
	{
		$transformList = craft()->db->createCommand()
		        ->where('sourceId = :sourceId AND fileExists = 1', array(':sourceId' => $sourceId))
		        ->select('*')
		        ->from('assettransformindex')
		        ->queryAll();

		$sourceType = craft()->assetSources->getSourceTypeById($sourceId);

		foreach ($transformList as $row)
		{
			$file = craft()->assets->getFileById($row['fileId']);

			if (!$file || !$sourceType->transformExists($file, $row['location']))
			{
				craft()->db->createCommand()->delete('assettransformindex', 'id = '.$row['id']);
			}
		}
	}

	/**
	 * Get generated transform locations for a file.
	 *
	 * @param AssetFileModel $file
	 *
	 * @return array|\CDbDataReader
	 */
	public function getGeneratedTransformLocationsForFile(AssetFileModel $file)
	{
		return craft()->db->createCommand()
			->where('sourceId = :sourceId AND fileExists = 1 AND fileId = :fileId',
				array(':sourceId' => $file->sourceId, ':fileId' => $file->id))
			->select('location')
			->from('assettransformindex')
			->queryColumn();
	}

	/**
	 * Delete transform records by a file id.
	 *
	 * @param int $fileId
	 *
	 * @return null
	 */
	public function deleteTransformRecordsByFileId($fileId)
	{
		craft()->db->createCommand()->delete('assettransformindex', 'fileId = :fileId', array(':fileId' => $fileId));
	}

	/**
	 * Get a thumb server path by file model and size.
	 *
	 * @param $file
	 * @param $size
	 *
	 * @return bool|string
	 */
	public function getThumbServerPath(AssetFileModel $file, $size)
	{
		$thumbFolder = craft()->path->getAssetsThumbsPath().$size.'/';
		IOHelper::ensureFolderExists($thumbFolder);

		$thumbPath = $thumbFolder.$file->id.'.'.pathinfo($file->filename, PATHINFO_EXTENSION);

		if (!IOHelper::fileExists($thumbPath))
		{
			$imageSource = $this->getLocalImageSource($file);

			craft()->images->loadImage($imageSource)
				->scaleAndCrop($size, $size)
				->saveAs($thumbPath);

			if (craft()->assetSources->populateSourceType($file->getSource())->isRemote())
			{
				$this->deleteSourceIfNecessary($imageSource);
			}
		}

		return $thumbPath;
	}

	/**
	 * Get a local image source to use for transforms.
	 *
	 * @param $file
	 *
	 * @throws Exception
	 * @return mixed
	 */
	public function getLocalImageSource($file)
	{
		$sourceType = craft()->assetSources->getSourceTypeById($file->sourceId);
		$imageSourcePath = $sourceType->getImageSourcePath($file);

		if (!IOHelper::fileExists($imageSourcePath))
		{
			if (!$sourceType->isRemote())
			{
				throw new Exception(Craft::t("Image “{file}” cannot be found.", array('file' => $file->filename)));
			}

			$localCopy = $sourceType->getLocalCopy($file);
			$this->storeLocalSource($localCopy, $imageSourcePath);
		}

		return $imageSourcePath;
	}

	/**
	 * Get the size of max cached cloud images dimension.
	 *
	 * @return int
	 */
	public function getCachedCloudImageSize()
	{
		return (int) craft()->config->get('maxCachedCloudImageSize');
	}

	/**
	 * Deletes an image local source if required by config.
	 *
	 * @param $imageSource
	 *
	 * @return null
	 */
	public function deleteSourceIfNecessary($imageSource)
	{
		if (! ($this->getCachedCloudImageSize() > 0))
		{
			IOHelper::deleteFile($imageSource);
		}
	}

	/**
	 * Store a local image copy to a destination path.
	 *
	 * @param $localCopy
	 * @param $destination
	 *
	 * @return null
	 */
	public function storeLocalSource($localCopy, $destination)
	{
		$maxCachedImageSize = $this->getCachedCloudImageSize();

		// Resize if constrained by maxCachedImageSizes setting
		if ($maxCachedImageSize > 0)
		{
			craft()->images->loadImage($localCopy)->scaleToFit($maxCachedImageSize, $maxCachedImageSize)->setQuality(100)->saveAs($destination);

			if ($localCopy != $destination)
			{
				IOHelper::deleteFile($localCopy);
			}
		}
		else
		{
			if ($localCopy != $destination)
			{
				IOHelper::move($localCopy, $destination);
			}
		}
	}

	////////////////////
	// PRIVATE METHODS
	////////////////////

	/**
	 * Returns a DbCommand object prepped for retrieving transforms.
	 *
	 * @return DbCommand
	 */
	private function _createTransformQuery()
	{
		return craft()->db->createCommand()
			->select('id, name, handle, mode, position, height, width, quality, dimensionChangeTime')
			->from('assettransforms')
			->order('name');
	}

	/**
	 * Returns a transform's folder name.
	 *
	 * @param AssetTransformModel $transform
	 *
	 * @return string
	 */
	private function _getTransformFolderName(AssetTransformModel $transform)
	{
		if ($transform->isNamedTransform())
		{
			return $this->_getNamedTransformFolderName($transform);
		}
		else
		{
			return $this->_getUnnamedTransformFolderName($transform);
		}
	}

	/**
	 * Returns a named transform's folder name.
	 *
	 * @param AssetTransformModel $transform
	 *
	 * @return string
	 */
	private function _getNamedTransformFolderName(AssetTransformModel $transform)
	{
		return '_'.$transform->handle;
	}

	/**
	 * Returns an unnamed transform's folder name.
	 *
	 * @param AssetTransformModel $transform
	 *
	 * @return string
	 */
	private function _getUnnamedTransformFolderName(AssetTransformModel $transform)
	{
		return '_'.($transform->width ? $transform->width : 'AUTO').'x'.($transform->height ? $transform->height : 'AUTO') .
		       '_'.($transform->mode) .
		       '_'.($transform->position) .
		       ($transform->quality ? '_'.$transform->quality : '');
	}
}<|MERGE_RESOLUTION|>--- conflicted
+++ resolved
@@ -193,11 +193,7 @@
 	/**
 	 * Update the asset transforms for the FileModel.
 	 *
-<<<<<<< HEAD
-	 * @param AssetFileModel $file
-=======
-	 * @param AssetFileModel      $fileModel
->>>>>>> 5f0a3487
+	 * @param AssetFileModel      $file
 	 * @param array|object|string $transformsToUpdate
 	 *
 	 * @return bool
@@ -406,12 +402,8 @@
 	/**
 	 * Generates a transform.
 	 *
-<<<<<<< HEAD
 	 * @param AssetTransformIndexModel $index
-=======
-	 * @param AssetTransformIndexModel $transformIndexData
-	 *
->>>>>>> 5f0a3487
+	 *
 	 * @return bool
 	 */
 	public function generateTransform(AssetTransformIndexModel $index)
@@ -526,12 +518,8 @@
 	/**
 	 * Store a transform index data by it's model.
 	 *
-<<<<<<< HEAD
 	 * @param AssetTransformIndexModel $index
-=======
-	 * @param AssetTransformIndexModel $data
-	 *
->>>>>>> 5f0a3487
+	 *
 	 * @return AssetTransformIndexModel
 	 */
 	public function storeTransformIndexData(AssetTransformIndexModel $index)
