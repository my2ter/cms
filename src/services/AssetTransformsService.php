<?php
namespace Craft;

/**
 * Class AssetTransformsService
 *
 * @author    Pixel & Tonic, Inc. <support@pixelandtonic.com>
 * @copyright Copyright (c) 2014, Pixel & Tonic, Inc.
 * @license   http://buildwithcraft.com/license Craft License Agreement
 * @see       http://buildwithcraft.com
 * @package   craft.app.services
 * @since     1.0
 */
class AssetTransformsService extends BaseApplicationComponent
{
	// Properties
	// =========================================================================

	/**
	 * @var
	 */
	private $_transformsByHandle;

	/**
	 * @var bool
	 */
	private $_fetchedAllTransforms = false;

	/**
	 * @var array
	 */
	private $_sourcesToBeDeleted = array();

	// Public Methods
	// =========================================================================

	/**
	 * Returns all named asset transforms.
	 *
	 * @param string|null $indexBy
	 *
	 * @return array
	 */
	public function getAllTransforms($indexBy = null)
	{
		if (!$this->_fetchedAllTransforms)
		{
			$results = $this->_createTransformQuery()->queryAll();

			$this->_transformsByHandle = array();

			foreach ($results as $result)
			{
				$transform = new AssetTransformModel($result);
				$this->_transformsByHandle[$transform->handle] = $transform;
			}

			$this->_fetchedAllTransforms = true;
		}

		if ($indexBy == 'handle')
		{
			$transforms = $this->_transformsByHandle;
		}
		else if (!$indexBy)
		{
			$transforms = array_values($this->_transformsByHandle);
		}
		else
		{
			$transforms = array();

			foreach ($this->_transformsByHandle as $transform)
			{
				$transforms[$transform->$indexBy] = $transform;
			}
		}

		return $transforms;
	}

	/**
	 * Returns an asset transform by its handle.
	 *
	 * @param string $handle
	 *
	 * @return AssetTransformModel|null
	 */
	public function getTransformByHandle($handle)
	{
		// If we've already fetched all transforms we can save ourselves a trip to the DB for transform handles that
		// don't exist
		if (!$this->_fetchedAllTransforms &&
			(!isset($this->_transformsByHandle) || !array_key_exists($handle, $this->_transformsByHandle))
		)
		{
			$result = $this->_createTransformQuery()
				->where('handle = :handle', array(':handle' => $handle))
				->queryRow();

			if ($result)
			{
				$transform = new AssetTransformModel($result);
			}
			else
			{
				$transform = null;
			}

			$this->_transformsByHandle[$handle] = $transform;
		}

		if (isset($this->_transformsByHandle[$handle]))
		{
			return $this->_transformsByHandle[$handle];
		}
	}

	/**
	 * Saves an asset transform.
	 *
	 * @param AssetTransformModel $transform
	 *
	 * @throws Exception
	 * @return bool
	 */
	public function saveTransform(AssetTransformModel $transform)
	{
		if ($transform->id)
		{
			$transformRecord = AssetTransformRecord::model()->findById($transform->id);

			if (!$transformRecord)
			{
				throw new Exception(Craft::t('Can’t find the transform with ID “{id}”', array('id' => $transform->id)));
			}
		}
		else
		{
			$transformRecord = new AssetTransformRecord();
		}

		$transformRecord->name = $transform->name;
		$transformRecord->handle = $transform->handle;

		$heightChanged = $transformRecord->width != $transform->width || $transformRecord->height != $transform->height;
		$modeChanged = $transformRecord->mode != $transform->mode || $transformRecord->position != $transform->position;
		$qualityChanged = $transformRecord->quality != $transform->quality;

		if ($heightChanged || $modeChanged || $qualityChanged)
		{
			$transformRecord->dimensionChangeTime = new DateTime('@'.time());
		}

		$transformRecord->mode     = $transform->mode;
		$transformRecord->position = $transform->position;
		$transformRecord->width    = $transform->width;
		$transformRecord->height   = $transform->height;
		$transformRecord->quality  = $transform->quality;
		$transformRecord->format   = $transform->format;

		$recordValidates = $transformRecord->validate();

		if ($recordValidates)
		{
			$transformRecord->save(false);

			// Now that we have a transform ID, save it on the model
			if (!$transform->id)
			{
				$transform->id = $transformRecord->id;
			}

			return true;
		}
		else
		{
			$transform->addErrors($transformRecord->getErrors());
			return false;
		}
	}

	/**
	 * Deletes an asset transform by it's id.
	 *
	 * @param int $transformId
	 *
	 * @throws \Exception
	 * @return bool
	 */
	public function deleteTransform($transformId)
	{
		craft()->db->createCommand()->delete('assettransforms', array('id' => $transformId));
		return true;
	}

	/**
<<<<<<< HEAD
=======
	 * Update the asset transforms for the FileModel.
	 *
	 * @param AssetFileModel      $file
	 * @param array|object|string $transformsToUpdate
	 *
	 * @return bool
	 * @deprecated This method will likely be modified or removed in a future update.
	 */
	public function updateTransforms(AssetFileModel $file, $transformsToUpdate)
	{
		if (!ImageHelper::isImageManipulatable(IOHelper::getExtension($file->filename)))
		{
			return true;
		}

		$sourceType = craft()->assetSources->getSourceTypeById($file->sourceId);
		$imageSource = $this->getLocalImageSource($file);

		if (!is_array($transformsToUpdate))
		{
			$transformsToUpdate = array($transformsToUpdate);
		}

		foreach ($transformsToUpdate as $transform)
		{
			$transform = $this->normalizeTransform($transform);
			$quality = $transform->quality ? $transform->quality : craft()->config->get('defaultImageQuality');
			$transformLocation = $this->_getTransformFolderName($transform);

			$timeModified = $sourceType->getTimeTransformModified($file, $transformLocation);

			// Create the transform if the file doesn't exist, or if it was created before the image was last updated
			// or if the transform dimensions have changed since it was last created
			if (!$timeModified || $timeModified < $file->dateModified || $timeModified < $transform->dimensionChangeTime)
			{
				$image = craft()->images->loadImage($imageSource);
				$image->setQuality($quality);

				switch ($transform->mode)
				{
					case 'fit':
					{
						$image->scaleToFit($transform->width, $transform->height);
						break;
					}

					case 'stretch':
					{
						$image->resize($transform->width, $transform->height);
						break;
					}

					default:
					{
						$image->scaleAndCrop($transform->width, $transform->height, true, $transform->position);
						break;
					}
				}

				$targetFile = AssetsHelper::getTempFilePath(IOHelper::getExtension($file->filename));
				$image->saveAs($targetFile);

				clearstatcache(true, $targetFile);
				$sourceType->putImageTransform($file, $transformLocation, $targetFile);
				IOHelper::deleteFile($targetFile);
			}
		}

		if (craft()->assetSources->populateSourceType($file->getSource())->isRemote())
		{
			$this->deleteSourceIfNecessary($imageSource);
		}

		return true;
	}

	/**
>>>>>>> d00b0449
	 * Get a transform index row. If it doesn't exist - create one.
	 *
	 * @param AssetFileModel $file
	 * @param string         $transform
	 * @return AssetTransformIndexModel
	 */
	public function getTransformIndex(AssetFileModel $file, $transform)
	{
		$transform = $this->normalizeTransform($transform);
		$transformLocation = $this->_getTransformFolderName($transform);

		// Check if an entry exists already
		$query = craft()->db->createCommand()
			->select('ti.*')
			->from('assettransformindex ti')
			->where('ti.sourceId = :sourceId AND ti.fileId = :fileId AND ti.location = :location',
				array(':sourceId' => $file->sourceId,':fileId' => $file->id, ':location' => $transformLocation));

		if (is_null($transform->format))
		{
			// A generated auto-transform will have it's format set to null, but the filename will be populated.
			$query->andWhere('ti.filename IS NOT NULL AND format IS NULL');
		}
		else
		{
			$query->andWhere('ti.filename IS NOT NULL AND format = :format', array(':format' => $transform->format));
		}

		$entry = $query->queryRow();

		if ($entry)
		{
			// If the file has been indexed after any changes impacting the transform, return the record
			$indexedAfterFileModified = $entry['dateIndexed'] >= $file->dateModified->format(DateTime::MYSQL_DATETIME, DateTime::UTC);
			$indexedAfterTransformParameterChange =
				(!$transform->isNamedTransform()
					|| ($transform->isNamedTransform()
						&& $entry['dateIndexed'] >= $transform->dimensionChangeTime->format(DateTime::MYSQL_DATETIME, DateTime::UTC)));

			if ($indexedAfterFileModified && $indexedAfterTransformParameterChange)
			{
				return new AssetTransformIndexModel($entry);
			}
			else
			{
				// Delete the out-of-date record
				craft()->db->createCommand()->delete('assettransformindex',
					'id = :transformIndexId',
					array(':transformIndexId' => $entry['id']));
			}
		}

		// Create a new record
		$time = new DateTime();
		$data = array(
			'fileId' => $file->id,
			'format' => $transform->format,
			'sourceId' => $file->sourceId,
			'dateIndexed' => $time->format(DateTime::MYSQL_DATETIME, DateTime::UTC),
			'location' => $transformLocation,
			'fileExists' => 0,
			'inProgress' => 0
		);

		return $this->storeTransformIndexData(new AssetTransformIndexModel($data));
	}

	/**
	 * Get a transform URL by the transform index model.
	 *
	 * @param AssetTransformIndexModel $index
	 *
	 * @throws Exception
	 * @return string
	 */
	public function ensureTransformUrlByIndexModel(AssetTransformIndexModel $index)
	{
		if (!$index)
		{
			throw new Exception(Craft::t('No asset image transform exists with that ID.'));
		}

		// Make sure we're not in the middle of working on this transform from a separate request
		if ($index->inProgress)
		{
			for ($safety = 0; $safety < 100; $safety++)
			{
				// Wait a second!
				sleep(1);
				ini_set('max_execution_time', 120);

				$index = $this->getTransformIndexModelById($index->id);

				// Is it being worked on right now?
				if ($index->inProgress)
				{
					// Make sure it hasn't been working for more than 30 seconds. Otherwise give up on the other request.
					$time = new DateTime();

					if ($time->getTimestamp() - $index->dateUpdated->getTimestamp() < 30)
					{
						continue;
					}
					else
					{
						$index->dateUpdated = new DateTime();
						$this->storeTransformIndexData($index);
						break;
					}
				}
				else
				{
					// Must be done now!
					break;
				}
			}
		}

		if (!$index->fileExists)
		{
			// Mark the transform as in progress
			$index->inProgress = 1;
			$this->storeTransformIndexData($index);

			// Generate the transform
			$result = $this->generateTransform($index);

			// Update the index
			$index->inProgress = 0;

			if ($result)
			{
				$index->fileExists = 1;
			}

			$this->storeTransformIndexData($index);

			if (!$result)
			{
				throw new Exception(Craft::t("The requested image could not be found!"));
			}
		}

		return $this->getUrlForTransformByIndexId($index->id);
	}

	/**
	 * Generate a transform by a created index.
	 *
	 * @param AssetTransformIndexModel $index
<<<<<<< HEAD
	 * @return null
=======
	 *
	 * @return bool
	 * @deprecated This method will likely be modified or removed in a future update.
>>>>>>> d00b0449
	 */
	public function generateTransform(AssetTransformIndexModel $index)
	{
		// For _widthxheight_mode
		if (preg_match('/_(?P<width>[0-9]+|AUTO)x(?P<height>[0-9]+|AUTO)_(?P<mode>[a-z]+)_(?P<position>[a-z\-]+)(_(?P<quality>[0-9]+))?/i', $index->location, $matches))
		{
			$transform           = new AssetTransformModel();
			$transform->width    = ($matches['width']  != 'AUTO' ? $matches['width']  : null);
			$transform->height   = ($matches['height'] != 'AUTO' ? $matches['height'] : null);
			$transform->mode     = $matches['mode'];
			$transform->position = $matches['position'];
			$transform->quality  = isset($matches['quality']) ? $matches['quality'] : null;
		}
		else
		{
			// Load the dimensions for named transforms and merge with file-specific information.
			$transform = $this->normalizeTransform(mb_substr($index->location, 1));
		}

		$index->transform = $transform;

		$file = craft()->assets->getFileById($index->fileId);
		$source = craft()->assetSources->populateSourceType($file->getSource());
		$index->detectedFormat = !empty($index->format) ? $index->format : $this->detectAutoTransformFormat($file);

		$transformFilename = IOHelper::getFileName($file->filename, false).'.'.$index->detectedFormat;
		$index->filename = $transformFilename;

		$usableTransforms = array();

		// If the detected format matches the file's format, we can use the
		// old-style formats as well so we can dig through existing files
		// Otherwise, delete all transforms, records of it and create new.
		if ($file->getExtension() == $index->detectedFormat)
		{
			$possibleLocations = array($this->_getUnnamedTransformFolderName($transform));

			if ($transform->isNamedTransform())
			{
				$possibleLocations[] = $this->_getNamedTransformFolderName($transform);
			}

			// We're looking for transforms that fit the bill and are not the
			// one we are trying to find/create the image for.
			$results = craft()->db->createCommand()
				->select('*')
				->from('assettransformindex')
				->where('fileId = :fileId', array(':fileId' => $file->id))
				->andWhere(array('in', 'location', $possibleLocations))
				->andWhere('id <> :indexId', array(':indexId' => $index->id))
				->queryAll();

			foreach ($results as $result)
			{
				// If this is a named transform and indexed before dimensions
				// last changed, this is a stale transform and needs to go.
				if ($transform->isNamedTransform() && $result['dateIndexed'] < $transform->dimensionChangeTime)
				{
					$source->deleteTransform($file, new AssetTransformIndexModel($result));
					$this->deleteTransform($result['id']);
				}
				// Any other should do.
				else
				{
					$usableTransforms[] = $result;
				}
			}
		}

		if (!empty($usableTransforms))
		{
			foreach ($usableTransforms as $key => $usableTransform)
			{
				// Copy the first transform in it's new home
				if ($key == 0)
				{
					$source->copyTransform($file, new AssetTransformIndexModel($usableTransform), $index);
				}

<<<<<<< HEAD
				// For all transforms that matched - if this is the old style
				// then duplicate this both for AUTO and the appropriate format
				if (empty($usableTransform['filename']))
				{
					// Delete the old record
					$this->deleteTransformIndex($usableTransform['id']);

					unset ($usableTransform['id']);
					$newIndex = new AssetTransformIndexModel($usableTransform);
					$newIndex->filename = $transformFilename;

					// And add the two new ones.

					// This is correct, because, for example, JPG file format
					// detection will resolve to "jpg" anyway, so we can store
					// the AUTO version as well.
					$newIndex->format = null;

					// Since we're making new transforms, chances are we're
					// stepping on the toes of the transform index that started
					// this. Make sure we don't make one copy too many.
					if ($newIndex->location != $index->location || $newIndex->format != $index->format)
					{
						$this->storeTransformIndexData($newIndex);
					}

					// And one for detected as well.
					$newIndex->id = null;
					$newIndex->format = $index->detectedFormat;

					if ($newIndex->location != $index->location || $newIndex->format != $index->format)
					{
						$this->storeTransformIndexData($newIndex);
					}

					$result['format'] = $index->format;
				}
			}

		}
		else
		{
			$this->_createTransformForFile($file, $index);
		}
=======
	/**
	 * Get a transform's subpath
	 *
	 * @param $transform
	 *
	 * @return string
	 * @deprecated This method will likely be modified or removed in a future update.
	 */
	public function getTransformSubpath($transform)
	{
		return $this->_getTransformFolderName($this->normalizeTransform($transform)).'/';
>>>>>>> d00b0449
	}

	/**
	 * Normalize a transform from handle or a set of properties to an AssetTransformModel.
	 *
	 * @param mixed $transform
	 *
	 * @throws Exception
	 * @return AssetTransformModel|null
	 */
	public function normalizeTransform($transform)
	{
		if (!$transform)
		{
			return null;
		}
		else if (is_string($transform))
		{
			$transformModel =  $this->getTransformByHandle($transform);

			if ($transformModel)
			{
				return $transformModel;
			}

			throw new Exception(Craft::t("The transform “{handle}” cannot be found!", array('handle' => $transform)));
		}
		else if ($transform instanceof AssetTransformModel)
		{
			return $transform;
		}
		else if (is_object($transform) || is_array($transform))
		{
			return new AssetTransformModel($transform);
		}
		else
		{
			return null;
		}
	}

	/**
	 * Store a transform index data by it's model.
	 *
	 * @param AssetTransformIndexModel $index
	 *
	 * @return AssetTransformIndexModel
	 */
	public function storeTransformIndexData(AssetTransformIndexModel $index)
	{
		$values = $index->getAttributes(null, true);

		// These do not really belong here.
		unset($values['detectedFormat']);
		unset($values['transform']);

		if (!empty($index->id))
		{
			$id = $index->id;
			craft()->db->createCommand()->update('assettransformindex', $values, 'id = :id', array(':id' => $id));
		}
		else
		{
			craft()->db->createCommand()->insert('assettransformindex', $values);
			$index->id = craft()->db->getLastInsertID();
		}

		return $index;
	}

	/**
	 * Returns a list of pending transform index IDs.
	 *
	 * @return array
	 */
	public function getPendingTransformIndexIds()
	{
		return craft()->db->createCommand()
			->select('id')
			->from('assettransformindex')
			->where(array('and', 'fileExists = 0', 'inProgress = 0'))
			->queryColumn();
	}

	/**
	 * Get a transform index model by a row id.
	 *
	 * @param int $transformId
	 *
	 * @return AssetTransformIndexModel|null
	 */
	public function getTransformIndexModelById($transformId)
	{
		// Check if an entry exists already
		$entry =  craft()->db->createCommand()
			->select('ti.*')
			->from('assettransformindex ti')
			->where('ti.id = :id', array(':id' => $transformId))
			->queryRow();

		if ($entry)
		{
			return new AssetTransformIndexModel($entry);
		}

		return null;
	}

	/**
	 * Get a transform index model by a row id.
	 *
	 * @param int    $fileId
	 * @param string $transformHandle
	 *
	 * @return AssetTransformIndexModel|null
	 */
	public function getTransformIndexModelByFileIdAndHandle($fileId, $transformHandle)
	{
		// Check if an entry exists already
		$entry =  craft()->db->createCommand()
			->select('ti.*')
			->from('assettransformindex ti')
			->where('ti.fileId = :id AND ti.location = :location', array(':id' => $fileId, ':location' => '_'.$transformHandle))
			->queryRow();

		if ($entry)
		{
			return new AssetTransformIndexModel($entry);
		}

		return null;
	}

	/**
	 * Get URL for Transform by TransformIndexId.
	 *
	 * @param $transformId
	 *
	 * @return string
	 */
	public function getUrlForTransformByIndexId($transformId)
	{
		$transformIndexModel = $this->getTransformIndexModelById($transformId);
		return $this->getUrlForTransformByTransformIndex($transformIndexModel);

	}

	/**
	 * Get URL for Transform by the transform index model.
	 *
	 * @param AssetTransformIndexModel $transformIndexModel
	 *
	 * @return string
	 * @deprecated This method will likely be modified or removed in a future update.
	 */
	public function getUrlForTransformByTransformIndex(AssetTransformIndexModel $transformIndexModel)
	{
		$file = craft()->assets->getFileById($transformIndexModel->fileId);
		$sourceType = craft()->assetSources->getSourceTypeById($file->sourceId);
		$baseUrl = $sourceType->getBaseUrl();
		$folderPath = $file->getFolder()->path;
		$appendix = AssetsHelper::getUrlAppendix($sourceType, $file);

		return $baseUrl.$folderPath.$transformIndexModel->location.'/'.$file->id.'/'.$transformIndexModel->filename . $appendix;
	}

	/**
	 * Cleans up transforms for a source by making sure that all indexed transforms actually exist.
	 *
	 * @param int $sourceId
	 *
	 * @return null
	 */
	public function cleanUpTransformsForSource($sourceId)
	{
		$transformList = craft()->db->createCommand()
		        ->where('sourceId = :sourceId AND fileExists = 1', array(':sourceId' => $sourceId))
		        ->select('*')
		        ->from('assettransformindex')
		        ->queryAll();

		$sourceType = craft()->assetSources->getSourceTypeById($sourceId);

		// TODO: implement this.

		foreach ($transformList as $row)
		{
			$file = craft()->assets->getFileById($row['fileId']);

			/*if (!$file || !$sourceType->transformExists($file, $row['location']))
			{
				craft()->db->createCommand()->delete('assettransformindex', 'id = '.$row['id']);
			}*/
		}
	}

	/**
	 * Get generated transform locations for a file.
	 *
	 * @param AssetFileModel $file
	 *
	 * @return array|\CDbDataReader
	 */
	public function getGeneratedTransformLocationsForFile(AssetFileModel $file)
	{
		return craft()->db->createCommand()
			->where('sourceId = :sourceId AND fileExists = 1 AND fileId = :fileId',
				array(':sourceId' => $file->sourceId, ':fileId' => $file->id))
			->select('location')
			->from('assettransformindex')
			->queryColumn();
	}

	/**
	 * Delete transform records by a file id.
	 *
	 * @param int $fileId
	 *
	 * @return null
	 */
	public function deleteTransformIndexDataByFileId($fileId)
	{
		craft()->db->createCommand()->delete('assettransformindex', 'fileId = :fileId', array(':fileId' => $fileId));
	}

	/**
	 * Delete a transform index by.
	 *
	 * @param int $indexId
	 *
	 * @return null
	 */
	public function deleteTransformIndex($indexId)
	{
		craft()->db->createCommand()->delete('assettransformindex', 'id = :id', array(':id' => $indexId));
	}
	/**
	 * Get a thumb server path by file model and size.
	 *
	 * @param $fileModel
	 * @param $size
	 *
	 * @return bool|string
	 */
	public function getThumbServerPath(AssetFileModel $fileModel, $size)
	{
		$thumbFolder = craft()->path->getAssetsThumbsPath().$size.'/';
		IOHelper::ensureFolderExists($thumbFolder);

		// For non-web-safe formats we go with jpg.
		$extension = StringHelper::toLowerCase(pathinfo($fileModel->filename, PATHINFO_EXTENSION));
		if (!in_array($extension, ImageHelper::getWebSafeFormats()))
		{
			$extension = 'jpg';
		}
		$thumbPath = $thumbFolder.$fileModel->id.'.'.$extension;

		if (!IOHelper::fileExists($thumbPath))
		{
			$imageSource = $this->getLocalImageSource($fileModel);

			craft()->images->loadImage($imageSource)
				->scaleAndCrop($size, $size)
				->saveAs($thumbPath);

			if (craft()->assetSources->populateSourceType($fileModel->getSource())->isRemote())
			{
				$this->queueSourceForDeletingIfNecessary($imageSource);
			}
		}

		return $thumbPath;
	}

	/**
	 * Get a local image source to use for transforms.
	 *
	 * @param $file
	 *
	 * @throws Exception
	 * @return mixed
	 */
	public function getLocalImageSource(AssetFileModel $file)
	{
		$sourceType = craft()->assetSources->getSourceTypeById($file->sourceId);
		$imageSourcePath = $sourceType->getImageSourcePath($file);

		if (!IOHelper::fileExists($imageSourcePath))
		{
			if (!$sourceType->isRemote())
			{
				throw new Exception(Craft::t("Image “{file}” cannot be found.", array('file' => $file->filename)));
			}

			$localCopy = $sourceType->getLocalCopy($file);
			$this->storeLocalSource($localCopy, $imageSourcePath);
			$this->queueSourceForDeletingIfNecessary($imageSourcePath);
		}

		$file->setTransformSource($imageSourcePath);

		return $imageSourcePath;
	}

	/**
	 * Get the size of max cached cloud images dimension.
	 *
	 * @return int
	 */
	public function getCachedCloudImageSize()
	{
		return (int) craft()->config->get('maxCachedCloudImageSize');
	}

	/**
	 * Deletes an image local source if required by config.
	 *
	 * @param $imageSource
<<<<<<< HEAD
=======
	 *
	 * @return null
	 * @deprecated This method will likely be modified or removed in a future update.
>>>>>>> d00b0449
	 */
	public function queueSourceForDeletingIfNecessary($imageSource)
	{
		if (! ($this->getCachedCloudImageSize() > 0))
		{
			$this->_sourcesToBeDeleted[] = $imageSource;

			if (count($this->_sourcesToBeDeleted) == 1)
			{
				craft()->onEndRequest = array($this, 'deleteQueuedSourceFiles');
			}
		}
	}

	/**
	 * Store a local image copy to a destination path.
	 *
	 * @param $localCopy
	 * @param $destination
	 *
	 * @return null
	 */
	public function storeLocalSource($localCopy, $destination)
	{
		$maxCachedImageSize = $this->getCachedCloudImageSize();

		// Resize if constrained by maxCachedImageSizes setting
		if ($maxCachedImageSize > 0)
		{
			craft()->images->loadImage($localCopy)->scaleToFit($maxCachedImageSize, $maxCachedImageSize)->setQuality(100)->saveAs($destination);

			if ($localCopy != $destination)
			{
				IOHelper::deleteFile($localCopy);
			}
		}
		else
		{
			if ($localCopy != $destination)
			{
				IOHelper::move($localCopy, $destination);
			}
		}
	}

	/**
	 * Detect the auto web-safe format for the Assets file. Returns null, if the file is not an image.
	 *
	 * @param AssetFileModel $file
	 * 
	 * @return mixed|string
	 * @throws Exception
	 */
	public function detectAutoTransformFormat(AssetFileModel $file)
	{
		if (in_array($file->getExtension(), ImageHelper::getWebSafeFormats()))
		{
			return $file->getExtension();
		}
		else if ($file->kind == "image")
		{

			// The only reasonable way to check for transparency is with Imagick
			// If Imagick is not present, then we fallback to jpg
			if (craft()->images->isGd() || !method_exists("Imagick", "getImageAlphaChannel"))
			{
				return 'jpg';
			}

			$source = craft()->assetSources->populateSourceType($file->getSource());
			$localCopy = $source->getLocalCopy($file);

			$image = craft()->images->loadImage($localCopy);

			if ($image->isTransparent())
			{
				$format = 'png';
			}
			else
			{
				$format = 'jpg';
			}

			if ($source->isRemote())
			{
				// Store for potential later use and queue for deletion if needed.
				$file->setTransformSource($localCopy);
				$this->queueSourceForDeletingIfNecessary($localCopy);
			}
			else
			{
				// For local, though, we just delete the temp file.
				IOHelper::deleteFile($localCopy);
			}

			return $format;
		}

		throw new Exception(Craft::t("Tried to detect the appropriate image format for a non-image!"));
	}

	/**
	 * Return a subfolder used by the Transform Index for the File.
	 *
	 * @param AssetFileModel          $file
	 * @param AssetTransformIndexModel $index
	 *
	 * @return mixed|string
	 */
	public function getTransformSubfolder(AssetFileModel $file, AssetTransformIndexModel $index)
	{
		$path = $index->location;

		if (!empty($index->filename))
		{
			$path .= '/'.$file->id;
		}

		return $path;
	}

	/**
	 * Return the filename used by the Transform Index for the File.
	 *
	 * @param AssetFileModel          $file
	 * @param AssetTransformIndexModel $index
	 *
	 * @return mixed
	 */
	public function getTransformFilename(AssetFileModel $file, AssetTransformIndexModel $index)
	{
		if (empty($index->filename))
		{
			return $file->filename;
		}
		else
		{
			return $index->filename;
		}
	}

	/**
	 * Get a transform subpath used by the Transform Index for the File.
	 *
	 * @param AssetFileModel          $file
	 * @param AssetTransformIndexModel $index
	 *
	 * @return string
	 */
	public function getTransformSubpath(AssetFileModel $file, AssetTransformIndexModel $index)
	{
		return $this->getTransformSubfolder($file, $index).'/'.$this->getTransformFilename($file, $index);
	}

	// Private Methods
	// =========================================================================

	/**
	 * Returns a DbCommand object prepped for retrieving transforms.
	 *
	 * @return DbCommand
	 */
	private function _createTransformQuery()
	{
		return craft()->db->createCommand()
			->select('id, name, handle, mode, position, height, width, format, quality, dimensionChangeTime')
			->from('assettransforms')
			->order('name');
	}

	/**
	 * Returns a transform's folder name.
	 *
	 * @param AssetTransformModel $transform
	 *
	 * @return string
	 */
	private function _getTransformFolderName(AssetTransformModel $transform)
	{
		if ($transform->isNamedTransform())
		{
			return $this->_getNamedTransformFolderName($transform);
		}
		else
		{
			return $this->_getUnnamedTransformFolderName($transform);
		}
	}

	/**
	 * Returns a named transform's folder name.
	 *
	 * @param AssetTransformModel $transform
	 *
	 * @return string
	 */
	private function _getNamedTransformFolderName(AssetTransformModel $transform)
	{
		return '_'.$transform->handle;
	}

	/**
	 * Returns an unnamed transform's folder name.
	 *
	 * @param AssetTransformModel $transform
	 *
	 * @return string
	 */
	private function _getUnnamedTransformFolderName(AssetTransformModel $transform)
	{
		return '_'.($transform->width ? $transform->width : 'AUTO').'x'.($transform->height ? $transform->height : 'AUTO') .
			'_'.($transform->mode) .
			'_'.($transform->position) .
			($transform->quality ? '_'.$transform->quality : '');
	}

	/**
	 * Create a transform for the file by the transform index.
	 *
	 * @param AssetFileModel           $file
	 * @param AssetTransformIndexModel $index
	 *
	 * @throws Exception if the AssetTransformIndexModel cannot be determined to
	 *                   have transform
	 * @return null
	 */
	private function _createTransformForFile(AssetFileModel $file, AssetTransformIndexModel $index)
	{
		if (!ImageHelper::isImageManipulatable(IOHelper::getExtension($file->filename)))
		{
			return;
		}

		if (empty($index->transform))
		{
			$transform = $this->normalizeTransform(mb_substr($index->location, 1));

			if (empty($transform))
			{
				throw new Exception(Craft::t("Unable to recognize the transform for this transform index!"));
			}
		}
		else
		{
			$transform = $index->transform;
		}

		if (!isset($index->detectedFormat))
		{
			$index->detectedFormat = !empty($index->format) ? $index->format : $this->detectAutoTransformFormat($file);
		}

		$sourceType = craft()->assetSources->populateSourceType($file->getSource());
		$imageSource = $file->getTransformSource();
		$quality = $transform->quality ? $transform->quality : craft()->config->get('defaultImageQuality');

		$image = craft()->images->loadImage($imageSource);
		$image->setQuality($quality);

		switch ($transform->mode)
		{
			case 'fit':
			{
				$image->scaleToFit($transform->width, $transform->height);
				break;
			}

			case 'stretch':
			{
				$image->resize($transform->width, $transform->height);
				break;
			}

			default:
			{
				$image->scaleAndCrop($transform->width, $transform->height, true, $transform->position);
				break;
			}
		}

		$createdTransform = AssetsHelper::getTempFilePath($index->detectedFormat);
		$image->saveAs($createdTransform);

		clearstatcache(true, $createdTransform);
		$sourceType->putImageTransform($file, $index, $createdTransform);
		IOHelper::deleteFile($createdTransform);

		if (craft()->assetSources->populateSourceType($file->getSource())->isRemote())
		{
			$this->queueSourceForDeletingIfNecessary($imageSource);
		}

		return;
	}
}<|MERGE_RESOLUTION|>--- conflicted
+++ resolved
@@ -195,8 +195,6 @@
 	}
 
 	/**
-<<<<<<< HEAD
-=======
 	 * Update the asset transforms for the FileModel.
 	 *
 	 * @param AssetFileModel      $file
@@ -274,7 +272,6 @@
 	}
 
 	/**
->>>>>>> d00b0449
 	 * Get a transform index row. If it doesn't exist - create one.
 	 *
 	 * @param AssetFileModel $file
@@ -425,13 +422,8 @@
 	 * Generate a transform by a created index.
 	 *
 	 * @param AssetTransformIndexModel $index
-<<<<<<< HEAD
 	 * @return null
-=======
-	 *
-	 * @return bool
 	 * @deprecated This method will likely be modified or removed in a future update.
->>>>>>> d00b0449
 	 */
 	public function generateTransform(AssetTransformIndexModel $index)
 	{
@@ -511,7 +503,6 @@
 					$source->copyTransform($file, new AssetTransformIndexModel($usableTransform), $index);
 				}
 
-<<<<<<< HEAD
 				// For all transforms that matched - if this is the old style
 				// then duplicate this both for AUTO and the appropriate format
 				if (empty($usableTransform['filename']))
@@ -556,19 +547,6 @@
 		{
 			$this->_createTransformForFile($file, $index);
 		}
-=======
-	/**
-	 * Get a transform's subpath
-	 *
-	 * @param $transform
-	 *
-	 * @return string
-	 * @deprecated This method will likely be modified or removed in a future update.
-	 */
-	public function getTransformSubpath($transform)
-	{
-		return $this->_getTransformFolderName($this->normalizeTransform($transform)).'/';
->>>>>>> d00b0449
 	}
 
 	/**
@@ -887,12 +865,6 @@
 	 * Deletes an image local source if required by config.
 	 *
 	 * @param $imageSource
-<<<<<<< HEAD
-=======
-	 *
-	 * @return null
-	 * @deprecated This method will likely be modified or removed in a future update.
->>>>>>> d00b0449
 	 */
 	public function queueSourceForDeletingIfNecessary($imageSource)
 	{
