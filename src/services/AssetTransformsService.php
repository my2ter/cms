<?php
namespace Craft;

/**
 * Class AssetTransformsService
 *
 * @author    Pixel & Tonic, Inc. <support@pixelandtonic.com>
 * @copyright Copyright (c) 2014, Pixel & Tonic, Inc.
 * @license   http://buildwithcraft.com/license Craft License Agreement
 * @see       http://buildwithcraft.com
 * @package   craft.app.services
 * @since     1.0
 */
class AssetTransformsService extends BaseApplicationComponent
{
	// Properties
	// =========================================================================

	/**
	 * @var
	 */
	private $_transformsByHandle;

	/**
	 * @var bool
	 */
	private $_fetchedAllTransforms = false;

	/**
	 * @var array
	 */
	private $_sourcesToBeDeleted = array();

	// Public Methods
	// =========================================================================

	/**
	 * Returns all named asset transforms.
	 *
	 * @param string|null $indexBy
	 *
	 * @return array
	 */
	public function getAllTransforms($indexBy = null)
	{
		if (!$this->_fetchedAllTransforms)
		{
			$results = $this->_createTransformQuery()->queryAll();

			$this->_transformsByHandle = array();

			foreach ($results as $result)
			{
				$transform = new AssetTransformModel($result);
				$this->_transformsByHandle[$transform->handle] = $transform;
			}

			$this->_fetchedAllTransforms = true;
		}

		if ($indexBy == 'handle')
		{
			$transforms = $this->_transformsByHandle;
		}
		else if (!$indexBy)
		{
			$transforms = array_values($this->_transformsByHandle);
		}
		else
		{
			$transforms = array();

			foreach ($this->_transformsByHandle as $transform)
			{
				$transforms[$transform->$indexBy] = $transform;
			}
		}

		return $transforms;
	}

	/**
	 * Returns an asset transform by its handle.
	 *
	 * @param string $handle
	 *
	 * @return AssetTransformModel|null
	 */
	public function getTransformByHandle($handle)
	{
		// If we've already fetched all transforms we can save ourselves a trip to the DB for transform handles that
		// don't exist
		if (!$this->_fetchedAllTransforms &&
			(!isset($this->_transformsByHandle) || !array_key_exists($handle, $this->_transformsByHandle))
		)
		{
			$result = $this->_createTransformQuery()
				->where('handle = :handle', array(':handle' => $handle))
				->queryRow();

			if ($result)
			{
				$transform = new AssetTransformModel($result);
			}
			else
			{
				$transform = null;
			}

			$this->_transformsByHandle[$handle] = $transform;
		}

		if (isset($this->_transformsByHandle[$handle]))
		{
			return $this->_transformsByHandle[$handle];
		}
	}

	/**
	 * Saves an asset transform.
	 *
	 * @param AssetTransformModel $transform
	 *
	 * @throws Exception
	 * @return bool
	 */
	public function saveTransform(AssetTransformModel $transform)
	{
		if ($transform->id)
		{
			$transformRecord = AssetTransformRecord::model()->findById($transform->id);

			if (!$transformRecord)
			{
				throw new Exception(Craft::t('Can’t find the transform with ID “{id}”', array('id' => $transform->id)));
			}
		}
		else
		{
			$transformRecord = new AssetTransformRecord();
		}

		$transformRecord->name = $transform->name;
		$transformRecord->handle = $transform->handle;

		$heightChanged = $transformRecord->width != $transform->width || $transformRecord->height != $transform->height;
		$modeChanged = $transformRecord->mode != $transform->mode || $transformRecord->position != $transform->position;
		$qualityChanged = $transformRecord->quality != $transform->quality;

		if ($heightChanged || $modeChanged || $qualityChanged)
		{
			$transformRecord->dimensionChangeTime = new DateTime('@'.time());
		}

		$transformRecord->mode = $transform->mode;
		$transformRecord->position = $transform->position;
		$transformRecord->width = $transform->width;
		$transformRecord->height = $transform->height;
		$transformRecord->quality = $transform->quality;

		$recordValidates = $transformRecord->validate();

		if ($recordValidates)
		{
			$transformRecord->save(false);

			// Now that we have a transform ID, save it on the model
			if (!$transform->id)
			{
				$transform->id = $transformRecord->id;
			}

			return true;
		}
		else
		{
			$transform->addErrors($transformRecord->getErrors());
			return false;
		}
	}

	/**
	 * Deletes an asset transform by it's id.
	 *
	 * @param int $transformId
	 *
	 * @throws \Exception
	 * @return bool
	 */
	public function deleteTransform($transformId)
	{
		craft()->db->createCommand()->delete('assettransforms', array('id' => $transformId));
		return true;
	}

	/**
<<<<<<< HEAD
=======
	 * Update the asset transforms for the FileModel.
	 *
	 * @param AssetFileModel      $file
	 * @param array|object|string $transformsToUpdate
	 *
	 * @return bool
	 */
	public function updateTransforms(AssetFileModel $file, $transformsToUpdate)
	{
		if (!ImageHelper::isImageManipulatable(IOHelper::getExtension($file->filename)))
		{
			return true;
		}

		$sourceType = craft()->assetSources->getSourceTypeById($file->sourceId);
		$imageSource = $this->getLocalImageSource($file);

		if (!is_array($transformsToUpdate))
		{
			$transformsToUpdate = array($transformsToUpdate);
		}

		foreach ($transformsToUpdate as $transform)
		{
			$transform = $this->normalizeTransform($transform);
			$quality = $transform->quality ? $transform->quality : craft()->config->get('defaultImageQuality');
			$transformLocation = $this->_getTransformFolderName($transform);

			$timeModified = $sourceType->getTimeTransformModified($file, $transformLocation);

			// Create the transform if the file doesn't exist, or if it was created before the image was last updated
			// or if the transform dimensions have changed since it was last created
			if (!$timeModified || $timeModified < $file->dateModified || $timeModified < $transform->dimensionChangeTime)
			{
				$image = craft()->images->loadImage($imageSource);
				$image->setQuality($quality);

				switch ($transform->mode)
				{
					case 'fit':
					{
						$image->scaleToFit($transform->width, $transform->height);
						break;
					}

					case 'stretch':
					{
						$image->resize($transform->width, $transform->height);
						break;
					}

					default:
					{
						$image->scaleAndCrop($transform->width, $transform->height, true, $transform->position);
						break;
					}
				}

				$targetFile = AssetsHelper::getTempFilePath(IOHelper::getExtension($file->filename));
				$image->saveAs($targetFile);

				clearstatcache(true, $targetFile);
				$sourceType->putImageTransform($file, $transformLocation, $targetFile);
				IOHelper::deleteFile($targetFile);
			}
		}

		if (craft()->assetSources->populateSourceType($file->getSource())->isRemote())
		{
			$this->deleteSourceIfNecessary($imageSource);
		}

		return true;
	}

	/**
>>>>>>> 779bddbd
	 * Get a transform index row. If it doesn't exist - create one.
	 *
	 * @param AssetFileModel $file
	 * @param string         $transform
	 * @return AssetTransformIndexModel
	 */
	public function getTransformIndex(AssetFileModel $file, $transform)
	{
		$transform = $this->normalizeTransform($transform);
		$transformLocation = $this->_getTransformFolderName($transform);

		if (is_null($transform->format))
		{
			// A generated auto-transform will have it's format set to null, but the filename will be populated.
			$formatWhereCondition = 'filename IS NOT NULL AND format IS NULL';
		}
		else
		{
			$formatWhereCondition = array('filename IS NOT NULL AND format = :format', array(':format' => $transform->format));
		}


		// Check if an entry exists already
		$entry =  craft()->db->createCommand()
			->select('ti.*')
			->from('assettransformindex ti')
			->where('ti.sourceId = :sourceId AND ti.fileId = :fileId AND ti.location = :location',
				array(':sourceId' => $file->sourceId,':fileId' => $file->id, ':location' => $transformLocation))
			->andWhere($formatWhereCondition)
			->queryRow();

		if ($entry)
		{
			// If the file has been indexed after any changes impacting the transform, return the record
			$indexedAfterFileModified = $entry['dateIndexed'] >= $file->dateModified->format(DateTime::MYSQL_DATETIME, DateTime::UTC);
			$indexedAfterTransformParameterChange =
				(!$transform->isNamedTransform()
					|| ($transform->isNamedTransform()
						&& $entry['dateIndexed'] >= $transform->dimensionChangeTime->format(DateTime::MYSQL_DATETIME, DateTime::UTC)));

			if ($indexedAfterFileModified && $indexedAfterTransformParameterChange)
			{
				return new AssetTransformIndexModel($entry);
			}
			else
			{
				// Delete the out-of-date record
				craft()->db->createCommand()->delete('assettransformindex',
					'id = :transformIndexId',
					array(':transformIndexId' => $entry['id']));
			}
		}

		// Create a new record
		$time = new DateTime();
		$data = array(
			'fileId' => $file->id,
			'format' => $transform->format,
			'sourceId' => $file->sourceId,
			'dateIndexed' => $time->format(DateTime::MYSQL_DATETIME, DateTime::UTC),
			'location' => $transformLocation,
			'fileExists' => 0,
			'inProgress' => 0
		);

		return $this->storeTransformIndexData(new AssetTransformIndexModel($data));
	}

	/**
	 * Get a transform URL by the transform index model.
	 *
	 * @param AssetTransformIndexModel $index
	 *
	 * @throws Exception
	 * @return string
	 */
	public function ensureTransformUrlByIndexModel(AssetTransformIndexModel $index)
	{
		if (!$index)
		{
			throw new Exception(Craft::t('No asset image transform exists with that ID.'));
		}

		// Make sure we're not in the middle of working on this transform from a separate request
		if ($index->inProgress)
		{
			for ($safety = 0; $safety < 100; $safety++)
			{
				// Wait a second!
				sleep(1);
				ini_set('max_execution_time', 120);

				$index = $this->getTransformIndexModelById($index->id);

				// Is it being worked on right now?
				if ($index->inProgress)
				{
					// Make sure it hasn't been working for more than 30 seconds. Otherwise give up on the other request.
					$time = new DateTime();

					if ($time->getTimestamp() - $index->dateUpdated->getTimestamp() < 30)
					{
						continue;
					}
					else
					{
						$index->dateUpdated = new DateTime();
						$this->storeTransformIndexData($index);
						break;
					}
				}
				else
				{
					// Must be done now!
					break;
				}
			}
		}

		if (!$index->fileExists)
		{
			// Mark the transform as in progress
			$index->inProgress = 1;
			$this->storeTransformIndexData($index);

			// Generate the transform
			$result = $this->generateTransform($index);

			// Update the index
			$index->inProgress = 0;

			if ($result)
			{
				$index->fileExists = 1;
			}

			$this->storeTransformIndexData($index);

			if (!$result)
			{
				throw new Exception(Craft::t("The requested image could not be found!"));
			}
		}

		return $this->getUrlForTransformByIndexId($index->id);
	}

	/**
	 * Generate a transform by a created index.
	 *
	 * @param AssetTransformIndexModel $index
	 * @return null
	 */
	public function generateTransform(AssetTransformIndexModel $index)
	{
		// For _widthxheight_mode
		if (preg_match('/_(?P<width>[0-9]+|AUTO)x(?P<height>[0-9]+|AUTO)_(?P<mode>[a-z]+)_(?P<position>[a-z\-]+)(_(?P<quality>[0-9]+))?/i', $index->location, $matches))
		{
			$index->width = ($matches['width']  != 'AUTO' ? $matches['width']  : null);
			$index->height = ($matches['height'] != 'AUTO' ? $matches['height'] : null);
			$index->mode = $matches['mode'];
			$index->position = $matches['position'];
			$index->quality = isset($matches['quality']) ? $matches['quality'] : null;
		}
		else
		{
			$index = $this->normalizeTransform(mb_substr($index->location, 1));
		}

		$file = craft()->assets->getFileById($index->fileId);
		$source = craft()->assetSources->populateSourceType($file->getSource());
		$index->detectedFormat = !is_null($index->format) ? $index->format : $this->detectAutoTransformFormat($file);

		$transformFilename = IOHelper::getFileName($file->filename, false).'.'.$index->detectedFormat;

		$transformCreated = false;

		// If the detected format matches the file's format, we can use the
		// old-style formats as well so we can dig through existing files
		// Otherwise, delete all transforms, records of it and create new.
		if ($file->getExtension() == $index->detectedFormat)
		{
			$possibleLocations = array($this->_getUnnamedTransformFolderName($index));

			if ($index->isNamedTransform())
			{
				$possibleLocations[] = $this->_getNamedTransformFolderName($index);
			}

			// We're looking for transforms that fit the bill.
			$results = craft()->db->createCommand()
				->select('*')
				->from('assettransformindex')
				->where('fileId = :fileId', array(':fileId' => $file->id))
				->andWhere('in', 'location', $possibleLocations)
				->queryAll();

			foreach ($results as $result)
			{
				// If this is a named transform and indexed before dimensions
				// last changed, this is a stale transform and needs to go.
				if ($index->isNamedTransform() && $result['dateIndexed'] < $index->dimensionChangeTime)
				{
<<<<<<< HEAD
					$source->deleteTransform($file, new AssetTransformIndexModel($result));
					$this->deleteTransform($result['id']);
				}
				// Any other should do.
				else
				{
					// Copy that transform into it's new place and update the records.
					$source->copyTransform($file, new AssetTransformIndexModel($result), $index);
					$transformCreated = true;
					$result['fileName'] = $transformFilename;
					$result['format'] = $index->format;
					$this->storeTransformIndexData(new AssetTransformIndexModel($result));

					// Also set the property on the original transform index entry.
					$index->filename = $transformFilename;
=======
					// We have a satisfactory match and the record has been inserted already. Now copy the file to the
					// new home.
					$sourceType->copyTransform($file, $alternateLocation, $index->location);
					return true;
>>>>>>> 779bddbd
				}
			}
		}

		// Okay, let's make one
		if (!$transformCreated)
		{
			$index->filename = $transformFilename;
			$this->_createTransformForFile($file, $index);
		}
	}

	/**
	 * Normalize a transform from handle or a set of properties to an AssetTransformModel.
	 *
	 * @param mixed $transform
	 *
	 * @throws Exception
	 * @return AssetTransformModel|null
	 */
	public function normalizeTransform($transform)
	{
		if (!$transform)
		{
			return null;
		}
		else if (is_string($transform))
		{
			$transformModel =  $this->getTransformByHandle($transform);

			if ($transformModel)
			{
				return $transformModel;
			}

			throw new Exception(Craft::t("The transform “{handle}” cannot be found!", array('handle' => $transform)));
		}
		else if ($transform instanceof AssetTransformModel)
		{
			return $transform;
		}
		else if (is_object($transform) || is_array($transform))
		{
			return new AssetTransformModel($transform);
		}
		else
		{
			return null;
		}
	}

	/**
	 * Store a transform index data by it's model.
	 *
	 * @param AssetTransformIndexModel $index
	 *
	 * @return AssetTransformIndexModel
	 */
	public function storeTransformIndexData(AssetTransformIndexModel $index)
	{
		if (!empty($index->id))
		{
			$id = $index->id;
			craft()->db->createCommand()->update('assettransformindex', $index->getAttributes(null, true), 'id = :id', array(':id' => $id));
		}
		else
		{
			craft()->db->createCommand()->insert('assettransformindex', $index->getAttributes(null, true));
			$index->id = craft()->db->getLastInsertID();
		}

		return $index;
	}

	/**
	 * Returns a list of pending transform index IDs.
	 *
	 * @return array
	 */
	public function getPendingTransformIndexIds()
	{
		return craft()->db->createCommand()
			->select('id')
			->from('assettransformindex')
			->where(array('and', 'fileExists = 0', 'inProgress = 0'))
			->queryColumn();
	}

	/**
	 * Get a transform index model by a row id.
	 *
	 * @param int $transformId
	 *
	 * @return AssetTransformIndexModel|null
	 */
	public function getTransformIndexModelById($transformId)
	{
		// Check if an entry exists already
		$entry =  craft()->db->createCommand()
			->select('ti.*')
			->from('assettransformindex ti')
			->where('ti.id = :id', array(':id' => $transformId))
			->queryRow();

		if ($entry)
		{
			return new AssetTransformIndexModel($entry);
		}

		return null;
	}

	/**
	 * Get a transform index model by a row id.
	 *
	 * @param int    $fileId
	 * @param string $transformHandle
	 *
	 * @return AssetTransformIndexModel|null
	 */
	public function getTransformIndexModelByFileIdAndHandle($fileId, $transformHandle)
	{
		// Check if an entry exists already
		$entry =  craft()->db->createCommand()
			->select('ti.*')
			->from('assettransformindex ti')
			->where('ti.fileId = :id AND ti.location = :location', array(':id' => $fileId, ':location' => '_'.$transformHandle))
			->queryRow();

		if ($entry)
		{
			return new AssetTransformIndexModel($entry);
		}

		return null;
	}

	/**
	 * Get URL for Transform by TransformIndexId.
	 *
	 * @param $transformId
	 *
	 * @return string
	 */
	public function getUrlForTransformByIndexId($transformId)
	{
		$transformIndexModel = $this->getTransformIndexModelById($transformId);
		return $this->getUrlForTransformByTransformIndex($transformIndexModel);

	}

	/**
	 * Get URL for Transform by the transform index model.
	 *
	 * @param AssetTransformIndexModel $transformIndexModel
	 *
	 * @return string
	 */
	public function getUrlForTransformByTransformIndex(AssetTransformIndexModel $transformIndexModel)
	{
		$file = craft()->assets->getFileById($transformIndexModel->fileId);
		$sourceType = craft()->assetSources->getSourceTypeById($file->sourceId);
<<<<<<< HEAD
		$baseUrl = $sourceType->getBaseUrl();
		$folderPath = $file->getFolder()->path;
		$appendix = AssetsHelper::getUrlAppendix($sourceType, $file);

		return $baseUrl.$folderPath.$transformIndexModel->location.'/'.$file->id.'/'.$transformIndexModel->filename . $appendix;
=======
		$transformPath = $this->getTransformSubpath($transform);

		return AssetsHelper::generateUrl($sourceType, $file, $transformPath);
>>>>>>> 779bddbd
	}

	/**
	 * Cleans up transforms for a source by making sure that all indexed transforms actually exist.
	 *
	 * @param int $sourceId
	 *
	 * @return null
	 */
	public function cleanUpTransformsForSource($sourceId)
	{
		$transformList = craft()->db->createCommand()
		        ->where('sourceId = :sourceId AND fileExists = 1', array(':sourceId' => $sourceId))
		        ->select('*')
		        ->from('assettransformindex')
		        ->queryAll();

		$sourceType = craft()->assetSources->getSourceTypeById($sourceId);

		// TODO: implement this.

		foreach ($transformList as $row)
		{
			$file = craft()->assets->getFileById($row['fileId']);

			/*if (!$file || !$sourceType->transformExists($file, $row['location']))
			{
				craft()->db->createCommand()->delete('assettransformindex', 'id = '.$row['id']);
			}*/
		}
	}

	/**
	 * Get generated transform locations for a file.
	 *
	 * @param AssetFileModel $file
	 *
	 * @return array|\CDbDataReader
	 */
	public function getGeneratedTransformLocationsForFile(AssetFileModel $file)
	{
		return craft()->db->createCommand()
			->where('sourceId = :sourceId AND fileExists = 1 AND fileId = :fileId',
				array(':sourceId' => $file->sourceId, ':fileId' => $file->id))
			->select('location')
			->from('assettransformindex')
			->queryColumn();
	}

	/**
	 * Delete transform records by a file id.
	 *
	 * @param int $fileId
	 *
	 * @return null
	 */
	public function deleteTransformRecordsByFileId($fileId)
	{
		craft()->db->createCommand()->delete('assettransformindex', 'fileId = :fileId', array(':fileId' => $fileId));
	}

	/**
	 * Get a thumb server path by file model and size.
	 *
	 * @param $fileModel
	 * @param $size
	 *
	 * @return bool|string
	 */
	public function getThumbServerPath(AssetFileModel $fileModel, $size)
	{
		$thumbFolder = craft()->path->getAssetsThumbsPath().$size.'/';
		IOHelper::ensureFolderExists($thumbFolder);

		// For non-web-safe formats we go with jpg.
		$extension = StringHelper::toLowerCase(pathinfo($fileModel->filename, PATHINFO_EXTENSION));
		if (!in_array($extension, ImageHelper::getWebSafeFormats()))
		{
			$extension = 'jpg';
		}
		$thumbPath = $thumbFolder.$fileModel->id.'.'.$extension;

		if (!IOHelper::fileExists($thumbPath))
		{
			$imageSource = $this->getLocalImageSource($fileModel);

			craft()->images->loadImage($imageSource)
				->scaleAndCrop($size, $size)
				->saveAs($thumbPath);

			if (craft()->assetSources->populateSourceType($fileModel->getSource())->isRemote())
			{
				$this->queueSourceForDeletingIfNecessary($imageSource);
			}
		}

		return $thumbPath;
	}

	/**
	 * Get a local image source to use for transforms.
	 *
	 * @param $file
	 *
	 * @throws Exception
	 * @return mixed
	 */
	public function getLocalImageSource(AssetFileModel $file)
	{
		$sourceType = craft()->assetSources->getSourceTypeById($file->sourceId);
		$imageSourcePath = $sourceType->getImageSourcePath($file);

		if (!IOHelper::fileExists($imageSourcePath))
		{
			if (!$sourceType->isRemote())
			{
				throw new Exception(Craft::t("Image “{file}” cannot be found.", array('file' => $file->filename)));
			}

			$localCopy = $sourceType->getLocalCopy($file);
			$this->storeLocalSource($localCopy, $imageSourcePath);
			$file->setTransformSource($imageSourcePath);
			$this->queueSourceForDeletingIfNecessary($imageSourcePath);
		}

		return $imageSourcePath;
	}

	/**
	 * Get the size of max cached cloud images dimension.
	 *
	 * @return int
	 */
	public function getCachedCloudImageSize()
	{
		return (int) craft()->config->get('maxCachedCloudImageSize');
	}

	/**
	 * Deletes an image local source if required by config.
	 *
	 * @param $imageSource
	 */
	public function queueSourceForDeletingIfNecessary($imageSource)
	{
		if (! ($this->getCachedCloudImageSize() > 0))
		{
			$this->_sourcesToBeDeleted[] = $imageSource;

			if (count($this->_sourcesToBeDeleted) == 1)
			{
				craft()->onEndRequest = array($this, 'deleteQueuedSourceFiles');
			}
		}
	}

	/**
	 * Store a local image copy to a destination path.
	 *
	 * @param $localCopy
	 * @param $destination
	 *
	 * @return null
	 */
	public function storeLocalSource($localCopy, $destination)
	{
		$maxCachedImageSize = $this->getCachedCloudImageSize();

		// Resize if constrained by maxCachedImageSizes setting
		if ($maxCachedImageSize > 0)
		{
			craft()->images->loadImage($localCopy)->scaleToFit($maxCachedImageSize, $maxCachedImageSize)->setQuality(100)->saveAs($destination);

			if ($localCopy != $destination)
			{
				IOHelper::deleteFile($localCopy);
			}
		}
		else
		{
			if ($localCopy != $destination)
			{
				IOHelper::move($localCopy, $destination);
			}
		}
	}

	/**
	 * Detect the auto web-safe format for the Assets file. Returns null, if the file is not an image.
	 *
	 * @param AssetFileModel $file
	 * @return mixed|string
	 * @throws Exception
	 */
	public function detectAutoTransformFormat(AssetFileModel $file)
	{
		if (in_array($file->getExtension(), ImageHelper::getWebSafeFormats()))
		{
			return $file->getExtension();
		}
		else if ($file->kind == "image")
		{

			// The only reasonable way to check for transparency is with Imagick
			// If Imagick is not present, then we fallback to jpg
			if (craft()->images->isGd() || !method_exists("Imagick", "getImageAlphaChannel"))
			{
				return 'jpg';
			}

			$source = craft()->assetSources->populateSourceType($file->getSource());
			$localCopy = $source->getLocalCopy($file);

			$image = craft()->images->loadImage($localCopy);

			if ($image->isTransparent())
			{
				$format = 'png';
			}
			else
			{
				$format = 'jpg';
			}

			if ($source->isRemote())
			{
				// Store for potential later use and queue for deletion if needed.
				$file->setTransformSource($localCopy);
				$this->queueSourceForDeletingIfNecessary($localCopy);
			}
			else
			{
				// For local, though, we just delete the temp file.
				IOHelper::deleteFile($localCopy);
			}

			return $format;
		}

		throw new Exception(Craft::t("Tried to detect the appropriate image format for a non-image!"));
	}

	/**
	 * Return a subfolder used by the Transform Index for the File.
	 *
	 * @param AssetFileModel $file
	 * @param AssetTransformIndexModel $index
	 * @return mixed|string
	 */
	public function getTransformSubfolder(AssetFileModel $file, AssetTransformIndexModel $index)
	{
		$path = $index->location;

		if (!empty($index->filename))
		{
			$path .= '/'.$file->id;
		}

		return $path;
	}

	/**
	 * Return the filename used by the Transform Index for the File.
	 *
	 * @param $file
	 * @param $index
	 * @return mixed
	 */
	public function getTransformFilename($file, $index)
	{
		if (empty($index->filename))
		{
			return $file->filename;
		}
		else
		{
			return $index->filename;
		}
	}

	public function getTransformSubpath($file, $index)
	{
		return $this->getTransformSubfolder($file, $index).'/'.$this->getTransformFilename($file, $index);
	}

	// Private Methods
	// =========================================================================

	/**
	 * Returns a DbCommand object prepped for retrieving transforms.
	 *
	 * @return DbCommand
	 */
	private function _createTransformQuery()
	{
		return craft()->db->createCommand()
			->select('id, name, handle, mode, position, height, width, quality, dimensionChangeTime')
			->from('assettransforms')
			->order('name');
	}

	/**
	 * Returns a transform's folder name.
	 *
	 * @param AssetTransformModel $transform
	 *
	 * @return string
	 */
	private function _getTransformFolderName(AssetTransformModel $transform)
	{
		if ($transform->isNamedTransform())
		{
			return $this->_getNamedTransformFolderName($transform);
		}
		else
		{
			return $this->_getUnnamedTransformFolderName($transform);
		}
	}

	/**
	 * Returns a named transform's folder name.
	 *
	 * @param AssetTransformModel $transform
	 *
	 * @return string
	 */
	private function _getNamedTransformFolderName(AssetTransformModel $transform)
	{
		return '_'.$transform->handle;
	}

	/**
	 * Returns an unnamed transform's folder name.
	 *
	 * @param AssetTransformModel $transform
	 *
	 * @return string
	 */
	private function _getUnnamedTransformFolderName(AssetTransformModel $transform)
	{
		return '_'.($transform->width ? $transform->width : 'AUTO').'x'.($transform->height ? $transform->height : 'AUTO') .
		       '_'.($transform->mode) .
		       '_'.($transform->position) .
		       ($transform->quality ? '_'.$transform->quality : '');
	}

	/**
	 * Create a transform for the file by the transform index.
	 *
	 * @param AssetFileModel           $file
	 * @param AssetTransformIndexModel $index
	 *
	 * @return null
	 */
	private function _createTransformForFile(AssetFileModel $file, AssetTransformIndexModel $index)
	{
		if (!ImageHelper::isImageManipulatable(IOHelper::getExtension($file->filename)))
		{
			return;
		}

		$index = $this->normalizeTransform($index);
		if (!$index->detectedFormat)
		{
			$index->detectedFormat = !is_null($index->format) ? $index->format : $this->detectAutoTransformFormat($file);
		}

		$sourceType = craft()->assetSources->populateSourceType($file->getSource());

		$imageSource = $file->getTransformSource();

		$quality = $index->quality ? $index->quality : craft()->config->get('defaultImageQuality');

		$image = craft()->images->loadImage($imageSource);
		$image->setQuality($quality);

		switch ($index->mode)
		{
			case 'fit':
			{
				$image->scaleToFit($index->width, $index->height);
				break;
			}

			case 'stretch':
			{
				$image->resize($index->width, $index->height);
				break;
			}

			default:
				{
				$image->scaleAndCrop($index->width, $index->height, true, $index->position);
				break;
				}
		}

		$createdTransform = AssetsHelper::getTempFilePath($index->detectedFormat);
		$image->saveAs($createdTransform);

		clearstatcache(true, $createdTransform);
		$sourceType->putImageTransform($file, $index, $createdTransform);
		IOHelper::deleteFile($createdTransform);

		if (craft()->assetSources->populateSourceType($file->getSource())->isRemote())
		{
			$this->queueSourceForDeletingIfNecessary($imageSource);
		}

		return;
	}
}<|MERGE_RESOLUTION|>--- conflicted
+++ resolved
@@ -194,8 +194,6 @@
 	}
 
 	/**
-<<<<<<< HEAD
-=======
 	 * Update the asset transforms for the FileModel.
 	 *
 	 * @param AssetFileModel      $file
@@ -272,7 +270,6 @@
 	}
 
 	/**
->>>>>>> 779bddbd
 	 * Get a transform index row. If it doesn't exist - create one.
 	 *
 	 * @param AssetFileModel $file
@@ -293,7 +290,6 @@
 		{
 			$formatWhereCondition = array('filename IS NOT NULL AND format = :format', array(':format' => $transform->format));
 		}
-
 
 		// Check if an entry exists already
 		$entry =  craft()->db->createCommand()
@@ -476,7 +472,8 @@
 				// last changed, this is a stale transform and needs to go.
 				if ($index->isNamedTransform() && $result['dateIndexed'] < $index->dimensionChangeTime)
 				{
-<<<<<<< HEAD
+					// We have a satisfactory match and the record has been inserted already. Now copy the file to the
+					// new home.
 					$source->deleteTransform($file, new AssetTransformIndexModel($result));
 					$this->deleteTransform($result['id']);
 				}
@@ -492,12 +489,6 @@
 
 					// Also set the property on the original transform index entry.
 					$index->filename = $transformFilename;
-=======
-					// We have a satisfactory match and the record has been inserted already. Now copy the file to the
-					// new home.
-					$sourceType->copyTransform($file, $alternateLocation, $index->location);
-					return true;
->>>>>>> 779bddbd
 				}
 			}
 		}
@@ -660,17 +651,11 @@
 	{
 		$file = craft()->assets->getFileById($transformIndexModel->fileId);
 		$sourceType = craft()->assetSources->getSourceTypeById($file->sourceId);
-<<<<<<< HEAD
 		$baseUrl = $sourceType->getBaseUrl();
 		$folderPath = $file->getFolder()->path;
 		$appendix = AssetsHelper::getUrlAppendix($sourceType, $file);
 
 		return $baseUrl.$folderPath.$transformIndexModel->location.'/'.$file->id.'/'.$transformIndexModel->filename . $appendix;
-=======
-		$transformPath = $this->getTransformSubpath($transform);
-
-		return AssetsHelper::generateUrl($sourceType, $file, $transformPath);
->>>>>>> 779bddbd
 	}
 
 	/**
