--- conflicted
+++ resolved
@@ -32,13 +32,14 @@
 	 */
 	private $_runningTask;
 
-<<<<<<< HEAD
+	/**
+	 * @var
+	 */
 	private $_listeningForRequestEnd = false;
-=======
+
 	////////////////////
 	// PUBLIC METHODS
 	////////////////////
->>>>>>> 5f0a3487
 
 	/**
 	 * Creates a task to run later in the system.
