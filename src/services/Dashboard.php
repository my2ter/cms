<?php
/**
 * @link      https://craftcms.com/
 * @copyright Copyright (c) Pixel & Tonic, Inc.
 * @license   https://craftcms.com/license
 */

namespace craft\app\services;

use Craft;
use craft\app\base\WidgetInterface;
use craft\app\db\Query;
use craft\app\errors\MissingComponentException;
use craft\app\errors\WidgetNotFoundException;
use craft\app\events\WidgetEvent;
use craft\app\helpers\Component as ComponentHelper;
use craft\app\records\Widget as WidgetRecord;
use craft\app\base\Widget;
use craft\app\widgets\Feed as FeedWidget;
use craft\app\widgets\CraftSupport as CraftSupportWidget;
use craft\app\widgets\MissingWidget;
use craft\app\widgets\NewUsers as NewUsersWidget;
use craft\app\widgets\QuickPost as QuickPostWidget;
use craft\app\widgets\RecentEntries as RecentEntriesWidget;
use craft\app\widgets\Updates as UpdatesWidget;
use yii\base\Component;
use yii\base\Exception;

/**
 * Class Dashboard service.
 *
 * An instance of the Dashboard service is globally accessible in Craft via [[Application::dashboard `Craft::$app->getDashboard()`]].
 *
 * @author Pixel & Tonic, Inc. <support@pixelandtonic.com>
 * @since  3.0
 */
class Dashboard extends Component
{
    // Constants
    // =========================================================================

    /**
     * @event WidgetEvent The event that is triggered before a widget is saved.
     */
    const EVENT_BEFORE_SAVE_WIDGET = 'beforeSaveWidget';

    /**
     * @event WidgetEvent The event that is triggered after a widget is saved.
     */
    const EVENT_AFTER_SAVE_WIDGET = 'afterSaveWidget';

    /**
     * @event WidgetEvent The event that is triggered before a widget is deleted.
     */
    const EVENT_BEFORE_DELETE_WIDGET = 'beforeDeleteWidget';

    /**
     * @event WidgetEvent The event that is triggered after a widget is deleted.
     */
    const EVENT_AFTER_DELETE_WIDGET = 'afterDeleteWidget';

    // Public Methods
    // =========================================================================

    /**
     * Returns all available widget type classes.
     *
     * @return WidgetInterface[] The available widget type classes.
     */
    public function getAllWidgetTypes()
    {
        $widgetTypes = [
            FeedWidget::class,
            CraftSupportWidget::class,
            NewUsersWidget::class,
            QuickPostWidget::class,
            RecentEntriesWidget::class,
            UpdatesWidget::class,
        ];

        foreach (Craft::$app->getPlugins()->call('getWidgetTypes', [], true) as $pluginWidgetTypes) {
            $widgetTypes = array_merge($widgetTypes, $pluginWidgetTypes);
        }

        return $widgetTypes;
    }

    /**
     * Creates a widget with a given config.
     *
     * @param mixed $config The widget’s class name, or its config, with a `type` value and optionally a `settings` value.
     *
     * @return WidgetInterface
     */
    public function createWidget($config)
    {
        if (is_string($config)) {
            $config = ['type' => $config];
        }

        try {
            /** @var Widget $widget */
            $widget = ComponentHelper::createComponent($config, WidgetInterface::class);
        } catch (MissingComponentException $e) {
            $config['errorMessage'] = $e->getMessage();
            $config['expectedType'] = $config['type'];
            unset($config['type']);

            $widget = new MissingWidget($config);
        }

        return $widget;
    }

    /**
     * Returns the dashboard widgets for the current user.
     *
     * @param string|null $indexBy The attribute to index the widgets by
     *
     * @return WidgetInterface[] The widgets
     */
    public function getAllWidgets($indexBy = null)
    {
        $widgets = $this->_getUserWidgets($indexBy);

        // If there are no widgets, this is the first time they've hit the dashboard.
        if (!$widgets) {
            // Add the defaults and try again
            $this->_addDefaultUserWidgets();
            $widgets = $this->_getUserWidgets($indexBy);
        }

        return $widgets;
    }

    /**
     * Returns whether the current user has a widget of the given type.
     *
     * @param string $type The widget type
     *
     * @return boolean Whether the current user has a widget of the given type
     */
    public function doesUserHaveWidget($type)
    {
        return WidgetRecord::find()
            ->where([
                'userId' => Craft::$app->getUser()->getIdentity()->id,
                'type' => $type,
                'enabled' => true
            ])
            ->exists();
    }

    /**
     * Returns a widget by its ID.
     *
     * @param integer $id The widget’s ID
     *
     * @return WidgetInterface|null The widget, or null if it doesn’t exist
     */
    public function getWidgetById($id)
    {
        $widgetRecord = WidgetRecord::findOne([
            'id' => $id,
            'userId' => Craft::$app->getUser()->getIdentity()->id
        ]);

        if ($widgetRecord) {
            return $this->createWidget($widgetRecord->toArray([
                'id',
                'dateCreated',
                'dateUpdated',
                'colspan',
                'type',
                'settings',
            ]));
        }

        return null;
    }

    /**
     * Saves a widget for the current user.
     *
     * @param WidgetInterface $widget        The widget to be saved
     * @param boolean         $runValidation Whether the widget should be validated
     *
     * @return boolean Whether the widget was saved successfully
     * @throws \Exception if reasons
     */
    public function saveWidget(WidgetInterface $widget, $runValidation = true)
    {
        /** @var Widget $widget */
        if ($runValidation && !$widget->validate()) {
            Craft::info('Widget not saved due to validation error.', __METHOD__);

            return false;
        }

        $isNewWidget = $widget->getIsNew();

        // Fire a 'beforeSaveWidget' event
        $this->trigger(self::EVENT_BEFORE_SAVE_WIDGET, new WidgetEvent([
            'widget' => $widget,
            'isNew' => $isNewWidget,
        ]));

        $transaction = Craft::$app->getDb()->beginTransaction();
        try {
            if (!$widget->beforeSave($isNewWidget)) {
                $transaction->rollBack();

                return false;
            }

            $widgetRecord = $this->_getUserWidgetRecordById($widget->id);

            $widgetRecord->type = get_class($widget);
            $widgetRecord->settings = $widget->getSettings();

            // Enabled by default.
            if ($isNewWidget) {
                $widgetRecord->enabled = true;
                $widgetRecord->colspan = $widget->colspan;
            }

            $widgetRecord->save(false);

            // Now that we have a widget ID, save it on the model
            if ($isNewWidget) {
                $widget->id = $widgetRecord->id;
            }

            $widget->afterSave($isNewWidget);

            $transaction->commit();
        } catch (\Exception $e) {
            $transaction->rollBack();

            throw $e;
        }

        // Fire an 'afterSaveWidget' event
        $this->trigger(self::EVENT_AFTER_SAVE_WIDGET, new WidgetEvent([
            'widget' => $widget,
            'isNew' => $isNewWidget,
        ]));

        return true;
    }

    /**
     * Soft-deletes a widget by its ID.
     *
     * @param integer $widgetId The widget’s ID
     *
     * @return boolean Whether the widget was deleted successfully
     */
    public function deleteWidgetById($widgetId)
    {
        $widget = $this->getWidgetById($widgetId);

        if (!$widget) {
            return false;
        }

        return $this->deleteWidget($widget);
    }

    /**
     * Soft-deletes a widget.
     *
     * @param WidgetInterface $widget The widget to be deleted
     *
     * @return boolean Whether the widget was deleted successfully
     * @throws \Exception if reasons
     */
    public function deleteWidget(WidgetInterface $widget)
    {
        /** @var Widget $widget */
        // Fire a 'beforeDeleteWidget' event
        $this->trigger(self::EVENT_BEFORE_DELETE_WIDGET, new WidgetEvent([
            'widget' => $widget,
        ]));

        $transaction = Craft::$app->getDb()->beginTransaction();
        try {
            if (!$widget->beforeDelete()) {
                $transaction->rollBack();

                return false;
            }

            $widgetRecord = $this->_getUserWidgetRecordById($widget->id);
            $widgetRecord->enabled = false;
            $widgetRecord->save();

            $widget->afterDelete();

            $transaction->commit();
        } catch (\Exception $e) {
            $transaction->rollBack();

            throw $e;
        }

        // Fire an 'afterDeleteWidget' event
        $this->trigger(self::EVENT_AFTER_DELETE_WIDGET, new WidgetEvent([
            'widget' => $widget,
        ]));

        return true;
    }

    /**
     * Reorders widgets.
     *
     * @param integer[] $widgetIds The widget IDs
     *
     * @return boolean Whether the widgets were reordered successfully
     * @throws \Exception if reasons
     */
    public function reorderWidgets($widgetIds)
    {
        $transaction = Craft::$app->getDb()->beginTransaction();

        try {
            foreach ($widgetIds as $widgetOrder => $widgetId) {
                $widgetRecord = $this->_getUserWidgetRecordById($widgetId);
                $widgetRecord->sortOrder = $widgetOrder + 1;
                $widgetRecord->save();
            }

            $transaction->commit();
        } catch (\Exception $e) {
            $transaction->rollBack();

            throw $e;
        }

        return true;
    }

    /**
     * Changes the colspan of a widget.
     *
     * @param integer $widgetId
     * @param integer $colspan
     *
     * @return boolean
     */
    public function changeWidgetColspan($widgetId, $colspan)
    {
        $widgetRecord = $this->_getUserWidgetRecordById($widgetId);
        $widgetRecord->colspan = $colspan;
        $widgetRecord->save();

        return true;
    }

    // Private Methods
    // =========================================================================

    /**
     * Adds the default widgets to the logged-in user.
     */
    private function _addDefaultUserWidgets()
    {
        $user = Craft::$app->getUser()->getIdentity();

        // Recent Entries widget
        $this->saveWidget($this->createWidget(['type' => RecentEntriesWidget::class, 'colspan' => false]));

        // Get Help widget
        if ($user->admin) {
<<<<<<< HEAD
            $this->saveWidget($this->createWidget(['type' => GetHelpWidget::class, 'colspan' => false]));
=======
            $this->saveWidget($this->createWidget(CraftSupportWidget::class));
>>>>>>> a0d663cd
        }

        // Updates widget
        if ($user->can('performupdates')) {
            $this->saveWidget($this->createWidget(['type' => UpdatesWidget::class, 'colspan' => false]));
        }

        // Blog & Tonic feed widget
        $this->saveWidget($this->createWidget([
            'type' => FeedWidget::class,
            'url' => 'https://craftcms.com/news.rss',
            'title' => 'Craft News'
        ]));
    }

    /**
     * Gets a widget's record.
     *
     * @param integer $widgetId
     *
     * @return WidgetRecord
     */
    private function _getUserWidgetRecordById($widgetId = null)
    {
        $userId = Craft::$app->getUser()->getIdentity()->id;

        if ($widgetId) {
            $widgetRecord = WidgetRecord::findOne([
                'id' => $widgetId,
                'userId' => $userId
            ]);

            if (!$widgetRecord) {
                $this->_noWidgetExists($widgetId);
            }
        } else {
            $widgetRecord = new WidgetRecord();
            $widgetRecord->userId = $userId;
        }

        return $widgetRecord;
    }

    /**
     * Throws a "No widget exists" exception.
     *
     * @param integer $widgetId
     *
     * @return void
     * @throws WidgetNotFoundException
     */
    private function _noWidgetExists($widgetId)
    {
        throw new WidgetNotFoundException("No widget exists with the ID '{$widgetId}'");
    }

    /**
     * Returns the widget records for the current user.
     *
     * @param string $indexBy
     *
     * @return WidgetInterface[]
     * @throws Exception if no user is logged-in
     */
    private function _getUserWidgets($indexBy = null)
    {
        $userId = Craft::$app->getUser()->getId();

        if (!$userId) {
            throw new Exception('No logged-in user');
        }

        $results = (new Query())
            ->select([
                'id',
                'dateCreated',
                'dateUpdated',
                'colspan',
                'type',
                'settings',
            ])
            ->from('{{%widgets}}')
            ->where(['userId' => $userId, 'enabled' => 1])
            ->orderBy('sortOrder')
            ->all();

        $widgets = [];

        foreach ($results as $result) {
            $widget = $this->createWidget($result);

            if ($indexBy === null) {
                $widgets[] = $widget;
            } else {
                $widgets[$widget->$indexBy] = $widget;
            }
        }

        return $widgets;
    }
}<|MERGE_RESOLUTION|>--- conflicted
+++ resolved
@@ -373,11 +373,7 @@
 
         // Get Help widget
         if ($user->admin) {
-<<<<<<< HEAD
-            $this->saveWidget($this->createWidget(['type' => GetHelpWidget::class, 'colspan' => false]));
-=======
             $this->saveWidget($this->createWidget(CraftSupportWidget::class));
->>>>>>> a0d663cd
         }
 
         // Updates widget
