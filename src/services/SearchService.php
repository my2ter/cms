<?php
namespace Craft;

/**
 * Handles search operations.
 *
 * @author    Pixel & Tonic, Inc. <support@pixelandtonic.com>
 * @copyright Copyright (c) 2014, Pixel & Tonic, Inc.
 * @license   http://buildwithcraft.com/license Craft License Agreement
 * @see       http://buildwithcraft.com
 * @package   craft.app.services
 * @since     1.0
 */
class SearchService extends BaseApplicationComponent
{
	// Constants
	// =========================================================================

	// Reformat this?
	const DEFAULT_STOP_WORDS = "a's able about above according accordingly across actually after afterwards again against ain't all allow allows almost alone along already also although always am among amongst an and another any anybody anyhow anyone anything anyway anyways anywhere apart appear appreciate appropriate are aren't around as aside ask asking associated at available away awfully be became because become becomes becoming been before beforehand behind being believe below beside besides best better between beyond both brief but by c'mon c's came can can't cannot cant cause causes certain certainly changes clearly co com come comes concerning consequently consider considering contain containing contains corresponding could couldn't course currently definitely described despite did didn't different do does doesn't doing don't done down downwards during each edu eg eight either else elsewhere enough entirely especially et etc even ever every everybody everyone everything everywhere ex exactly example except far few fifth first five followed following follows for former formerly forth four from further furthermore get gets getting given gives go goes going gone got gotten greetings had hadn't happens hardly has hasn't have haven't having he he's hello help hence her here here's hereafter hereby herein hereupon hers herself hi him himself his hither hopefully how howbeit however i'd i'll i'm i've ie if ignored immediate in inasmuch inc indeed indicate indicated indicates inner insofar instead into inward is isn't it it'd it'll it's its itself just keep keeps kept know known knows last lately later latter latterly least less lest let let's like liked likely little look looking looks ltd mainly many may maybe me mean meanwhile merely might more moreover most mostly much must my myself name namely nd near nearly necessary need needs neither never nevertheless new next nine no nobody non none noone nor normally not nothing novel now nowhere obviously of off often oh ok okay old on once one ones only onto or other others otherwise ought our ours ourselves out outside over overall own particular particularly per perhaps placed please plus possible presumably probably provides que quite qv rather rd re really reasonably regarding regardless regards relatively respectively right said same saw say saying says second secondly see seeing seem seemed seeming seems seen self selves sensible sent serious seriously seven several shall she should shouldn't since six so some somebody somehow someone something sometime sometimes somewhat somewhere soon sorry specified specify specifying still sub such sup sure t's take taken tell tends th than thank thanks thanx that that's thats the their theirs them themselves then thence there there's thereafter thereby therefore therein theres thereupon these they they'd they'll they're they've think third this thorough thoroughly those though three through throughout thru thus to together too took toward towards tried tries truly try trying twice two un under unfortunately unless unlikely until unto up upon us use used useful uses using usually value various very via viz vs want wants was wasn't way we we'd we'll we're we've welcome well went were weren't what what's whatever when whence whenever where where's whereafter whereas whereby wherein whereupon wherever whether which while whither who who's whoever whole whom whose why will willing wish with within without won't wonder would wouldn't yes yet you you'd you'll you're you've your yours yourself yourselves zero";

	// Properties
	// =========================================================================

	/**
	 * @var
	 */
	private static $_ftMinWordLength;

	/**
	 * @var
	 */
	private static $_ftStopWords;

	/**
	 * @var
	 */
	private $_tokens;

	/**
	 * @var
	 */
	private $_terms;

	/**
	 * @var
	 */
	private $_groups;

	/**
	 * @var
	 */
	private $_results;

	// Public Methods
	// =========================================================================

	/**
	 * Indexes the attributes of a given element defined by its element type.
	 *
	 * @param BaseElementModel $element
	 *
	 * @return bool Whether the indexing was a success.
	 */
	public function indexElementAttributes(BaseElementModel $element)
	{
		// Get the element type
		$elementTypeClass = $element->getElementType();
		$elementType = craft()->elements->getElementType($elementTypeClass);

		// Does it have any searchable attributes?
		$searchableAttributes = $elementType->defineSearchableAttributes();

		$searchableAttributes[] = 'slug';

		if ($elementType->hasTitles())
		{
			$searchableAttributes[] = 'title';
		}

		foreach ($searchableAttributes as $attribute)
		{
			$value = $element->$attribute;
			$value = StringHelper::arrayToString($value);
			$this->_indexElementKeywords($element->id, $attribute, '0', $element->locale, $value);
		}

		return true;
	}

	/**
	 * Indexes the field values for a given element and locale.
	 *
	 * @param int    $elementId The ID of the element getting indexed.
	 * @param string $localeId  The locale ID of the content getting indexed.
	 * @param array  $fields    The field values, indexed by field ID.
	 *
	 * @return bool  Whether the indexing was a success.
	 */
	public function indexElementFields($elementId, $localeId, $fields)
	{
		foreach ($fields as $fieldId => $value)
		{
			$this->_indexElementKeywords($elementId, 'field', (string) $fieldId, $localeId, $value);
		}

		return true;
	}

	/**
	 * Filters a list of element IDs by a given search query.
	 *
	 * @param array $elementIds   The list of element IDs to filter by the search query.
	 * @param mixed $query        The search query (either a string or a SearchQuery instance)
	 * @param bool  $scoreResults Whether to order the results based on how closely they match the query.
	 *
	 * @return array The filtered list of element IDs.
	 */
	public function filterElementIdsByQuery($elementIds, $query, $scoreResults = true)
	{
		if (is_string($query))
		{
			$query = new SearchQuery($query);
		}

		// Get tokens for query
		$this->_tokens  = $query->getTokens();
		$this->_terms   = array();
		$this->_groups  = array();
		$this->_results = array();

		// Set Terms and Groups based on tokens
		foreach ($this->_tokens as $obj)
		{
			if ($obj instanceof SearchQueryTermGroup)
			{
				$this->_groups[] = $obj->terms;
			}
			else
			{
				$this->_terms[] = $obj;
			}
		}

		// Get where clause from tokens, bail out if no valid query is there
		$where = $this->_getWhereClause();

		if (!$where)
		{
			return array();
		}

		// Begin creating SQL
		$sql = sprintf('SELECT * FROM %s WHERE %s',
			craft()->db->quoteTableName(craft()->db->addTablePrefix('searchindex')),
			$where
		);

		// Append elementIds to QSL
		if ($elementIds)
		{
			$sql .= sprintf(' AND %s IN (%s)',
				craft()->db->quoteColumnName('elementId'),
				implode(',', $elementIds)
			);
		}

		// Execute the sql
		$results = craft()->db->createCommand()->setText($sql)->queryAll();

		// Are we scoring the results?
		if ($scoreResults)
		{
			// Loop through results and calculate score per element
			foreach ($results as $row)
			{
				$eId = $row['elementId'];
				$score = $this->_scoreRow($row);

				if (!isset($this->_results[$eId]))
				{
					$this->_results[$eId] = $score;
				}
				else
				{
					$this->_results[$eId] += $score;
				}
			}

			// Sort found elementIds by score
			arsort($this->_results);

			// Store entry ids in return value
			$elementIds = array_keys($this->_results);
		}
		else
		{
			// Don't apply score, just return the IDs
			$elementIds = array();

			foreach ($results as $row)
			{
				$elementIds[] = $row['elementId'];
			}

			$elementIds = array_unique($elementIds);
		}

		// Return elementIds
		return $elementIds;
	}

	// Private Methods
	// =========================================================================

	/**
	 * Returns the FULLTEXT minimum word length.
	 *
	 * @todo Get actual value from DB
	 * @return int
	 */
	private static function _getMinWordLength()
	{
		if (!isset(static::$_ftMinWordLength))
		{
			static::$_ftMinWordLength = 4;
		}

		return static::$_ftMinWordLength;
	}

	/**
	 * Returns the FULLTEXT stop words.
	 *
	 * @todo Make this customizable from the config settings
	 * @return array
	 */
	private static function _getStopWords()
	{
		if (!isset(static::$_ftStopWords))
		{
			$words = explode(' ', static::DEFAULT_STOP_WORDS);

			foreach ($words as &$word)
			{
				$word = StringHelper::normalizeKeywords($word);
			}

			static::$_ftStopWords = $words;
		}

		return static::$_ftStopWords;
	}

	/**
	 * Indexes keywords for a specific element attribute/field.
	 *
	 * @param int         $elementId
	 * @param string      $attribute
	 * @param string      $fieldId
	 * @param string|null $localeId
	 * @param string      $dirtyKeywords
	 *
	 * @return null
	 */
	private function _indexElementKeywords($elementId, $attribute, $fieldId, $localeId, $dirtyKeywords)
	{
		$attribute = StringHelper::toLowerCase($attribute);

		if (!$localeId)
		{
			$localeId = craft()->i18n->getPrimarySiteLocaleId();
		}

		// Clean 'em up
		$cleanKeywords = StringHelper::normalizeKeywords($dirtyKeywords);

		// Save 'em
		$keyColumns = array(
			'elementId' => $elementId,
			'attribute' => $attribute,
			'fieldId'   => $fieldId,
			'locale'    => $localeId
		);

		if ($cleanKeywords !== null && $cleanKeywords !== false && $cleanKeywords !== '')
		{
			// Add padding around keywords
			$cleanKeywords = ' '.$cleanKeywords.' ';
		}

		// Insert/update the row in searchindex
		craft()->db->createCommand()->insertOrUpdate('searchindex', $keyColumns, array(
			'keywords' => $cleanKeywords
		), false);
	}

	/**
	 * Calculate score for a result.
	 *
	 * @param array $row A single result from the search query.
	 *
	 * @return float The total score for this row.
	 */
	private function _scoreRow($row)
	{
		// Starting point
		$score = 0;

		// Loop through AND-terms and score each one against this row
		foreach ($this->_terms as $term)
		{
			$score += $this->_scoreTerm($term, $row);
		}

		// Loop through each group of OR-terms
		foreach ($this->_groups as $terms)
		{
			// OR-terms are weighted less depending on the amount of OR terms in the group
			$weight = 1 / count($terms);

			// Get the score for each term and add it to the total
			foreach ($terms as $term)
			{
				$score += $this->_scoreTerm($term, $row, $weight);
			}
		}

		return $score;
	}

	/**
	 * Calculate score for a row/term combination.
	 *
	 * @param  object    $term   The SearchQueryTerm to score.
	 * @param  array     $row    The result row to score against.
	 * @param  float|int $weight Optional weight for this term.
	 *
	 * @return float The total score for this term/row combination.
	 */
	private function _scoreTerm($term, $row, $weight = 1)
	{
<<<<<<< HEAD
		// Skip these terms: locale and exact filtering is just that,
		// no weighted search applies since all elements will already
		// apply for these filters.
		if (
			$term->attribute == 'locale' ||
=======
		// Skip these terms: locale and exact filtering is just that, no weighted search applies since all elements will
		// already apply for these filters.
		if ($term->attribute == 'locale' ||
>>>>>>> 787a81fd
			$term->exact ||
			!($keywords = $this->_normalizeTerm($term->term))
		)
		{
			return 0;
		}

		// Account for substrings
		if ($term->subLeft)
		{
			$keywords = $keywords.' ';
		}

		if ($term->subRight)
		{
			$keywords = ' '.$keywords;
		}

		// Get haystack and safe word count
		$haystack  = $this->_removePadding($row['keywords'], true);
		$wordCount = count(array_filter(explode(' ', $haystack)));

		// Get number of matches
		$score = mb_substr_count($haystack, $keywords);

		if ($score)
		{
			// Exact match
			if (trim($keywords) == trim($haystack))
			{
				$mod = 100;
			}
			// Don't scale up for substring matches
			else if ($term->subLeft || $term->subRight)
			{
				$mod = 10;
			}
			else
			{
				$mod = 50;
			}

			$score = ($score / $wordCount) * $mod * $weight;
		}

		return $score;
	}

	/**
	 * Get the complete where clause for current tokens
	 *
	 * @return string|false
	 */
	private function _getWhereClause()
	{
		$where  = array();

		// Add the regular terms to the WHERE clause
		if ($this->_terms)
		{
			$condition = $this->_processTokens($this->_terms);

			if ($condition === false)
			{
				return false;
			}

			$where[] = $condition;
		}

		// Add each group to the where clause
		foreach ($this->_groups as $group)
		{
			$condition = $this->_processTokens($group, false);

			if ($condition === false)
			{
				return false;
			}

			$where[] = $condition;
		}

		// And combine everything with AND
		return implode(' AND ', $where);
	}

	/**
	 * Generates partial WHERE clause for search from given tokens
	 *
	 * @param array $tokens
	 * @param bool  $inclusive
	 *
	 * @return string|false
	 */
	private function _processTokens($tokens = array(), $inclusive = true)
	{
		$andor = $inclusive ? ' AND ' : ' OR ';
		$where = array();
		$words = array();

		foreach ($tokens as $obj)
		{
			// Get SQL and/or keywords
			list($sql, $keywords) = $this->_getSqlFromTerm($obj);

			if ($sql === false && $inclusive)
			{
				return false;
			}

			// If we have SQL, just add that
			if ($sql)
			{
				$where[] = $sql;
			}
			// No SQL but keywords, save them for later
			else if ($keywords)
			{
				if ($inclusive)
				{
					$keywords = '+'.$keywords;
				}

				$words[] = $keywords;
			}
		}

		// If we collected full-text words, combine them into one
		if ($words)
		{
			$where[] = $this->_sqlMatch($words);
		}

		// Implode WHERE clause to a string
		$where = implode($andor, $where);

		// And group together for non-inclusive queries
		if (!$inclusive)
		{
			$where = "({$where})";
		}

		return $where;
	}

	/**
	 * Generates a piece of WHERE clause for fallback (LIKE) search from search term
	 *
	 * @param  SearchQueryTerm $term
	 *
	 * @return array
	 */
	private function _getSqlFromTerm(SearchQueryTerm $term)
	{
		// Initiate return value
		$sql = null;
		$keywords = null;

		// Check for locale first
		if ($term->attribute == 'locale')
		{
			$oper = $term->exclude ? '!=' : '=';
			return array($this->_sqlWhere($term->attribute, $oper, $term->term), $keywords);
		}

		// Check for other attributes
		if (!is_null($term->attribute))
		{
			// Is attribute a valid fieldId?
			$fieldId = $this->_getFieldIdFromAttribute($term->attribute);

			if ($fieldId)
			{
				$attr = 'fieldId';
				$val  = $fieldId;
			}
			else
			{
				$attr = 'attribute';
				$val  = $term->attribute;
			}

			// Use subselect for attributes
			$subSelect = $this->_sqlWhere($attr, '=', $val);
		}
		else
		{
			$subSelect = null;
		}

		// Sanitize term
		if ($term->term !== null)
		{
			$keywords = $this->_normalizeTerm($term->term);

			if ($keywords !== false && $keywords !== null)
			{
				// Create fulltext clause from term
				if ($this->_isFulltextTerm($keywords) && !$term->subLeft && !$term->exact && !$term->exclude)
				{
					if ($term->subRight)
					{
						$keywords .= '*';
					}

					// Add quotes for exact match
					if (mb_strpos($keywords, ' ') != false)
					{
						$keywords = '"'.$keywords.'"';
					}

					// Determine prefix for the full-text keyword
					if ($term->exclude)
					{
						$keywords = '-'.$keywords;
					}

					// Only create an SQL clause if there's a subselect. Otherwise, return the keywords.
					if ($subSelect)
					{
						// If there is a subselect, create the MATCH AGAINST bit
						$sql = $this->_sqlMatch($keywords);
					}
				}

				// Create LIKE clause from term
				else
				{
					if ($term->exact)
					{
						// Create exact clause from term
						$operator = $term->exclude ? 'NOT LIKE' : 'LIKE';
						$keywords = ($term->subLeft ? '%' : ' ').$keywords.($term->subRight ? '%' : ' ');
					}
					else
					{
						// Create LIKE clause from term
						$operator = $term->exclude ? 'NOT LIKE' : 'LIKE';
						$keywords = ($term->subLeft ? '%' : '% ').$keywords.($term->subRight ? '%' : ' %');
					}

					// Generate the SQL
					$sql = $this->_sqlWhere('keywords', $operator, $keywords);
				}
			}
		}
		else
		{
			// Support for attribute:* syntax to just check if something has *any* keyword value.
			if ($term->subLeft)
			{
				$sql = $this->_sqlWhere('keywords', '!=', '');
			}
		}

		// If we have a where clause in the subselect, add the keyword bit to it.
		if ($subSelect && $sql)
		{
			$sql = $this->_sqlSubSelect($subSelect.' AND '.$sql);
		}

		return array($sql, $keywords);
	}

	/**
	 * Normalize term from tokens, keep a record for cache.
	 *
	 * @param string $term
	 *
	 * @return string
	 */
	private function _normalizeTerm($term)
	{
		static $terms = array();

		if (!array_key_exists($term, $terms))
		{
			$terms[$term] = StringHelper::normalizeKeywords($term);
		}

		return $terms[$term];
	}

	/**
	 * Remove padding from keywords. Might seem silly now, but padding might change.
	 *
	 * @param string $keywords
	 *
	 * @return string
	 */
	private function _removePadding($keywords)
	{
		return trim($keywords);
	}

	/**
	 * Determine if search term is eligible for full-text or not.
	 *
	 * @param string $term The search term to check
	 *
	 * @return bool
	 */
	private function _isFulltextTerm($term)
	{
		$ftStopWords = static::_getStopWords();

		// Check if complete term is in stopwords
		if (in_array($term, $ftStopWords)) return false;

		// Split the term into individual words
		$words = explode(' ', $term);

		// Then loop through terms and return false it doesn't match up
		foreach ($words as $word)
		{
			if (mb_strlen($word) < static::_getMinWordLength() || in_array($word, $ftStopWords))
			{
				return false;
			}
		}

		return true;
	}

	/**
	 * Get the fieldId for given attribute or 0 for unmatched.
	 *
	 * @param string $attribute
	 *
	 * @return int
	 */
	private function _getFieldIdFromAttribute($attribute)
	{
		// Get field id from service
		$field = craft()->fields->getFieldByHandle($attribute);

		// Fallback to 0
		return ($field) ? $field->id : 0;
	}

	/**
	 * Get SQL bit for simple WHERE clause
	 *
	 * @param string $key  The attribute.
	 * @param string $oper The operator.
	 * @param string $val  The value.
	 *
	 * @return string
	 */
	private function _sqlWhere($key, $oper, $val)
	{
		return sprintf("(%s %s '%s')",
			craft()->db->quoteColumnName($key),
			$oper,
			$val
		);
	}

	/**
	 * Get SQL but for MATCH AGAINST clause.
	 *
	 * @param mixed  $val  String or Array of keywords
	 * @param bool   $bool Use In Boolean Mode or not
	 *
	 * @return string
	 */
	private function _sqlMatch($val, $bool = true)
	{
		return sprintf("MATCH(%s) AGAINST('%s'%s)",
			craft()->db->quoteColumnName('keywords'),
			(is_array($val) ? implode(' ', $val) : $val),
			($bool ? ' IN BOOLEAN MODE' : '')
		);
	}

	/**
	 * Get SQL bit for sub-selects.
	 *
	 * @param string $where
	 *
	 * @return string|false
	 */
	private function _sqlSubSelect($where)
	{
		// FULLTEXT indexes are not used in queries with subselects, so let's do this as its own query.
		$elementIds = craft()->db->createCommand()
			->select('elementId')
			->from('searchindex')
			->where($where)
			->queryColumn();

		if ($elementIds)
		{
			return craft()->db->quoteColumnName('elementId').' IN ('.implode(', ', $elementIds).')';
		}
		else
		{
			return false;
		}
	}
}<|MERGE_RESOLUTION|>--- conflicted
+++ resolved
@@ -340,17 +340,10 @@
 	 */
 	private function _scoreTerm($term, $row, $weight = 1)
 	{
-<<<<<<< HEAD
-		// Skip these terms: locale and exact filtering is just that,
-		// no weighted search applies since all elements will already
-		// apply for these filters.
+		// Skip these terms: locale and exact filtering is just that, no weighted search applies since all elements will
+		// already apply for these filters.
 		if (
 			$term->attribute == 'locale' ||
-=======
-		// Skip these terms: locale and exact filtering is just that, no weighted search applies since all elements will
-		// already apply for these filters.
-		if ($term->attribute == 'locale' ||
->>>>>>> 787a81fd
 			$term->exact ||
 			!($keywords = $this->_normalizeTerm($term->term))
 		)
