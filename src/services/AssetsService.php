<?php
namespace Craft;

/**
 *
 */
class AssetsService extends BaseApplicationComponent
{
	private $_foldersById;
	private $_includedTransformLoader = false;

	/**
	 * A flag that designates that a file merge is in progress and name uniqueness should not be enforced
	 * @var bool
	 */
	private $_mergeInProgress = false;

	/**
	 * Returns all top-level files in a source.
	 *
	 * @param int $sourceId
	 * @param string|null $indexBy
	 * @return array
	 */
	public function getFilesBySourceId($sourceId, $indexBy = null)
	{
		$files = craft()->db->createCommand()
			->select('fi.*')
			->from('assetfiles fi')
			->join('assetfolders fo', 'fo.id = fi.folderId')
			->where('fo.sourceId = :sourceId', array(':sourceId' => $sourceId))
			->order('fi.filename')
			->queryAll();

		return AssetFileModel::populateModels($files, $indexBy);
	}

	/**
	 * Returns a file by its ID.
	 *
	 * @param $fileId
	 * @return AssetFileModel|null
	 */
	public function getFileById($fileId)
	{
		return $this->findFile(array(
			'id' => $fileId
		));
	}

	/**
	 * Finds the first file that matches the given criteria.
	 *
	 * @param mixed $criteria
	 * @return AssetFileModel|null
	 */
	public function findFile($criteria = null)
	{
		if (!($criteria instanceof ElementCriteriaModel))
		{
			$criteria = craft()->elements->getCriteria(ElementType::Asset, $criteria);
		}

		return $criteria->first();
	}

	/**
	 * Gets the total number of files that match a given criteria.
	 *
	 * @param mixed $criteria
	 * @return int
	 */
	public function getTotalFiles($criteria = null)
	{
		if (!($criteria instanceof ElementCriteriaModel))
		{
			$criteria = craft()->elements->getCriteria(ElementType::Asset, $criteria);
		}

		return $criteria->total();
	}

	/**
	 * Stores a file.
	 *
	 * @param AssetFileModel $file
	 * @throws Exception
	 * @return bool
	 */
	public function storeFile(AssetFileModel $file)
	{
		if ($file->id)
		{
			$fileRecord = AssetFileRecord::model()->findById($file->id);

			if (!$fileRecord)
			{
				throw new Exception(Craft::t("No asset exists with the ID “{id}”", array('id' => $file->id)));
			}
		}
		else
		{
			$elementRecord = new ElementRecord();
			$elementRecord->type = ElementType::Asset;
			$elementRecord->enabled = 1;
			$elementRecord->save();
			$fileRecord = new AssetFileRecord();
			$fileRecord->id = $elementRecord->id;
		}

		$fileRecord->sourceId     = $file->sourceId;
		$fileRecord->folderId     = $file->folderId;
		$fileRecord->filename     = $file->filename;
		$fileRecord->kind         = $file->kind;
		$fileRecord->size         = $file->size;
		$fileRecord->width        = $file->width;
		$fileRecord->height       = $file->height;
		$fileRecord->dateModified = $file->dateModified;

		if ($fileRecord->save())
		{
			if (!$file->id)
			{
				// Save the ID on the model now that we have it
				$file->id = $fileRecord->id;

				// Give it a default title based on the file name
				$file->getContent()->title = str_replace('_', ' ', IOHelper::getFileName($file->filename, false));
				$this->saveFileContent($file, false);
			}

			// Update the search index
			craft()->search->indexElementAttributes($file);

			return true;
		}
		else
		{
			$file->addErrors($fileRecord->getErrors());
			return false;
		}
	}

	/**
	 * Saves a file's content.
	 *
	 * @param AssetFileModel $file
	 * @param bool           $validate
	 * @return bool
	 */
	public function saveFileContent(AssetFileModel $file, $validate = true)
	{
		// TODO: translation support
		$fieldLayout = craft()->fields->getLayoutByType(ElementType::Asset);
		if (craft()->content->saveElementContent($file, $fieldLayout, $validate))
		{
			// Update the search index since the title may have just changed
			craft()->search->indexElementAttributes($file);

			// Fire an 'onSaveFileContent' event
			$this->onSaveFileContent(new Event($this, array(
				'file' => $file
			)));

			return true;
		}
		else
		{
			return false;
		}
	}

	/**
	 * Fires an 'onSaveFileContent' event.
	 *
	 * @param Event $event
	 */
	public function onSaveFileContent(Event $event)
	{
		$this->raiseEvent('onSaveFileContent', $event);
	}

	// -------------------------------------------
	//  Folders
	// -------------------------------------------

	/**
	 * Store a folder by model and return the id
	 * @param AssetFolderModel $folderModel
	 * @return mixed
	 */
	public function storeFolder(AssetFolderModel $folderModel)
	{
		if (empty($folderModel->id))
		{
			$record = new AssetFolderRecord();
		}
		else
		{
			$record = AssetFolderRecord::model()->findById($folderModel->id);
		}

		$record->parentId = $folderModel->parentId;
		$record->sourceId = $folderModel->sourceId;
		$record->name = $folderModel->name;
		$record->fullPath = $folderModel->fullPath;
		$record->save();

		return $record->id;
	}

	/**
	 * Get the folder tree for Assets by source ids
	 *
	 * @param $allowedSourceIds
	 * @return array
	 */
	public function getFolderTreeBySourceIds($allowedSourceIds)
	{
		$folders = $this->findFolders(array('sourceId' => $allowedSourceIds, 'order' => 'fullPath'));
		$tree = $this->_getFolderTreeByFolders($folders);

		$sort = array();
		foreach ($tree as $topFolder)
		{
			$sort[] = craft()->assetSources->getSourceById($topFolder->sourceId)->sortOrder;
		}

		array_multisort($sort, $tree);
		return $tree;
	}

	/**
	 * Get the users Folder model.
	 *
	 * @param UserModel $userModel
	 * @return AssetFolderModel|null
	 * @throws Exception
	 */
	public function getUserFolder(UserModel $userModel)
	{
		$sourceTopFolder = craft()->assets->findFolder(array('sourceId' => FolderCriteriaModel::AssetsNoSource, 'parentId' => FolderCriteriaModel::AssetsNoParent));

		// Super unlikely, but would be very awkward if this happened without any contingency plans in place.
		if (!$sourceTopFolder)
		{
			$sourceTopFolder = new AssetFolderModel();
			$sourceTopFolder->name = TempAssetSourceType::sourceName;
			$sourceTopFolder->id = $this->storeFolder($sourceTopFolder);
		}

		$folderName = 'user_' . $userModel->id;
		$folderCriteria = new FolderCriteriaModel(array(
			'name' => $folderName,
			'parentId' => $sourceTopFolder->id
		));

		$folder = $this->findFolder($folderCriteria);
		if (!$folder)
		{
			$folder = new AssetFolderModel();
			$folder->parentId = $sourceTopFolder->id;
			$folder->name = $folderName;
			$folder->id = $this->storeFolder($folder);
		}

		return $folder;
	}

	/**
	 * Get the folder tree for Assets by a folder id.
	 *
	 * @param $folderId
	 * @return array
	 */
	public function getFolderTreeByFolderId($folderId)
	{
		$folder = $this->getFolderById($folderId);

		if (is_null($folder))
		{
			return array();
		}

		return $this->_getFolderTreeByFolders(array($folder));
	}

	/**
	 * Return the folder tree form a list of folders.
	 *
	 * @param $folders
	 * @return array
	 */
	private function _getFolderTreeByFolders($folders)
	{
		$tree = array();
		$referenceStore = array();

		foreach ($folders as $folder)
		{
			if ($folder->parentId && isset($referenceStore[$folder->parentId]))
			{
				$referenceStore[$folder->parentId]->addChild($folder);
			}
			else
			{
				$tree[] = $folder;
			}

			$referenceStore[$folder->id] = $folder;
		}

		return $tree;
	}

	/**
	 * Create a folder by it's parent id and a folder name.
	 *
	 * @param $parentId
	 * @param $folderName
	 * @return AssetOperationResponseModel
	 */
	public function createFolder($parentId, $folderName)
	{
		try
		{
			$parentFolder = $this->getFolderById($parentId);
			if (empty($parentFolder))
			{
				throw new Exception(Craft::t("Can’t find the parent folder!"));
			}

			$source = craft()->assetSources->getSourceTypeById($parentFolder->sourceId);
			$response = $source->createFolder($parentFolder, $folderName);

		}
		catch (Exception $exception)
		{
			$response = new AssetOperationResponseModel();
			$response->setError($exception->getMessage());
		}

		return $response;
	}

	/**
	 * Rename a folder by it's folder and a new name.
	 *
	 * @param $folderId
	 * @param $newName
	 * @throws Exception
	 * @return AssetOperationResponseModel
	 */
	public function renameFolder($folderId, $newName)
	{
		try
		{
			$folder = $this->getFolderById($folderId);
			if (empty($folder))
			{
				throw new Exception(Craft::t("Can’t find the folder to rename!"));
			}

			$source = craft()->assetSources->getSourceTypeById($folder->sourceId);
			$response = $source->renameFolder($folder, IOHelper::cleanFilename($newName));

		}
		catch (Exception $exception)
		{
			$response = new AssetOperationResponseModel();
			$response->setError($exception->getMessage());
		}

		return $response;
	}

	/**
	 * Move a folder.
	 *
	 * @param $folderId
	 * @param $newParentId
	 * @param $action
	 * @return AssetOperationResponseModel
	 */
	public function moveFolder($folderId, $newParentId, $action)
	{
		$folder = $this->getFolderById($folderId);
		$newParentFolder = $this->getFolderById($newParentId);


		if (!($folder && $newParentFolder))
		{
			$response = new AssetOperationResponseModel();
			$response->setError(Craft::t("Error moving folder - either source or target folders cannot be found"));
		}
		else
		{
			$newSourceType = craft()->assetSources->getSourceTypeById($newParentFolder->sourceId);
			$response = $newSourceType->moveFolder($folder, $newParentFolder, !empty($action));
		}

		return $response;
	}

	/**
	 * Deletes a folder by its ID.
	 *
	 * @param int $folderId
	 * @return AssetOperationResponseModel
	 * @throws Exception
	 */
	public function deleteFolderById($folderId)
	{
		try
		{
			$folder = $this->getFolderById($folderId);
			if (empty($folder))
			{
				throw new Exception(Craft::t("Can’t find the folder!"));
			}

			$source = craft()->assetSources->getSourceTypeById($folder->sourceId);
			$response = $source->deleteFolder($folder);

		}
		catch (Exception $exception)
		{
			$response = new AssetOperationResponseModel();
			$response->setError($exception->getMessage());
		}

		return $response;
	}

	/**
	 * Returns a folder by its ID.
	 *
	 * @param int $folderId
	 * @return AssetFolderModel|null
	 */
	public function getFolderById($folderId)
	{
		if (!isset($this->_foldersById) || !array_key_exists($folderId, $this->_foldersById))
		{
			$folderRecord = AssetFolderRecord::model()->findById($folderId);

			if ($folderRecord)
			{
				$this->_foldersById[$folderId] = AssetFolderModel::populateModel($folderRecord);
			}
			else
			{
				$this->_foldersById[$folderId] = null;
			}
		}

		return $this->_foldersById[$folderId];
	}

	/**
	 * Finds folders that match a given criteria.
	 *
	 * @param mixed $criteria
	 * @return array
	 */
	public function findFolders($criteria = null)
	{
		if (!($criteria instanceof FolderCriteriaModel))
		{
			$criteria = new FolderCriteriaModel($criteria);
		}

		$query = craft()->db->createCommand()
			->select('f.*')
			->from('assetfolders AS f');

		$this->_applyFolderConditions($query, $criteria);

		if ($criteria->order)
		{
			$query->order($criteria->order);
		}

		if ($criteria->offset)
		{
			$query->offset($criteria->offset);
		}

		if ($criteria->limit)
		{
			$query->limit($criteria->limit);
		}

		$result = $query->queryAll();
		$folders = array();

		foreach ($result as $row)
		{
			$folder = AssetFolderModel::populateModel($row);
			$this->_foldersById[$folder->id] = $folder;
			$folders[] = $folder;
		}

		return $folders;
	}

	/**
	 * Find all folder's child folders in it's subtree.
	 *
	 * @param AssetFolderModel $folderModel
	 * @return array
	 */
	public function getAllDescendantFolders(AssetFolderModel $folderModel)
	{
		$query = craft()->db->createCommand()
			->select('f.*')
			->from('assetfolders AS f')
			->where(array('like', 'fullPath', $folderModel->fullPath.'%'))
			->andWhere('sourceId = :sourceId', array(':sourceId' => $folderModel->sourceId));

		$result = $query->queryAll();
		$folders = array();

		foreach ($result as $row)
		{
			$folder = AssetFolderModel::populateModel($row);
			$this->_foldersById[$folder->id] = $folder;
			$folders[] = $folder;
		}

		return $folders;
	}

	/**
	 * Finds the first folder that matches a given criteria.
	 *
	 * @param mixed $criteria
	 * @return AssetFolderModel|null
	 */
	public function findFolder($criteria = null)
	{
		if (!($criteria instanceof FolderCriteriaModel))
		{
			$criteria = new FolderCriteriaModel($criteria);
		}

		$criteria->limit = 1;
		$folder = $this->findFolders($criteria);

		if (is_array($folder) && !empty($folder))
		{
			return array_pop($folder);
		}

		return null;
	}

	/**
	 * Gets the total number of folders that match a given criteria.
	 *
	 * @param mixed $criteria
	 * @return int
	 */
	public function getTotalFolders($criteria)
	{
		if (!($criteria instanceof FolderCriteriaModel))
		{
			$criteria = new FolderCriteriaModel($criteria);
		}

		$query = craft()->db->createCommand()
			->select('count(id)')
			->from('assetfolders AS f');

		$this->_applyFolderConditions($query, $criteria);

		return (int)$query->queryScalar();
	}

	/**
	 * Applies WHERE conditions to a DbCommand query for folders.
	 *
	 * @access private
	 * @param DbCommand $query
	 * @param FolderCriteriaModel $criteria
	 */
	private function _applyFolderConditions($query, FolderCriteriaModel $criteria)
	{
		$whereConditions = array();
		$whereParams = array();

		if ($criteria->id)
		{
			$whereConditions[] = DbHelper::parseParam('f.id', $criteria->id, $whereParams);
		}

		if ($criteria->sourceId)
		{
			// Set sourceId to null if we're looking for folders with no source.
			if ($criteria->sourceId == FolderCriteriaModel::AssetsNoSource)
			{
				$criteria->sourceId = array(null);
			}

			$whereConditions[] = DbHelper::parseParam('f.sourceId', $criteria->sourceId, $whereParams);
		}

		if ($criteria->parentId)
		{
			// Set parentId to null if we're looking for folders with no parents.
			if ($criteria->parentId == FolderCriteriaModel::AssetsNoParent)
			{
				$criteria->parentId = null;
			}
			$whereConditions[] = DbHelper::parseParam('f.parentId', array($criteria->parentId), $whereParams);
		}

		if ($criteria->name)
		{
			$whereConditions[] = DbHelper::parseParam('f.name', $criteria->name, $whereParams);
		}

		if (!is_null($criteria->fullPath))
		{
			$whereConditions[] = DbHelper::parseParam('f.fullPath', $criteria->fullPath, $whereParams);
		}

		if (count($whereConditions) == 1)
		{
			$query->where($whereConditions[0], $whereParams);
		}
		else
		{
			array_unshift($whereConditions, 'and');
			$query->where($whereConditions, $whereParams);
		}
	}

	// -------------------------------------------
	//  File and folder managing
	// -------------------------------------------

	/**
	 * @param $folderId
	 * @param string $userResponse User response regarding filename conflict
	 * @param string $responseInfo Additional information about the chosen action
	 * @param string $fileName The filename that is in the conflict
	 *
	 * @return AssetOperationResponseModel
	 */
	public function uploadFile($folderId, $userResponse = '', $responseInfo = '', $fileName = '')
	{
		try
		{
			// handle a user's conflict resolution response
			if ( ! empty($userResponse))
			{
				$this->_startMergeProcess();
				$response =  $this->_mergeUploadedFiles($userResponse, $responseInfo, $fileName);
				$this->_finishMergeProcess();
				return $response;
			}

			$folder = $this->getFolderById($folderId);

			$source = craft()->assetSources->getSourceTypeById($folder->sourceId);

			return $source->uploadFile($folder);
		}
		catch (Exception $exception)
		{
			$response = new AssetOperationResponseModel();
			$response->setError(Craft::t('Error uploading the file: {error}', array('error' => $exception->getMessage())));
			return $response;
		}
	}

	/**
	 * Flag a file merge in progress.
	 */
	private function _startMergeProcess()
	{
		$this->_mergeInProgress = true;
	}

	/**
	 * Flag a file merge no longer in progress.
	 */
	private function _finishMergeProcess()
	{
		$this->_mergeInProgress = false;
	}

	/**
	 * Returns true, if a file is in the process os being merged.
	 *
	 * @return bool
	 */
	public function isMergeInProgress()
	{
		return $this->_mergeInProgress;
	}

	/**
	 * Merge a conflicting uploaded file.
	 *
	 * @param string $userResponse User response to conflict
	 * @param string $responseInfo Additional information about the chosen action
	 * @param string $fileName The filename that is in the conflict
	 * @return array|string
	 */
	private function _mergeUploadedFiles($userResponse, $responseInfo, $fileName)
	{
		list ($folderId, $createdFileId) = explode(":", $responseInfo);

		$folder = $this->getFolderById($folderId);
		$source = craft()->assetSources->getSourceTypeById($folder->sourceId);

		$fileId = null;

		switch ($userResponse)
		{
			case AssetsHelper::ActionReplace:
			{
				// Replace the actual file
				$targetFile = $this->findFile(array(
					'folderId' => $folderId,
					'filename' => $fileName
				));

				$replaceWith = $this->getFileById($createdFileId);

				$source->replaceFile($targetFile, $replaceWith);
				$fileId = $targetFile->id;
			}
			// Falling through to delete the file
			case AssetsHelper::ActionCancel:
			{
				$this->deleteFiles($createdFileId);
				break;
			}
			default:
			{
				$fileId = $createdFileId;
				break;
			}
		}

		$response = new AssetOperationResponseModel();
		$response->setSuccess();
		if ($fileId)
		{
			$response->setDataItem('fileId', $fileId);
		}

		return $response;
	}

	/**
	 * Delete a list of files by an array of ids (or a single id).
	 *
	 * @param $fileIds
	 * @return AssetOperationResponseModel
	 */
	public function deleteFiles($fileIds)
	{
		if (!is_array($fileIds))
		{
			$fileIds = array($fileIds);
		}

		$response = new AssetOperationResponseModel();
		try
		{
			foreach ($fileIds as $fileId)
			{
				$file = $this->getFileById($fileId);
				$source = craft()->assetSources->getSourceTypeById($file->sourceId);
				$source->deleteFile($file);
				craft()->elements->deleteElementById($fileId);
			}
			$response->setSuccess();
		}
		catch (Exception $exception)
		{
			$response->setError($exception->getMessage());
		}

		return $response;
	}

	/**
	 * Move or rename files.
	 *
	 * @param array $fileIds
	 * @param $folderId
	 * @param array $filenames if this is a rename operation
	 * @param array $actions actions to take in case of a conflict.
	 * @return bool|AssetOperationResponseModel
	 */
	public function moveFiles($fileIds, $folderId, $filenames = array(), $actions = array())
	{
		if (!is_array($fileIds))
		{
			$fileIds = array($fileIds);
		}

		if (!is_array($actions))
		{
			$actions = array($actions);
		}

		if (!is_array($filenames))
		{
			$filenames = array($filenames);
		}

		$results = array();

		$response = new AssetOperationResponseModel();

		foreach ($fileIds as $i => $fileId)
		{
			$file = $this->getFileById($fileId);

			// If this is not a rename operation, then the filename remains the original
			$filename = isset($filenames[$i]) ? $filenames[$i] : '';

			if (empty($filename))
			{
				$filename = $file->filename;
			}

			$filename = IOHelper::cleanFilename($filename);

			if ($folderId == $file->folderId && ($filename == $file->filename))
			{
				$response = new AssetOperationResponseModel();
				$response->setSuccess();
				$results[] = $response;
			}

			$originalSourceType = craft()->assetSources->getSourceTypeById($file->sourceId);
			$folder = $this->getFolderById($folderId);
			$newSourceType = craft()->assetSources->getSourceTypeById($folder->sourceId);

			if ($originalSourceType && $newSourceType)
			{
				if ( !$response = $newSourceType->moveFileInsideSource($originalSourceType, $file, $folder, $filename, $actions[$i]))
				{
					$response = $this->_moveFileBetweenSources($originalSourceType, $newSourceType, $file, $folder, $actions[$i]);
				}
			}
			else
			{
				$response->setError(Craft::t("There was an error moving the file {file}.", array('file' => $file->filename)));
			}
		}

		return $response;
	}

	/**
	 * Move a file between sources.
	 *
	 * @param BaseAssetSourceType $originalSource
	 * @param BaseAssetSourceType $newSource
	 * @param AssetFileModel $file
	 * @param AssetFolderModel $folder
	 * @param string $action
	 * @return AssetOperationResponseModel
	 */
	private function _moveFileBetweenSources(BaseAssetSourceType $originalSource, BaseAssetSourceType $newSource, AssetFileModel $file, AssetFolderModel $folder, $action = '')
	{
		$localCopy = $originalSource->getLocalCopy($file);

		// File model will be updated in the process, but we need the old data in order to finalize the transfer.
		$oldFileModel = clone $file;

		$response = $newSource->transferFileIntoSource($localCopy, $folder, $file, $action);
		if ($response->isSuccess())
		{
			// Use the previous data to clean up
			$originalSource->deleteCreatedImages($oldFileModel);
			$originalSource->finalizeTransfer($oldFileModel);
			craft()->assetTransforms->deleteTransformRecordsByFileId($oldFileModel);
			IOHelper::deleteFile($localCopy);
		}

		return $response;
	}

	/**
	* Delete a folder record by id.
	*
	* @param $folderId
	* @return bool
	*/
	public function deleteFolderRecord($folderId)
	{
		return (bool) AssetFolderRecord::model()->deleteAll('id = :folderId', array(':folderId' => $folderId));
	}

	/**
	 * Get URL for a file.
	 *
	 * @param AssetFileModel $file
	 * @param $transform
	 * @return string
	 */
	public function getUrlForFile(AssetFileModel $file, $transform = null)
	{
<<<<<<< HEAD
		if (!$transform || !in_array(IOHelper::getExtension($file->filename), ImageHelper::getAcceptedExtensions()))
=======
		$returnPlaceholder = false;

		if (!$transform || !ImageHelper::isImageManipulatable(IOHelper::getExtension($file->filename)))
>>>>>>> 2f681a9a
		{
			$sourceType = craft()->assetSources->getSourceTypeById($file->sourceId);
			$base = $sourceType->getBaseUrl();
			return $base.$file->getFolder()->fullPath.$file->filename;
		}

		// Get the transform index model
		$existingTransformData  = craft()->assetTransforms->getTransformIndex($file, $transform);

		// Does the file actually exist?
		if ($existingTransformData->fileExists)
		{
			return craft()->assetTransforms->getUrlforTransformByFile($file, $transform);
		}
		else
		{
			if (craft()->config->get('generateTransformsAfterPageLoad'))
			{
				// File doesn't exist yet - load the TransformLoader and set the placeholder URL flag
				$placeholderUrl = UrlHelper::getResourceUrl('images/blank.gif');

				if (!$this->_includedTransformLoader)
				{
					$entityPlaceholderUrl = htmlspecialchars($placeholderUrl, ENT_QUOTES | ENT_SUBSTITUTE, 'UTF-8');
					$spinnerUrl = UrlHelper::getResourceurl('images/spinner_transform.gif');
					$actionUrl  = UrlHelper::getActionUrl('assets/generateTransform');

					craft()->templates->includeJsResource('js/TransformLoader.js');
					craft()->templates->includeJs('new TransformLoader(' .
						JsonHelper::encode($placeholderUrl).', ' .
						JsonHelper::encode($entityPlaceholderUrl).', ' .
						JsonHelper::encode($spinnerUrl).', ' .
						JsonHelper::encode($actionUrl) .
					');');

					$this->_includedTransformLoader = true;
				}

				return $placeholderUrl.'#'.$existingTransformData->id;
			}
			else
			{
				craft()->assetTransforms->updateTransforms($file, array($transform));
				return craft()->assetTransforms->getUrlforTransformByFile($file, $transform);
			}
		}
	}
}<|MERGE_RESOLUTION|>--- conflicted
+++ resolved
@@ -910,13 +910,9 @@
 	 */
 	public function getUrlForFile(AssetFileModel $file, $transform = null)
 	{
-<<<<<<< HEAD
-		if (!$transform || !in_array(IOHelper::getExtension($file->filename), ImageHelper::getAcceptedExtensions()))
-=======
 		$returnPlaceholder = false;
 
 		if (!$transform || !ImageHelper::isImageManipulatable(IOHelper::getExtension($file->filename)))
->>>>>>> 2f681a9a
 		{
 			$sourceType = craft()->assetSources->getSourceTypeById($file->sourceId);
 			$base = $sourceType->getBaseUrl();
