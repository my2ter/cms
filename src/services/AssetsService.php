--- conflicted
+++ resolved
@@ -80,7 +80,7 @@
 	}
 
 	/**
-	 * Stores a file.
+	 * Saves the record for an asset.
 	 *
 	 * @param AssetFileModel $file
 	 * @throws \Exception
@@ -150,6 +150,11 @@
 						'asset' => $file
 					)));
 
+					// Fire an 'onSaveFileContent' event (deprecated)
+					$this->onSaveFileContent(new Event($this, array(
+						'file' => $file
+					)));
+
 					if ($transaction !== null)
 					{
 						$transaction->commit();
@@ -173,31 +178,6 @@
 	}
 
 	/**
-	 * Saves a file's content.
-	 *
-	 * @param AssetFileModel $file
-	 * @param bool           $validate
-	 * @return bool
-	 */
-	public function saveFileContent(AssetFileModel $file, $validate = true)
-	{
-		// TODO: translation support
-		if (craft()->elements->saveElement($file, $validate))
-		{
-			// Fire an 'onSaveFileContent' event
-			$this->onSaveFileContent(new Event($this, array(
-				'file' => $file
-			)));
-
-			return true;
-		}
-		else
-		{
-			return false;
-		}
-	}
-
-	/**
 	 * Fires an 'onBeforeSaveAsset' event.
 	 *
 	 * @param Event $event
@@ -221,6 +201,7 @@
 	 * Fires an 'onSaveFileContent' event.
 	 *
 	 * @param Event $event
+	 * @deprecated Deprecated since 1.4
 	 */
 	public function onSaveFileContent(Event $event)
 	{
@@ -257,95 +238,25 @@
 	}
 
 	/**
-	 * Get the folder tree for Assets by source ids
-	 *
-	 * @param $allowedSourceIds
+	 * Get the folder tree for a given asset source(s).
+	 *
+	 * @param $sourceId
 	 * @return array
 	 */
-	public function getFolderTreeBySourceIds($allowedSourceIds)
-	{
-		$folders = $this->findFolders(array('sourceId' => $allowedSourceIds, 'order' => 'path'));
-		$tree = $this->_getFolderTreeByFolders($folders);
-
-		$sort = array();
-		foreach ($tree as $topFolder)
-		{
-			$sort[] = craft()->assetSources->getSourceById($topFolder->sourceId)->sortOrder;
-		}
-
-		array_multisort($sort, $tree);
-		return $tree;
-	}
-
-	/**
-	 * Get the users Folder model.
-	 *
-	 * @param UserModel $userModel
-	 * @return AssetFolderModel|null
-	 * @throws Exception
-	 */
-	public function getUserFolder(UserModel $userModel)
-	{
-		$sourceTopFolder = craft()->assets->findFolder(array('sourceId' => FolderCriteriaModel::AssetsNoSource, 'parentId' => FolderCriteriaModel::AssetsNoParent));
-
-		// Super unlikely, but would be very awkward if this happened without any contingency plans in place.
-		if (!$sourceTopFolder)
-		{
-			$sourceTopFolder = new AssetFolderModel();
-			$sourceTopFolder->name = TempAssetSourceType::sourceName;
-			$sourceTopFolder->id = $this->storeFolder($sourceTopFolder);
-		}
-
-		$folderName = 'user_' . $userModel->id;
-		$folderCriteria = new FolderCriteriaModel(array(
-			'name' => $folderName,
-			'parentId' => $sourceTopFolder->id
-		));
-
-		$folder = $this->findFolder($folderCriteria);
-		if (!$folder)
-		{
-			$folder = new AssetFolderModel();
-			$folder->parentId = $sourceTopFolder->id;
-			$folder->name = $folderName;
-			$folder->id = $this->storeFolder($folder);
-		}
-
-		return $folder;
-	}
-
-	/**
-	 * Get the folder tree for Assets by a folder id.
-	 *
-	 * @param $folderId
-	 * @return array
-	 */
-	public function getFolderTreeByFolderId($folderId)
-	{
-		$folder = $this->getFolderById($folderId);
-
-		if (is_null($folder))
-		{
-			return array();
-		}
-
-		return $this->_getFolderTreeByFolders(array($folder));
-	}
-
-	/**
-	 * Return the folder tree form a list of folders.
-	 *
-	 * @param $folders
-	 * @return array
-	 */
-	private function _getFolderTreeByFolders($folders)
-	{
+	public function getFolderTree($sourceId)
+	{
+		if (!is_array($sourceId))
+		{
+			$sourceId = array($sourceId);
+		}
+
+		$folders = $this->findFolders(array('sourceId' => $sourceId, 'order' => 'path'));
 		$tree = array();
 		$referenceStore = array();
 
 		foreach ($folders as $folder)
 		{
-			if ($folder->parentId && isset($referenceStore[$folder->parentId]))
+			if ($folder->parentId)
 			{
 				$referenceStore[$folder->parentId]->addChild($folder);
 			}
@@ -642,68 +553,6 @@
 		return (int)$query->queryScalar();
 	}
 
-<<<<<<< HEAD
-	/**
-	 * Applies WHERE conditions to a DbCommand query for folders.
-	 *
-	 * @access private
-	 * @param DbCommand $query
-	 * @param FolderCriteriaModel $criteria
-	 */
-	private function _applyFolderConditions($query, FolderCriteriaModel $criteria)
-	{
-		$whereConditions = array();
-		$whereParams = array();
-
-		if ($criteria->id)
-		{
-			$whereConditions[] = DbHelper::parseParam('f.id', $criteria->id, $whereParams);
-		}
-
-		if ($criteria->sourceId)
-		{
-			// Set sourceId to null if we're looking for folders with no source.
-			if ($criteria->sourceId == FolderCriteriaModel::AssetsNoSource)
-			{
-				$criteria->sourceId = array(null);
-			}
-
-			$whereConditions[] = DbHelper::parseParam('f.sourceId', $criteria->sourceId, $whereParams);
-		}
-
-		if ($criteria->parentId)
-		{
-			// Set parentId to null if we're looking for folders with no parents.
-			if ($criteria->parentId == FolderCriteriaModel::AssetsNoParent)
-			{
-				$criteria->parentId = null;
-			}
-			$whereConditions[] = DbHelper::parseParam('f.parentId', array($criteria->parentId), $whereParams);
-		}
-
-		if ($criteria->name)
-		{
-			$whereConditions[] = DbHelper::parseParam('f.name', $criteria->name, $whereParams);
-		}
-
-		if (!is_null($criteria->path))
-		{
-			$whereConditions[] = DbHelper::parseParam('f.path', $criteria->path, $whereParams);
-		}
-
-		if (count($whereConditions) == 1)
-		{
-			$query->where($whereConditions[0], $whereParams);
-		}
-		else
-		{
-			array_unshift($whereConditions, 'and');
-			$query->where($whereConditions, $whereParams);
-		}
-	}
-
-=======
->>>>>>> f15c6e42
 	// -------------------------------------------
 	//  File and folder managing
 	// -------------------------------------------
@@ -744,45 +593,6 @@
 	}
 
 	/**
-<<<<<<< HEAD
-	 * Inserts a file from a local path into a folder and returns the resultinf file id.
-	 *
-	 * @param $localPath
-	 * @param $fileName
-	 * @param $folderId
-	 * @return bool|null
-	 */
-	public function insertFileByLocalPath($localPath, $fileName, $folderId)
-	{
-		$folder = $this->getFolderById($folderId);
-		if (!$folder)
-		{
-			return false;
-		}
-		$source = craft()->assetSources->getSourceTypeById($folder->sourceId);
-		$response = $source->insertFileByPath($localPath, $folder, $fileName, true);
-		return $response->getDataItem('fileId');
-	}
-
-	/**
-	 * Flag a file merge in progress.
-	 */
-	private function _startMergeProcess()
-	{
-		$this->_mergeInProgress = true;
-	}
-
-	/**
-	 * Flag a file merge no longer in progress.
-	 */
-	private function _finishMergeProcess()
-	{
-		$this->_mergeInProgress = false;
-	}
-
-	/**
-=======
->>>>>>> f15c6e42
 	 * Returns true, if a file is in the process os being merged.
 	 *
 	 * @return bool
@@ -828,18 +638,14 @@
 	/**
 	 * Move or rename files.
 	 *
-	 * @param array $fileIds
+	 * @param $fileIds
 	 * @param $folderId
-	 * @param array $filenames if this is a rename operation
+	 * @param string $filename if this is a rename operation
 	 * @param array $actions actions to take in case of a conflict.
 	 * @return bool|AssetOperationResponseModel
 	 * @throws Exception
 	 */
-<<<<<<< HEAD
-	public function moveFiles($fileIds, $folderId, $filenames = array(), $actions = array())
-=======
 	public function moveFiles($fileIds, $folderId, $filename = '', $actions = array())
->>>>>>> f15c6e42
 	{
 		if (!is_array($fileIds))
 		{
@@ -851,11 +657,6 @@
 			$actions = array($actions);
 		}
 
-		if (!is_array($filenames))
-		{
-			$filenames = array($filenames);
-		}
-
 		$results = array();
 
 		$response = new AssetOperationResponseModel();
@@ -865,8 +666,6 @@
 			$file = $this->getFileById($fileId);
 
 			// If this is not a rename operation, then the filename remains the original
-			$filename = isset($filenames[$i]) ? $filenames[$i] : '';
-
 			if (empty($filename))
 			{
 				$filename = $file->filename;
@@ -923,7 +722,7 @@
 	/**
 	* Delete a folder record by id.
 	*
-	* @param $folderId
+	* @param $fileId
 	* @return bool
 	*/
 	public function deleteFolderRecord($folderId)
@@ -940,6 +739,8 @@
 	 */
 	public function getUrlForFile(AssetFileModel $file, $transform = null)
 	{
+		$returnPlaceholder = false;
+
 		if (!$transform || !ImageHelper::isImageManipulatable(IOHelper::getExtension($file->filename)))
 		{
 			$sourceType = craft()->assetSources->getSourceTypeById($file->sourceId);
