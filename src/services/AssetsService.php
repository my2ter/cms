--- conflicted
+++ resolved
@@ -299,7 +299,6 @@
 			return array();
 		}
 
-<<<<<<< HEAD
 		return $this->_getFolderTreeByFolders(array($folder));
 	}
 
@@ -311,9 +310,6 @@
 	 */
 	private function _getFolderTreeByFolders($folders)
 	{
-=======
-		$folders = $this->findFolders(array('sourceId' => $sourceId, 'order' => 'path'));
->>>>>>> 62861945
 		$tree = array();
 		$referenceStore = array();
 
@@ -331,6 +327,13 @@
 			$referenceStore[$folder->id] = $folder;
 		}
 
+		$sort = array();
+		foreach ($tree as $topFolder)
+		{
+			$sort[] = craft()->assetSources->getSourceById($topFolder->sourceId)->sortOrder;
+		}
+
+		array_multisort($sort, $tree);
 		return $tree;
 	}
 
@@ -845,15 +848,9 @@
 	 * @param array $filenames if this is a rename operation
 	 * @param array $actions actions to take in case of a conflict.
 	 * @return bool|AssetOperationResponseModel
-<<<<<<< HEAD
+	 * @throws Exception
 	 */
 	public function moveFiles($fileIds, $folderId, $filenames = array(), $actions = array())
-=======
-	 * @throws Exception
-	 */
-
-	public function moveFiles($fileIds, $folderId, $filename = '', $actions = array())
->>>>>>> 62861945
 	{
 		if (!is_array($fileIds))
 		{
