<?php
namespace Craft;

/**
 * Class AssetsService
 *
 * @author    Pixel & Tonic, Inc. <support@pixelandtonic.com>
 * @copyright Copyright (c) 2014, Pixel & Tonic, Inc.
 * @license   http://buildwithcraft.com/license Craft License Agreement
 * @see       http://buildwithcraft.com
 * @package   craft.app.services
 * @since     1.0
 */
class AssetsService extends BaseApplicationComponent
{
	// Properties
	// =========================================================================

	/**
	 * @var
	 */
	private $_foldersById;

	/**
	 * A flag that designates that a file merge is in progress and name uniqueness
	 * should not be enforced.
	 *
	 * @var bool
	 */
	private $_mergeInProgress = false;

	// Public Methods
	// =========================================================================

	/**
	 * Returns all top-level files in a source.
	 *
	 * @param int         $sourceId
	 * @param string|null $indexBy
	 *
	 * @return array
	 */
	public function getFilesBySourceId($sourceId, $indexBy = null)
	{
		$files = craft()->db->createCommand()
			->select('fi.*')
			->from('assetfiles fi')
			->join('assetfolders fo', 'fo.id = fi.folderId')
			->where('fo.sourceId = :sourceId', array(':sourceId' => $sourceId))
			->order('fi.filename')
			->queryAll();

		return AssetFileModel::populateModels($files, $indexBy);
	}

	/**
	 * Returns a file by its ID.
	 *
	 * @param             $fileId
	 * @param string|null $localeId
	 *
	 * @return AssetFileModel|null
	 */
	public function getFileById($fileId, $localeId = null)
	{
		return craft()->elements->getElementById($fileId, ElementType::Asset, $localeId);
	}

	/**
	 * Finds the first file that matches the given criteria.
	 *
	 * @param mixed $criteria
	 *
	 * @return AssetFileModel|null
	 */
	public function findFile($criteria = null)
	{
		if (!($criteria instanceof ElementCriteriaModel))
		{
			$criteria = craft()->elements->getCriteria(ElementType::Asset, $criteria);
		}

		return $criteria->first();
	}

	/**
	 * Gets the total number of files that match a given criteria.
	 *
	 * @param mixed $criteria
	 *
	 * @return int
	 */
	public function getTotalFiles($criteria = null)
	{
		if (!($criteria instanceof ElementCriteriaModel))
		{
			$criteria = craft()->elements->getCriteria(ElementType::Asset, $criteria);
		}

		return $criteria->total();
	}

	/**
	 * Saves the record for an asset.
	 *
	 * @param AssetFileModel $file
	 *
	 * @throws \Exception
	 * @return bool
	 */
	public function storeFile(AssetFileModel $file)
	{
		$isNewFile = !$file->id;

		if (!$isNewFile)
		{
			$fileRecord = AssetFileRecord::model()->findById($file->id);

			if (!$fileRecord)
			{
				throw new Exception(Craft::t("No asset exists with the ID “{id}”", array('id' => $file->id)));
			}
		}
		else
		{
			$fileRecord = new AssetFileRecord();
		}

		$fileRecord->sourceId     = $file->sourceId;
		$fileRecord->folderId     = $file->folderId;
		$fileRecord->filename     = $file->filename;
		$fileRecord->kind         = $file->kind;
		$fileRecord->size         = $file->size;
		$fileRecord->width        = $file->width;
		$fileRecord->height       = $file->height;
		$fileRecord->dateModified = $file->dateModified;

		$fileRecord->validate();
		$file->addErrors($fileRecord->getErrors());

		if (!$file->hasErrors())
		{
			$transaction = craft()->db->getCurrentTransaction() === null ? craft()->db->beginTransaction() : null;
			try
			{
				if ($isNewFile && !$file->getContent()->title)
				{
					// Give it a default title based on the file name
					$file->getContent()->title = str_replace('_', ' ', IOHelper::getFileName($file->filename, false));
				}

				// Fire an 'onBeforeSaveAsset' event
				$this->onBeforeSaveAsset(new Event($this, array(
					'asset'      => $file,
					'isNewAsset' => $isNewFile
				)));

				// Save the element
				if (craft()->elements->saveElement($file, false))
				{
					// Now that we have an element ID, save it on the other stuff
					if ($isNewFile)
					{
						$fileRecord->id = $file->id;
					}

					// Save the file row
					$fileRecord->save(false);

					if ($transaction !== null)
					{
						$transaction->commit();
					}

					// Fire an 'onSaveAsset' event
					$this->onSaveAsset(new Event($this, array(
						'asset'      => $file,
						'isNewAsset' => $isNewFile
					)));

					if ($this->hasEventHandler('onSaveFileContent'))
					{
						// Fire an 'onSaveFileContent' event (deprecated)
						$this->onSaveFileContent(new Event($this, array(
							'file' => $file
						)));
					}

					return true;
				}
			}
			catch (\Exception $e)
			{
				if ($transaction !== null)
				{
					$transaction->rollback();
				}

				throw $e;
			}
		}

		return false;
	}

	/**
	 * Fires an 'onBeforeSaveAsset' event.
	 *
	 * @param Event $event
	 *
	 * @return null
	 */
	public function onBeforeSaveAsset(Event $event)
	{
		$this->raiseEvent('onBeforeSaveAsset', $event);
	}

	/**
	 * Fires an 'onSaveAsset' event.
	 *
	 * @param Event $event
	 *
	 * @return null
	 */
	public function onSaveAsset(Event $event)
	{
		$this->raiseEvent('onSaveAsset', $event);
	}

	/**
	 * Fires an 'onSaveFileContent' event.
	 *
	 * @param Event $event
	 *
	 * @return null
	 * @deprecated Deprecated in 2.0. Use {@link onSaveAsset() `assets.onSaveAsset`} instead.
	 */
	public function onSaveFileContent(Event $event)
	{
		craft()->deprecator->log('AssetsService::onSaveFileContent()', 'The assets.onSaveFileContent event has been deprecated. Use assets.onSaveAsset instead.');
		$this->raiseEvent('onSaveFileContent', $event);
	}

	//  Folders
	// -------------------------------------------

	/**
	 * Store a folder by model and return the id.
	 *
	 * @param AssetFolderModel $folder
	 *
	 * @return mixed
	 */
	public function storeFolder(AssetFolderModel $folder)
	{
		if (empty($folder->id))
		{
			$record = new AssetFolderRecord();
		}
		else
		{
			$record = AssetFolderRecord::model()->findById($folder->id);
		}

		$record->parentId = $folder->parentId;
		$record->sourceId = $folder->sourceId;
		$record->name = $folder->name;
		$record->path = $folder->path;
		$record->save();

		return $record->id;
	}

	/**
	 * Get the folder tree for Assets by source ids
	 *
	 * @param $allowedSourceIds
	 *
	 * @return array
	 */
	public function getFolderTreeBySourceIds($allowedSourceIds)
	{
		$folders = $this->findFolders(array('sourceId' => $allowedSourceIds, 'order' => 'path'));
		$tree = $this->_getFolderTreeByFolders($folders);

		$sort = array();

		foreach ($tree as $topFolder)
		{
			$sort[] = craft()->assetSources->getSourceById($topFolder->sourceId)->sortOrder;
		}

		array_multisort($sort, $tree);

		return $tree;
	}

	/**
	 * Get the users Folder model.
	 *
	 * @param UserModel $userModel
	 *
	 * @throws Exception
	 * @return AssetFolderModel|null
	 */
	public function getUserFolder(UserModel $userModel = null)
	{
		$sourceTopFolder = craft()->assets->findFolder(array('sourceId' => ':empty:', 'parentId' => ':empty:'));

		// Super unlikely, but would be very awkward if this happened without any contingency plans in place.
		if (!$sourceTopFolder)
		{
			$sourceTopFolder = new AssetFolderModel();
			$sourceTopFolder->name = TempAssetSourceType::sourceName;
			$sourceTopFolder->id = $this->storeFolder($sourceTopFolder);
		}

		if ($userModel)
		{
			$folderName = 'user_'.$userModel->id;
		}
		else
		{
			// A little obfuscation never hurt anyone
			$folderName = 'user_'.sha1(craft()->httpSession->getSessionID());
		}

		$folderCriteria = new FolderCriteriaModel(array(
			'name' => $folderName,
			'parentId' => $sourceTopFolder->id
		));

		$folder = $this->findFolder($folderCriteria);

		if (!$folder)
		{
			$folder = new AssetFolderModel();
			$folder->parentId = $sourceTopFolder->id;
			$folder->name = $folderName;
			$folder->id = $this->storeFolder($folder);
		}

		return $folder;
	}

	/**
	 * Get the folder tree for Assets by a folder id.
	 *
	 * @param $folderId
	 *
	 * @return array
	 */
	public function getFolderTreeByFolderId($folderId)
	{
		$folder = $this->getFolderById($folderId);

		if (is_null($folder))
		{
			return array();
		}

		return $this->_getFolderTreeByFolders(array($folder));
	}

	/**
	 * Create a folder by it's parent id and a folder name.
	 *
	 * @param $parentId
	 * @param $folderName
	 *
	 * @return AssetOperationResponseModel
	 */
	public function createFolder($parentId, $folderName)
	{
		try
		{
			$parentFolder = $this->getFolderById($parentId);

			if (empty($parentFolder))
			{
				throw new Exception(Craft::t("Can’t find the parent folder!"));
			}

			$source = craft()->assetSources->getSourceTypeById($parentFolder->sourceId);
			$response = $source->createFolder($parentFolder, $folderName);
		}
		catch (Exception $exception)
		{
			$response = new AssetOperationResponseModel();
			$response->setError($exception->getMessage());
		}

		return $response;
	}

	/**
	 * Rename a folder by it's folder and a new name.
	 *
	 * @param $folderId
	 * @param $newName
	 *
	 * @throws Exception
	 * @return AssetOperationResponseModel
	 */
	public function renameFolder($folderId, $newName)
	{
		try
		{
			$folder = $this->getFolderById($folderId);

			if (empty($folder))
			{
				throw new Exception(Craft::t("Can’t find the folder to rename!"));
			}

			$source = craft()->assetSources->getSourceTypeById($folder->sourceId);
<<<<<<< HEAD
			$response = $source->renameFolder($folder, AssetsHelper::cleanAssetName($newName));

=======
			$response = $source->renameFolder($folder, IOHelper::cleanFilename($newName));
>>>>>>> ce73d35f
		}
		catch (Exception $exception)
		{
			$response = new AssetOperationResponseModel();
			$response->setError($exception->getMessage());
		}

		return $response;
	}

	/**
	 * Move a folder.
	 *
	 * @param $folderId
	 * @param $newParentId
	 * @param $action
	 *
	 * @return AssetOperationResponseModel
	 */
	public function moveFolder($folderId, $newParentId, $action)
	{
		$folder = $this->getFolderById($folderId);
		$newParentFolder = $this->getFolderById($newParentId);

		try
		{
			if (!($folder && $newParentFolder))
			{
				$response = new AssetOperationResponseModel();
				$response->setError(Craft::t("Error moving folder - either source or target folders cannot be found"));
			}
			else
			{
				$newSourceType = craft()->assetSources->getSourceTypeById($newParentFolder->sourceId);
				$response = $newSourceType->moveFolder($folder, $newParentFolder, !empty($action));
			}
		}
		catch (Exception $exception)
		{
			$response = new AssetOperationResponseModel();
			$response->setError($exception->getMessage());
		}

		return $response;
	}

	/**
	 * Deletes a folder by its ID.
	 *
	 * @param int $folderId
	 *
	 * @throws Exception
	 * @return AssetOperationResponseModel
	 */
	public function deleteFolderById($folderId)
	{
		try
		{
			$folder = $this->getFolderById($folderId);

			if (empty($folder))
			{
				throw new Exception(Craft::t("Can’t find the folder!"));
			}

			$source = craft()->assetSources->getSourceTypeById($folder->sourceId);
			$response = $source->deleteFolder($folder);

		}
		catch (Exception $exception)
		{
			$response = new AssetOperationResponseModel();
			$response->setError($exception->getMessage());
		}

		return $response;
	}

	/**
	 * Returns a folder by its ID.
	 *
	 * @param int $folderId
	 *
	 * @return AssetFolderModel|null
	 */
	public function getFolderById($folderId)
	{
		if (!isset($this->_foldersById) || !array_key_exists($folderId, $this->_foldersById))
		{
			$result = $this->_createFolderQuery()
				->where('id = :id', array(':id' => $folderId))
				->queryRow();

			if ($result)
			{
				$folder = new AssetFolderModel($result);
			}
			else
			{
				$folder = null;
			}

			$this->_foldersById[$folderId] = $folder;
		}

		return $this->_foldersById[$folderId];
	}

	/**
	 * Finds folders that match a given criteria.
	 *
	 * @param mixed $criteria
	 *
	 * @return array
	 */
	public function findFolders($criteria = null)
	{
		if (!($criteria instanceof FolderCriteriaModel))
		{
			$criteria = new FolderCriteriaModel($criteria);
		}

		$query = craft()->db->createCommand()
			->select('f.*')
			->from('assetfolders AS f');

		$this->_applyFolderConditions($query, $criteria);

		if ($criteria->order)
		{
			$query->order($criteria->order);
		}

		if ($criteria->offset)
		{
			$query->offset($criteria->offset);
		}

		if ($criteria->limit)
		{
			$query->limit($criteria->limit);
		}

		$results = $query->queryAll();
		$folders = array();

		foreach ($results as $result)
		{
			$folder = AssetFolderModel::populateModel($result);
			$this->_foldersById[$folder->id] = $folder;
			$folders[] = $folder;
		}

		return $folders;
	}

	/**
	 * Returns all of the folders that are descendants of a given folder.
	 *
	 * @param AssetFolderModel $parentFolder
	 *
	 * @return array
	 */
	public function getAllDescendantFolders(AssetFolderModel $parentFolder)
	{
		$query = craft()->db->createCommand()
			->select('f.*')
			->from('assetfolders AS f')
			->where(array('like', 'path', $parentFolder->path.'%'))
			->andWhere('sourceId = :sourceId', array(':sourceId' => $parentFolder->sourceId));

		$results = $query->queryAll();
		$descendantFolders = array();

		foreach ($results as $result)
		{
			$folder = AssetFolderModel::populateModel($result);
			$this->_foldersById[$folder->id] = $folder;
			$descendantFolders[$folder->id] = $folder;
		}

		return $descendantFolders;
	}

	/**
	 * Finds the first folder that matches a given criteria.
	 *
	 * @param mixed $criteria
	 *
	 * @return AssetFolderModel|null
	 */
	public function findFolder($criteria = null)
	{
		if (!($criteria instanceof FolderCriteriaModel))
		{
			$criteria = new FolderCriteriaModel($criteria);
		}

		$criteria->limit = 1;
		$folder = $this->findFolders($criteria);

		if (is_array($folder) && !empty($folder))
		{
			return array_pop($folder);
		}

		return null;
	}

	/**
	 * Gets the total number of folders that match a given criteria.
	 *
	 * @param mixed $criteria
	 *
	 * @return int
	 */
	public function getTotalFolders($criteria)
	{
		if (!($criteria instanceof FolderCriteriaModel))
		{
			$criteria = new FolderCriteriaModel($criteria);
		}

		$query = craft()->db->createCommand()
			->select('count(id)')
			->from('assetfolders AS f');

		$this->_applyFolderConditions($query, $criteria);

		return (int)$query->queryScalar();
	}

	// File and folder managing
	// -------------------------------------------------------------------------

	/**
	 * @param int    $folderId     The Id of the folder the file is being uploaded to.
	 * @param string $userResponse User response regarding filename conflict.
	 * @param int    $theNewFileId The new file ID that has triggered the conflict.
	 * @param string $fileName     The filename that is in the conflict.
	 *
	 * @return AssetOperationResponseModel
	 */
	public function uploadFile($folderId, $userResponse = '', $theNewFileId = 0, $fileName = '')
	{
		try
		{
			// handle a user's conflict resolution response
			if (!empty($userResponse))
			{
				return $this->_resolveUploadConflict($userResponse, $theNewFileId, $fileName);
			}

			$folder = $this->getFolderById($folderId);
			$source = craft()->assetSources->getSourceTypeById($folder->sourceId);

			return $source->uploadFile($folder);
		}
		catch (Exception $exception)
		{
			$response = new AssetOperationResponseModel();
			$response->setError(Craft::t('Error uploading the file: {error}', array('error' => $exception->getMessage())));

			return $response;
		}
	}

	/**
	 * Inserts a file from a local path into a folder and returns the resulting file id.
	 *
	 * @param string $localPath
	 * @param string $fileName
	 * @param int    $folderId
	 * @param mixed  $conflictResolution What action should be taken in the event of a filename conflict.
	 *
	 * @return AssetOperationResponseModel
	 */
	public function insertFileByLocalPath($localPath, $fileName, $folderId, $conflictResolution = null)
	{
		$folder = $this->getFolderById($folderId);

		if (!$folder)
		{
			return false;
		}

		$fileName = AssetsHelper::cleanAssetName($fileName);
		$source = craft()->assetSources->getSourceTypeById($folder->sourceId);

		$response = $source->insertFileByPath($localPath, $folder, $fileName);

		if ($response->isConflict() && $conflictResolution)
		{
			$theNewFileId = $response->getDataItem('fileId');
			$response = $this->_resolveUploadConflict($conflictResolution, $theNewFileId, $fileName);
		}

		return $response;
	}

	/**
	 * Returns true, if a file is in the process os being merged.
	 *
	 * @return bool
	 */
	public function isMergeInProgress()
	{
		return $this->_mergeInProgress;
	}

	/**
	 * Delete a list of files by an array of ids (or a single id).
	 *
	 * @param $fileIds
	 *
	 * @return AssetOperationResponseModel
	 */
	public function deleteFiles($fileIds)
	{
		if (!is_array($fileIds))
		{
			$fileIds = array($fileIds);
		}

		$response = new AssetOperationResponseModel();

		try
		{
			foreach ($fileIds as $fileId)
			{
				$file = $this->getFileById($fileId);
				$source = craft()->assetSources->getSourceTypeById($file->sourceId);
				$source->deleteFile($file);
				craft()->elements->deleteElementById($fileId);
			}
			$response->setSuccess();
		}
		catch (Exception $exception)
		{
			$response->setError($exception->getMessage());
		}

		return $response;
	}

	/**
	 * Move or rename files.
	 *
	 * @param        $fileIds
	 * @param        $folderId
	 * @param string $filename If this is a rename operation or not.
	 * @param array  $actions  Actions to take in case of a conflict.
	 *
	 * @throws Exception
	 * @return bool|AssetOperationResponseModel
	 */
	public function moveFiles($fileIds, $folderId, $filename = '', $actions = array())
	{
		if ($filename && is_array($fileIds) && count($fileIds) > 1)
		{
			throw new Exception(Craft::t("It's not possible to rename multiple files!"));
		}

		if (!is_array($fileIds))
		{
			$fileIds = array($fileIds);
		}

		if (!is_array($actions))
		{
			$actions = array($actions);
		}

		$results = array();

		$response = new AssetOperationResponseModel();

		$folder = $this->getFolderById($folderId);
		$newSourceType = craft()->assetSources->getSourceTypeById($folder->sourceId);

		// Does the source folder exist?
		$parent = $folder->getParent();

		if (!$newSourceType->folderExists(($parent ? $parent->path : ''), $folder->name))
		{
			$response->setError(Craft::t("The target folder does not exist!"));
		}
		else
		{
			foreach ($fileIds as $i => $fileId)
			{
				$file = $this->getFileById($fileId);

				// If this is not a rename operation, then the filename remains the original
				if (count($fileIds) > 1 || empty($filename))
				{
					$filename = $file->filename;
				}

				// If the new file does not have an extension, give it the old file extension.
				if (!IOHelper::getExtension($filename))
				{
					$filename .= '.'.$file->getExtension();
				}

				$filename = AssetsHelper::cleanAssetName($filename);

				if ($folderId == $file->folderId && ($filename == $file->filename))
				{
					$response = new AssetOperationResponseModel();
					$response->setSuccess();
					$results[] = $response;
				}

				$originalSourceType = craft()->assetSources->getSourceTypeById($file->sourceId);

				if ($originalSourceType && $newSourceType)
				{
					if (!$response = $newSourceType->moveFileInsideSource($originalSourceType, $file, $folder, $filename, $actions[$i]))
					{
						$response = $this->_moveFileBetweenSources($originalSourceType, $newSourceType, $file, $folder, $actions[$i]);
					}
				}
				else
				{
					$response->setError(Craft::t("There was an error moving the file {file}.", array('file' => $file->filename)));
				}
			}
		}

		return $response;
	}


	/**
	 * @param AssetFileModel $file
	 * @param string         $filename
	 * @param string         $action The action to take in case of a conflict.
	 *
	 * @return bool|AssetOperationResponseModel
	 */
	public function renameFile(AssetFileModel $file, $filename, $action = '')
	{
		$response = $this->moveFiles(array($file->id), $file->folderId, $filename, $action);

		// Set the new filename, if rename was successful
		if ($response->isSuccess())
		{
			$file->filename = $response->getDataItem('newFileName');
		}

		return $response;
	}

	/**
	 * Delete a folder record by id.
	 *
	 * @param $folderId
	 *
	 * @return bool
	 */
	public function deleteFolderRecord($folderId)
	{
		return (bool) AssetFolderRecord::model()->deleteAll('id = :folderId', array(':folderId' => $folderId));
	}

	/**
	 * Get URL for a file.
	 *
	 * @param AssetFileModel $file
	 * @param string         $transform
	 *
	 * @return string
	 */
	public function getUrlForFile(AssetFileModel $file, $transform = null)
	{
		if (!$transform || !ImageHelper::isImageManipulatable(IOHelper::getExtension($file->filename)))
		{
			$sourceType = craft()->assetSources->getSourceTypeById($file->sourceId);
			return AssetsHelper::generateUrl($sourceType, $file);
		}

		// Get the transform index model
		$index = craft()->assetTransforms->getTransformIndex($file, $transform);

		// Does the file actually exist?
		if ($index->fileExists)
		{
			return craft()->assetTransforms->getUrlforTransformByFile($file, $transform);
		}
		else
		{
			if (craft()->config->get('generateTransformsBeforePageLoad'))
			{
				// Mark the transform as in progress
				$index->inProgress = true;
				craft()->assetTransforms->storeTransformIndexData($index);

				// Generate the transform
				craft()->assetTransforms->generateTransform($index);

				// Update the index
				$index->fileExists = true;
				craft()->assetTransforms->storeTransformIndexData($index);

				// Return the transform URL
				return craft()->assetTransforms->getUrlforTransformByFile($file, $transform);
			}
			else
			{
				// Queue up a new Generate Pending Transforms task, if there isn't one already
				if (!craft()->tasks->areTasksPending('GeneratePendingTransforms'))
				{
					craft()->tasks->createTask('GeneratePendingTransforms');
				}

				// Return the temporary transform URL
				return UrlHelper::getResourceUrl('transforms/'.$index->id);
			}
		}
	}

	/**
	 * Return true if user has permission to perform the action on the folder.
	 *
	 * @param $folderId
	 * @param $action
	 *
	 * @return bool
	 */
	public function canUserPerformAction($folderId, $action)
	{
		try
		{
			$this->checkPermissionByFolderIds($folderId, $action);
			return true;
		}
		catch (Exception $exception)
		{
			return false;
		}
	}

	/**
	 * Check for a permission on a source by a folder id or an array of folder ids.
	 *
	 * @param $folderIds
	 * @param $permission
	 *
	 * @throws Exception
	 * @return null
	 */
	public function checkPermissionByFolderIds($folderIds, $permission)
	{
		if (!is_array($folderIds))
		{
			$folderIds = array($folderIds);
		}

		foreach ($folderIds as $folderId)
		{
			$folderModel = $this->getFolderById($folderId);

			if (!$folderModel)
			{
				throw new Exception(Craft::t('That folder does not seem to exist anymore. Re-index the Assets source and try again.'));
			}

			if (!craft()->userSession->checkPermission($permission.':'.$folderModel->sourceId))
			{
				throw new Exception(Craft::t('You don’t have the required permissions for this operation.'));
			}
		}
	}

	/**
	 * Check for a permission on a source by a file id or an array of file ids.
	 *
	 * @param $fileIds
	 * @param $permission
	 *
	 * @throws Exception
	 * @return null
	 */
	public function checkPermissionByFileIds($fileIds, $permission)
	{
		if (!is_array($fileIds))
		{
			$fileIds = array($fileIds);
		}

		foreach ($fileIds as $fileId)
		{
			$file = $this->getFileById($fileId);

			if (!$file)
			{
				throw new Exception(Craft::t('That file does not seem to exist anymore. Re-index the Assets source and try again.'));
			}

<<<<<<< HEAD
			if (!craft()->userSession->checkPermission($permission.':'.$file->sourceId))
=======
			if(!craft()->userSession->checkPermission($permission.':'.$fileModel->sourceId))
>>>>>>> ce73d35f
			{
				throw new Exception(Craft::t('You don’t have the required permissions for this operation.'));
			}
		}
	}

	// Private Methods
	// =========================================================================

	/**
	 * Returns a DbCommand object prepped for retrieving assets.
	 *
	 * @return DbCommand
	 */
	private function _createFolderQuery()
	{
		return craft()->db->createCommand()
			->select('id, parentId, sourceId, name, path')
			->from('assetfolders');
	}

	/**
	 * Return the folder tree form a list of folders.
	 *
	 * @param $folders
	 *
	 * @return array
	 */
	private function _getFolderTreeByFolders($folders)
	{
		$tree = array();
		$referenceStore = array();

		foreach ($folders as $folder)
		{
			if ($folder->parentId && isset($referenceStore[$folder->parentId]))
			{
				$referenceStore[$folder->parentId]->addChild($folder);
			}
			else
			{
				$tree[] = $folder;
			}

			$referenceStore[$folder->id] = $folder;
		}

		$sort = array();

		foreach ($tree as $topFolder)
		{
			$sort[] = craft()->assetSources->getSourceById($topFolder->sourceId)->sortOrder;
		}

		array_multisort($sort, $tree);

		return $tree;
	}

	/**
	 * Applies WHERE conditions to a DbCommand query for folders.
	 *
	 * @param DbCommand           $query
	 * @param FolderCriteriaModel $criteria
	 *
	 * @return null
	 */
	private function _applyFolderConditions($query, FolderCriteriaModel $criteria)
	{
		$whereConditions = array();
		$whereParams = array();

		if ($criteria->id)
		{
			$whereConditions[] = DbHelper::parseParam('f.id', $criteria->id, $whereParams);
		}

		if ($criteria->sourceId)
		{
			$whereConditions[] = DbHelper::parseParam('f.sourceId', $criteria->sourceId, $whereParams);
		}

		if ($criteria->parentId)
		{
			$whereConditions[] = DbHelper::parseParam('f.parentId', $criteria->parentId, $whereParams);
		}

		if ($criteria->name)
		{
			$whereConditions[] = DbHelper::parseParam('f.name', $criteria->name, $whereParams);
		}

		if (!is_null($criteria->path))
		{
			// This folder has a comma in it.
			if (strpos($criteria->path, ',') !== false)
			{
				// Escape the comma.
				$condition = DbHelper::parseParam('f.path', str_replace(',', '\,', $criteria->path), $whereParams);
				$lastKey = key(array_slice($whereParams, -1, 1, true));

				// Now unescape it.
				$whereParams[$lastKey] = str_replace('\,', ',', $whereParams[$lastKey]);
			}
			else
			{
				$condition = DbHelper::parseParam('f.path', $criteria->path, $whereParams);
			}

			$whereConditions[] = $condition;
		}

		if (count($whereConditions) == 1)
		{
			$query->where($whereConditions[0], $whereParams);
		}
		else
		{
			array_unshift($whereConditions, 'and');
			$query->where($whereConditions, $whereParams);
		}
	}

	/**
	 * Flag a file merge in progress.
	 *
	 * @return null
	 */
	private function _startMergeProcess()
	{
		$this->_mergeInProgress = true;
	}

	/**
	 * Flag a file merge no longer in progress.
	 *
	 * @return null
	 */
	private function _finishMergeProcess()
	{
		$this->_mergeInProgress = false;
	}

	/**
	 * Merge a conflicting uploaded file.
	 *
	 * @param string $conflictResolution  User response to conflict.
	 * @param int    $theNewFileId        The id of the new file that is conflicting.
	 * @param string $fileName            The filename that is in the conflict.
	 *
	 * @return AssetOperationResponseModel
	 */
	private function _mergeUploadedFiles($conflictResolution, $theNewFileId, $fileName)
	{

		$theNewFile = $this->getFileById($theNewFileId);
		$folder = $theNewFile->getFolder();
		$source = craft()->assetSources->getSourceTypeById($folder->sourceId);

		$fileId = null;

		switch ($conflictResolution)
		{
			case AssetConflictResolution::Replace:
			{
				// Replace the actual file
				$targetFile = $this->findFile(array(
					'folderId' => $folder->id,
					'filename' => $fileName
				));

				$source->replaceFile($targetFile, $theNewFile);
				$fileId = $targetFile->id;
			}
			// Falling through to delete the file
			case AssetConflictResolution::Cancel:
			{
				$this->deleteFiles($theNewFileId);
				break;
			}
			default:
			{
				$fileId = $theNewFileId;
				break;
			}
		}

		$response = new AssetOperationResponseModel();
		$response->setSuccess();

		if ($fileId)
		{
			$response->setDataItem('fileId', $fileId);
		}

		return $response;
	}

	/**
	 * Move a file between sources.
	 *
	 * @param BaseAssetSourceType $originatingSource
	 * @param BaseAssetSourceType $targetSource
	 * @param AssetFileModel      $file
	 * @param AssetFolderModel    $folder
	 * @param string              $action
	 *
	 * @return AssetOperationResponseModel
	 */
	private function _moveFileBetweenSources(BaseAssetSourceType $originatingSource, BaseAssetSourceType $targetSource, AssetFileModel $file, AssetFolderModel $folder, $action = '')
	{
		$localCopy = $originatingSource->getLocalCopy($file);

		// File model will be updated in the process, but we need the old data in order to finalize the transfer.
		$oldFileModel = clone $file;

		$response = $targetSource->transferFileIntoSource($localCopy, $folder, $file, $action);

		if ($response->isSuccess())
		{
			// Use the previous data to clean up
			$originatingSource->deleteCreatedImages($oldFileModel);
			$originatingSource->finalizeTransfer($oldFileModel);

			craft()->assetTransforms->deleteTransformRecordsByFileId($oldFileModel);
			IOHelper::deleteFile($localCopy);
		}

		return $response;
	}

	/**
	 * Do an upload conflict resolution with merging.
	 *
	 * @param string $conflictResolution User response to conflict.
	 * @param int    $theNewFileId       The id of the new file that is conflicting.
	 * @param string $fileName           Filename of the conflicting file.
	 *
	 * @return AssetOperationResponseModel
	 */
	private function _resolveUploadConflict($conflictResolution, $theNewFileId, $fileName)
	{
		$this->_startMergeProcess();
		$response =  $this->_mergeUploadedFiles($conflictResolution, $theNewFileId, $fileName);
		$this->_finishMergeProcess();

		return $response;
	}
}<|MERGE_RESOLUTION|>--- conflicted
+++ resolved
@@ -414,12 +414,7 @@
 			}
 
 			$source = craft()->assetSources->getSourceTypeById($folder->sourceId);
-<<<<<<< HEAD
 			$response = $source->renameFolder($folder, AssetsHelper::cleanAssetName($newName));
-
-=======
-			$response = $source->renameFolder($folder, IOHelper::cleanFilename($newName));
->>>>>>> ce73d35f
 		}
 		catch (Exception $exception)
 		{
@@ -1020,11 +1015,7 @@
 				throw new Exception(Craft::t('That file does not seem to exist anymore. Re-index the Assets source and try again.'));
 			}
 
-<<<<<<< HEAD
 			if (!craft()->userSession->checkPermission($permission.':'.$file->sourceId))
-=======
-			if(!craft()->userSession->checkPermission($permission.':'.$fileModel->sourceId))
->>>>>>> ce73d35f
 			{
 				throw new Exception(Craft::t('You don’t have the required permissions for this operation.'));
 			}
