--- conflicted
+++ resolved
@@ -851,13 +851,8 @@
             $defaultsPath = $pathService->getPluginsPath().'/'.$category.'/config.php';
         }
 
-<<<<<<< HEAD
         if (is_file($defaultsPath)) {
-            $configSettings = @require_once($defaultsPath);
-=======
-        if (Io::fileExists($defaultsPath)) {
             $configSettings = @require($defaultsPath);
->>>>>>> dbf3b168
         }
 
         if (!isset($configSettings) || !is_array($configSettings)) {
