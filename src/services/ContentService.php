<?php
namespace Craft;

/**
 *
 */
class ContentService extends BaseApplicationComponent
{
	/**
	 * Returns the content model for a given element and locale.
	 *
	 * @param int $elementId
	 * @param string|null $localeId
	 * @return ContentModel|null
	 */
	public function getContent($elementId, $localeId = null)
	{
		$conditions = array('elementId' => $elementId);

		if ($localeId)
		{
			$conditions['locale'] = $localeId;
		}

		$row = craft()->db->createCommand()
			->from('content')
			->where($conditions)
			->queryRow();

		if ($row)
		{
			return new ContentModel($row);
		}
	}

	/**
	 * Saves an element's content.
	 *
	 * This is just a wrapper for populateContentFromPost(), saveContent(), and postSaveOperations().
	 * It should only be used when an element's content is saved separately from its other attributes.
	 *
	 * @param BaseElementModel $element
	 * @param FieldLayoutModel $fieldLayout
	 * @param string|null $localeId
	 */
	public function saveElementContent(BaseElementModel $element, FieldLayoutModel $fieldLayout, $localeId = null)
	{
		if (!$element->id)
		{
			throw new Exception(Craft::t('Cannot save the content of an unsaved element.'));
		}

		$content = $this->populateContentFromPost($element, $fieldLayout, $localeId);

		if ($this->saveContent($content))
		{
			$this->postSaveOperations($element, $content);
			return true;
		}
		else
		{
			$element->addErrors($content->getErrors());
			return false;
		}
	}

	/**
	 * Populates a ContentModel with post data.
	 *
	 * @param BaseElementModel $element
	 * @param FieldLayoutModel $fieldLayout
	 * @param string|null $localeId
	 * @return ContentModel
	 */
	public function populateContentFromPost(BaseElementModel $element, FieldLayoutModel $fieldLayout, $localeId = null)
	{
		// Does this element already have a row in content?
		if ($element->id)
		{
			$content = $this->getContent($element->id, $localeId);
		}

		if (empty($content))
		{
			$content = new ContentModel();
			$content->elementId = $element->id;

			if ($localeId)
			{
				$content->locale = $localeId;
			}
			else
			{
				$content->locale = craft()->i18n->getPrimarySiteLocaleId();
			}
		}

		// Set the required fields from the layout
		$requiredFields = array();

		foreach ($fieldLayout->getFields() as $field)
		{
			if ($field->required)
			{
				$requiredFields[] = $field->fieldId;
			}
		}

		if ($requiredFields)
		{
			$content->setRequiredFields($requiredFields);
		}

		// Populate the fields' content
		foreach (craft()->fields->getAllFields() as $field)
		{
			$fieldType = craft()->fields->populateFieldType($field);

			if ($fieldType)
			{
				$fieldType->element = $element;

				$handle = $field->handle;
				$content->$handle = $fieldType->getPostData();
			}
		}

		return $content;
	}

	/**
	 * Saves a content model to the database.
	 *
	 * @param ContentModel $content
	 * @param bool         $validate Whether to call the model's validate() function first.
	 * @return bool
	 */
	public function saveContent(ContentModel $content, $validate = true)
	{
		if (!$validate || $content->validate())
		{
			$values = array(
				'id'        => $content->id,
				'elementId' => $content->elementId,
				'locale'    => $content->locale,
			);

			$allFields = craft()->fields->getAllFields();

			foreach ($allFields as $field)
			{
				$fieldType = craft()->fields->populateFieldType($field);

				// Only include this value if the content table has a column for it
				if ($fieldType && $fieldType->defineContentAttribute())
				{
					$value = $content->getAttribute($field->handle);
					$values[$field->handle] = ModelHelper::packageAttributeValue($value, true);
				}
			}

			if ($content->id)
			{
				$affectedRows = craft()->db->createCommand()
					->update('content', $values, array('id' => $content->id));
			}
			else
			{
				$affectedRows = craft()->db->createCommand()
					->insert('content', $values);

				if ($affectedRows)
				{
					// Set the new ID
					$content->id = craft()->db->getLastInsertID();
				}
			}

			return (bool) $affectedRows;
		}
		else
		{
			return false;
		}
	}

	/**
	 * Performs post-save element operations, such as calling all fieldtypes' onAfterElementSave() methods.
	 *
	 * @param BaseElementModel $element
	 * @param ContentModel $content
	 */
	public function postSaveOperations(BaseElementModel $element, ContentModel $content)
	{
		if (Craft::hasPackage(CraftPackage::Localize))
		{
			// Get the other locales' content
			$rows = craft()->db->createCommand()
				->from('content')
				->where(
					array('and', 'elementId = :elementId', 'locale != :locale'),
					array(':elementId' => $element->id, ':locale' => $content->locale))
				->queryAll();

			$otherContentModels = ContentModel::populateModels($rows);
		}

		$updateOtherContentModels = (Craft::hasPackage(CraftPackage::Localize) && $otherContentModels);

		$fields = craft()->fields->getAllFields();
		$fieldTypes = array();
		$searchKeywordsByLocale = array();

		foreach ($fields as $field)
		{
			$fieldHandle = $field->handle;

			$fieldType = craft()->fields->populateFieldType($field);

<<<<<<< HEAD
			// Get the field's search keywords
			$fieldSearchKeywords = $fieldType->getSearchKeywords($element->$fieldHandle);
			$searchKeywordsByLocale[$content->locale][$field->id] = $fieldSearchKeywords;

			// Should we update this field on the other locales as well?
			if (!$field->translatable && $updateOtherContentModels && $fieldType->defineContentAttribute())
			{
				foreach ($otherContentModels as $otherContentModel)
				{
					// Copy the new field value over to the other locale's content record
					$otherContentModel->$handle = $content->$handle;

					// Queue up the other locale's new keywords too
					$searchKeywordsByLocale[$otherContentModel->locale][$field->id] = $fieldSearchKeywords;
=======
			if ($fieldType)
			{
				$fieldType->element = $element;
				$fieldTypes[] = $fieldType;

				// If this field isn't translatable, we should set its new value on the other content records
				if (!$field->translatable && $updateOtherContentModels && $fieldType->defineContentAttribute())
				{
					$handle = $field->handle;

					foreach ($otherContentModels as $otherContentModel)
					{
						$otherContentModel->$handle = $content->$handle;
					}
>>>>>>> cb819f50
				}
			}
		}

		// Update each of the other content records
		if ($updateOtherContentModels)
		{
			foreach ($otherContentModels as $otherContentModel)
			{
				$this->saveContent($otherContentModel, false);
			}
		}

		// Update the search indexes
		foreach ($searchKeywordsByLocale as $localeId => $keywords)
		{
			craft()->search->indexElementKeywords($element->id, $localeId, $keywords);
		}

		// Now that everything is finally saved, call fieldtypes' onAfterElementSave();
		foreach ($fieldTypes as $fieldType)
		{
			$fieldType->onAfterElementSave();
		}
	}
}<|MERGE_RESOLUTION|>--- conflicted
+++ resolved
@@ -213,41 +213,25 @@
 
 		foreach ($fields as $field)
 		{
-			$fieldHandle = $field->handle;
-
 			$fieldType = craft()->fields->populateFieldType($field);
 
-<<<<<<< HEAD
-			// Get the field's search keywords
-			$fieldSearchKeywords = $fieldType->getSearchKeywords($element->$fieldHandle);
-			$searchKeywordsByLocale[$content->locale][$field->id] = $fieldSearchKeywords;
-
-			// Should we update this field on the other locales as well?
-			if (!$field->translatable && $updateOtherContentModels && $fieldType->defineContentAttribute())
-			{
-				foreach ($otherContentModels as $otherContentModel)
-				{
-					// Copy the new field value over to the other locale's content record
-					$otherContentModel->$handle = $content->$handle;
-
-					// Queue up the other locale's new keywords too
-					$searchKeywordsByLocale[$otherContentModel->locale][$field->id] = $fieldSearchKeywords;
-=======
 			if ($fieldType)
 			{
-				$fieldType->element = $element;
-				$fieldTypes[] = $fieldType;
-
-				// If this field isn't translatable, we should set its new value on the other content records
+				// Get the field's search keywords
+				$fieldSearchKeywords = $fieldType->getSearchKeywords($element->getAttribute($field->handle));
+				$searchKeywordsByLocale[$content->locale][$field->id] = $fieldSearchKeywords;
+
+				// Should we update this field on the other locales as well?
 				if (!$field->translatable && $updateOtherContentModels && $fieldType->defineContentAttribute())
 				{
-					$handle = $field->handle;
-
 					foreach ($otherContentModels as $otherContentModel)
 					{
+						// Copy the new field value over to the other locale's content record
 						$otherContentModel->$handle = $content->$handle;
+
+						// Queue up the other locale's new keywords too
+						$searchKeywordsByLocale[$otherContentModel->locale][$field->id] = $fieldSearchKeywords;
 					}
->>>>>>> cb819f50
 				}
 			}
 		}
