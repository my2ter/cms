--- conflicted
+++ resolved
@@ -149,11 +149,7 @@
             $schema = Craft::$app->getDb()->getSchema();
 
             $result = $this->_createTransformQuery()
-<<<<<<< HEAD
-                ->where($schema->quoteColumnName('handle').' = :handle', [':handle' => $handle])
-=======
                 ->where(['handle' => $handle])
->>>>>>> a0d663cd
                 ->one();
 
             if ($result) {
@@ -184,11 +180,7 @@
         $schema = Craft::$app->getDb()->getSchema();
 
         $result = $this->_createTransformQuery()
-<<<<<<< HEAD
-            ->where($schema->quoteColumnName('id').' = :id', [':id' => $id])
-=======
             ->where(['id' => $id])
->>>>>>> a0d663cd
             ->one();
 
         if ($result) {
@@ -418,34 +410,18 @@
         }
 
         // Check if an entry exists already
-<<<<<<< HEAD
-        $query = (new Query())
-            ->select('ti.*')
-            ->from('{{%assettransformindex}} ti')
-            ->where($schema->quoteTableName('ti').'.'.$schema->quoteColumnName('volumeId').' = :volumeId AND '.$schema->quoteTableName('ti').'.'.$schema->quoteColumnName('assetId').' = :assetId AND '.$schema->quoteTableName('ti').'.'.$schema->quoteColumnName('location').' = :location',
-                [
-                    ':volumeId' => $asset->volumeId,
-                    ':assetId' => $asset->id,
-                    ':location' => $transformLocation
-                ]);
-=======
         $query = $this->_createTransformIndexQuery()
             ->where([
                 'volumeId' => $asset->volumeId,
                 'assetId' => $asset->id,
                 'location' => $transformLocation
             ]);
->>>>>>> a0d663cd
 
         if (is_null($transform->format)) {
             // A generated auto-transform will have it's format set to null, but the filename will be populated.
             $query->andWhere($schema->quoteColumnName('format').' IS NULL');
         } else {
-<<<<<<< HEAD
-            $query->andWhere($schema->quoteColumnName('format').' = :format', [':format' => $transform->format]);
-=======
             $query->andWhere(['format' => $transform->format]);
->>>>>>> a0d663cd
         }
 
         $entry = $query->one();
@@ -457,14 +433,7 @@
 
             // Delete the out-of-date record
             Craft::$app->getDb()->createCommand()
-<<<<<<< HEAD
-                ->delete(
-                    '{{%assettransformindex}}',
-                    Craft::$app->getDb()->getSchema()->quoteColumnName('id').' = :transformIndexId',
-                    [':transformIndexId' => $entry['id']])
-=======
                 ->delete('{{%assettransformindex}}', ['id' => $entry['id']])
->>>>>>> a0d663cd
                 ->execute();
         }
 
@@ -611,15 +580,6 @@
 
             // We're looking for transforms that fit the bill and are not the one we are trying to find/create
             // the image for.
-<<<<<<< HEAD
-            $results = (new Query())
-                ->select('*')
-                ->from('{{%assettransformindex}}')
-                ->where($schema->quoteColumnName('assetId').' = :assetId', [':assetId' => $asset->id])
-                ->andWhere(['in', 'location', $possibleLocations])
-                ->andWhere($schema->quoteColumnName('id').' <> :indexId', [':indexId' => $index->id])
-                ->andWhere(['fileExists' => '1'])
-=======
             $results = $this->_createTransformIndexQuery()
                 ->where(
                     [
@@ -631,7 +591,6 @@
                     [
                         ':indexId' => $index->id
                     ])
->>>>>>> a0d663cd
                 ->all();
 
             foreach ($results as $result) {
@@ -780,18 +739,8 @@
      */
     public function getTransformIndexModelById($transformId)
     {
-<<<<<<< HEAD
-        $schema = Craft::$app->getDb()->getSchema();
-
-        // Check if an entry exists already
-        $entry = (new Query())
-            ->select('*')
-            ->from('{{%assettransformindex}}')
-            ->where($schema->quoteColumnName('id').' = :id', [':id' => $transformId])
-=======
         $entry = $this->_createTransformIndexQuery()
             ->where(['id' => $transformId])
->>>>>>> a0d663cd
             ->one();
 
         if ($entry) {
@@ -811,21 +760,11 @@
      */
     public function getTransformIndexModelByAssetIdAndHandle($assetId, $transformHandle)
     {
-<<<<<<< HEAD
-        $schema = Craft::$app->getDb()->getSchema();
-
-        // Check if an entry exists already
-        $entry = (new Query())
-            ->select('ti.*')
-            ->from('{{%assettransformindex}} ti')
-            ->where($schema->quoteTableName('ti').'.'.$schema->quoteColumnName('assetId').' = :assetId AND '.$schema->quoteTableName('ti').'.'.$schema->quoteColumnName('location').' = :location', [':assetId' => $assetId, ':location' => '_'.$transformHandle])
-=======
         $result = $this->_createTransformIndexQuery()
             ->where([
                 'assetId' => $assetId,
                 'location' => '_'.$transformHandle
             ])
->>>>>>> a0d663cd
             ->one();
 
         if ($result) {
@@ -1208,17 +1147,8 @@
      */
     public function getAllCreatedTransformsForAsset(Asset $asset)
     {
-<<<<<<< HEAD
-        $schema = Craft::$app->getDb()->getSchema();
-
-        $transforms = (new Query())
-            ->select('*')
-            ->from('{{%assettransformindex}}')
-            ->where($schema->quoteColumnName('assetId').' = :assetId', [':assetId' => $asset->id])
-=======
         $results = $this->_createTransformIndexQuery()
             ->where(['assetId' => $asset->id])
->>>>>>> a0d663cd
             ->all();
 
         foreach ($results as $key => $result) {
