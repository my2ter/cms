<?php

Yii::setPathOfAlias('app', CRAFT_APP_PATH);
Yii::setPathOfAlias('plugins', CRAFT_PLUGINS_PATH);

// Load the configs
$generalConfig = require_once(CRAFT_APP_PATH.'etc/config/defaults/general.php');
$dbConfig = require_once(CRAFT_APP_PATH.'etc/config/defaults/db.php');

if (file_exists(CRAFT_CONFIG_PATH.'general.php'))
{
	if (is_array($_generalConfig = require_once(CRAFT_CONFIG_PATH.'general.php')))
	{
		$generalConfig = array_merge($generalConfig, $_generalConfig);
	}
}
else if (file_exists(CRAFT_CONFIG_PATH.'craft.php'))
{
	if (is_array($_generalConfig = require_once(CRAFT_CONFIG_PATH.'craft.php')))
	{
		$generalConfig = array_merge($generalConfig, $_generalConfig);
	}
	else if (isset($craftConfig))
	{
		$generalConfig = array_merge($generalConfig, $craftConfig);
		unset($craftConfig);
	}
}

if (is_array($_dbConfig = require_once(CRAFT_CONFIG_PATH.'db.php')))
{
	$dbConfig = array_merge($dbConfig, $_dbConfig);
}

if ($generalConfig['devMode'] == true)
{
	defined('YII_DEBUG') || define('YII_DEBUG', true);
	error_reporting(E_ALL & ~E_STRICT);
	ini_set('display_errors', 1);
	ini_set('log_errors', 1);
	ini_set('error_log', CRAFT_STORAGE_PATH.'runtime/logs/phperrors.log');
}
else
{
	error_reporting(0);
	ini_set('display_errors', 0);
}

// Table prefixes cannot be longer than 5 characters
$tablePrefix = rtrim($dbConfig['tablePrefix'], '_');
if ($tablePrefix)
{
	if (strlen($tablePrefix) > 5)
	{
		$tablePrefix = substr($tablePrefix, 0, 5);
	}

	$tablePrefix .= '_';
}

$packages = explode(',', CRAFT_PACKAGES);

$configArray = array(

	// autoloading model and component classes
	'import' => array(
		'application.framework.cli.commands.*',
		'application.framework.console.*',
		'application.framework.logging.CLogger',
	),

	'componentAliases' => array(
/* COMPONENT ALIASES */
	),

	'components' => array(

		'db' => array(
			'connectionString'  => strtolower('mysql:host='.$dbConfig['server'].';dbname='.$dbConfig['database'].';port='.$dbConfig['port'].';'),
			'emulatePrepare'    => true,
			'username'          => $dbConfig['user'],
			'password'          => $dbConfig['password'],
			'charset'           => $dbConfig['charset'],
			'tablePrefix'       => $tablePrefix,
			'driverMap'         => array('mysql' => 'Craft\MysqlSchema'),
			'class'             => 'Craft\DbConnection',
			'pdoClass'          => 'Craft\PDO',
		),

		'config' => array(
			'class' => 'Craft\ConfigService',
		),

		'i18n' => array(
			'class' => 'Craft\LocalizationService',
		),

		'formatter' => array(
			'class' => '\CFormatter'
		),
	),

	'params' => array(
		'adminEmail'            => 'admin@website.com',
		'dbConfig'              => $dbConfig,
		'generalConfig'         => $generalConfig,
	)
);

// -------------------------------------------
//  CP routes
// -------------------------------------------

$cpRoutes['content']                                                          = 'content/entries/index';

$cpRoutes['content\/singletons']                                              = 'content/singletons';
$cpRoutes['content\/singletons\/(?P<singletonId>\d+)']                        = 'content/singletons/_edit';

$cpRoutes['content\/globals']                                                 = 'content/globals';
$cpRoutes['content\/(?P<sectionHandle>{handle})\/new']                        = 'content/entries/_edit';
$cpRoutes['content\/(?P<sectionHandle>{handle})\/(?P<entryId>\d+)']           = 'content/entries/_edit';
$cpRoutes['content\/(?P<filter>{handle})']                                    = 'content/entries/index';

$cpRoutes['dashboard\/settings\/new']                                         = 'dashboard/settings/_widgetsettings';
$cpRoutes['dashboard\/settings\/(?P<widgetId>\d+)']                           = 'dashboard/settings/_widgetsettings';

$cpRoutes['updates\/go\/(?P<handle>[^\/]*)']                                  = 'updates/_go';

$cpRoutes['settings\/assets']                                                 = 'settings/assets/sources';
$cpRoutes['settings\/assets\/sources\/new']                                   = 'settings/assets/sources/_settings';
$cpRoutes['settings\/assets\/sources\/(?P<sourceId>\d+)']                     = 'settings/assets/sources/_settings';
$cpRoutes['settings\/assets\/transformations\/new']                           = 'settings/assets/transformations/_settings';
$cpRoutes['settings\/assets\/transformations\/(?P<handle>{handle})']          = 'settings/assets/transformations/_settings';
$cpRoutes['settings\/fields\/(?P<groupId>\d+)']                               = 'settings/fields';
$cpRoutes['settings\/fields\/new']                                            = 'settings/fields/_edit';
$cpRoutes['settings\/fields\/edit\/(?P<fieldId>\d+)']                         = 'settings/fields/_edit';
$cpRoutes['settings\/plugins\/(?P<pluginClass>{handle})']                     = 'settings/plugins/_settings';
$cpRoutes['settings\/sections\/new']                                          = 'settings/sections/_edit';
$cpRoutes['settings\/sections\/(?P<sectionId>\d+)']                           = 'settings/sections/_edit';
$cpRoutes['settings\/singletons\/new']                                        = 'settings/singletons/_edit';
$cpRoutes['settings\/singletons\/(?P<singletonId>\d+)']                       = 'settings/singletons/_edit';

$cpRoutes['myaccount']                                                        = 'users/_edit/account';

// Lanugage package routes
$cpRoutes['pkgRoutes']['Language']['content\/(?P<sectionHandle>{handle})\/(?P<entryId>\d+)\/(?P<localeId>\w+)'] = 'content/entries/_edit';
$cpRoutes['pkgRoutes']['Language']['content\/(?P<sectionHandle>{handle})\/new\/(?P<localeId>\w+)']              = 'content/entries/_edit';

// Publish Pro package routes
$cpRoutes['pkgRoutes']['PublishPro']['content\/(?P<sectionHandle>{handle})\/(?P<entryId>\d+)\/drafts\/(?P<draftId>\d+)']     = 'content/entries/_edit';
$cpRoutes['pkgRoutes']['PublishPro']['content\/(?P<sectionHandle>{handle})\/(?P<entryId>\d+)\/versions\/(?P<versionId>\d+)'] = 'content/entries/_edit';

// Users package routes
$cpRoutes['pkgRoutes']['Users']['myaccount\/profile']                        = 'users/_edit/profile';
$cpRoutes['pkgRoutes']['Users']['myaccount\/info']                           = 'users/_edit/info';
$cpRoutes['pkgRoutes']['Users']['myaccount\/admin']                          = 'users/_edit/admin';
$cpRoutes['pkgRoutes']['Users']['users\/new']                                = 'users/_edit/account';
$cpRoutes['pkgRoutes']['Users']['users\/(?P<filter>{handle})']               = 'users';
$cpRoutes['pkgRoutes']['Users']['users\/(?P<userId>\d+)']                    = 'users/_edit/account';
$cpRoutes['pkgRoutes']['Users']['users\/(?P<userId>\d+)\/profile']           = 'users/_edit/profile';
$cpRoutes['pkgRoutes']['Users']['users\/(?P<userId>\d+)\/admin']             = 'users/_edit/admin';
$cpRoutes['pkgRoutes']['Users']['users\/(?P<userId>\d+)\/info']              = 'users/_edit/info';
$cpRoutes['pkgRoutes']['Users']['settings\/users']                           = 'settings/users/groups';
$cpRoutes['pkgRoutes']['Users']['settings\/users\/groups\/new']              = 'settings/users/groups/_settings';
$cpRoutes['pkgRoutes']['Users']['settings\/users\/groups\/(?P<groupId>\d+)'] = 'settings/users/groups/_settings';

// -------------------------------------------
//  Component config
// -------------------------------------------

<<<<<<< HEAD
$components['users']['class']                = 'Craft\UsersService';
$components['assets']['class']               = 'Craft\AssetsService';
$components['assetTransformations']['class'] = 'Craft\AssetTransformationsService';
$components['assetIndexing']['class']        = 'Craft\AssetIndexingService';
$components['assetSources']['class']         = 'Craft\AssetSourcesService';

$components['dashboard']['class']            = 'Craft\DashboardService';
$components['email']['class']                = 'Craft\EmailService';
$components['elements']['class']             = 'Craft\ElementsService';
$components['entries']['class']              = 'Craft\EntriesService';
$components['et']['class']                   = 'Craft\EtService';
$components['feeds']['class']                = 'Craft\FeedsService';
$components['fields']['class']               = 'Craft\FieldsService';
$components['fieldTypes']['class']           = 'Craft\FieldTypesService';
$components['globals']['class']              = 'Craft\GlobalsService';
$components['install']['class']              = 'Craft\InstallService';
$components['images']['class']               = 'Craft\ImagesService';
$components['links']['class']                = 'Craft\LinksService';
$components['migrations']['class']           = 'Craft\MigrationsService';
$components['path']['class']                 = 'Craft\PathService';
$components['plugins']['class']              = 'Craft\PluginsService';
$components['sections']['class']             = 'Craft\SectionsService';
$components['singletons']['class']           = 'Craft\SingletonsService';

$components['resources']['class']            = 'Craft\ResourcesService';
=======
$components['users']['class']                = 'Blocks\UsersService';
$components['assets']['class']               = 'Blocks\AssetsService';
$components['assetTransformations']['class'] = 'Blocks\AssetTransformationsService';
$components['assetIndexing']['class']        = 'Blocks\AssetIndexingService';
$components['assetSources']['class']         = 'Blocks\AssetSourcesService';

$components['dashboard']['class']            = 'Blocks\DashboardService';
$components['email']['class']                = 'Blocks\EmailService';
$components['elements']['class']             = 'Blocks\ElementsService';
$components['entries']['class']              = 'Blocks\EntriesService';
$components['et']['class']                   = 'Blocks\EtService';
$components['feeds']['class']                = 'Blocks\FeedsService';
$components['fields']['class']               = 'Blocks\FieldsService';
$components['fieldTypes']['class']           = 'Blocks\FieldTypesService';
$components['globals']['class']              = 'Blocks\GlobalsService';
$components['install']['class']              = 'Blocks\InstallService';
$components['images']['class']               = 'Blocks\ImagesService';
$components['links']['class']                = 'Blocks\LinksService';
$components['migrations']['class']           = 'Blocks\MigrationsService';
$components['path']['class']                 = 'Blocks\PathService';
$components['sections']['class']             = 'Blocks\SectionsService';
$components['singletons']['class']           = 'Blocks\SingletonsService';

$components['resources']['class']            = 'Blocks\ResourcesService';
>>>>>>> fc818d9b
$components['resources']['dateParam']        = 'd';

$components['routes']['class']               = 'Craft\RoutesService';
$components['security']['class']             = 'Craft\SecurityService';
$components['systemSettings']['class']       = 'Craft\SystemSettingsService';
$components['templates']['class']            = 'Craft\TemplatesService';
$components['updates']['class']              = 'Craft\UpdatesService';

$components['components'] = array(
	'class' => 'Craft\ComponentsService',
	'types' => array(
		'assetSource' => array('subfolder' => 'assetsourcetypes', 'suffix' => 'AssetSourceType', 'instanceof' => 'BaseAssetSourceType'),
		'element'     => array('subfolder' => 'elementtypes',     'suffix' => 'ElementType',     'instanceof' => 'IElementType'),
		'field'       => array('subfolder' => 'fieldtypes',       'suffix' => 'FieldType',       'instanceof' => 'IFieldType'),
		'widget'      => array('subfolder' => 'widgets',          'suffix' => 'Widget',          'instanceof' => 'IWidget'),
	)
);

$components['plugins'] = array(
	'class' => 'Blocks\PluginsService',
	'componentTypes' => array(
		'controller'  => array('subfolder' => 'controllers',      'suffix' => 'Controller',      'instanceof' => 'BaseController'),
		'field'       => array('subfolder' => 'fieldtypes',       'suffix' => 'FieldType',       'instanceof' => 'IFieldType'),
		'helper'      => array('subfolder' => 'helpers',          'suffix' => 'Helper'),
		'model'       => array('subfolder' => 'models',           'suffix' => 'Model',           'instanceof' => 'BaseModel'),
		'record'      => array('subfolder' => 'records',          'suffix' => 'Record',          'instanceof' => 'BaseRecord'),
		'service'     => array('subfolder' => 'services',         'suffix' => 'Service',         'instanceof' => 'BaseApplicationComponent'),
		'variable'    => array('subfolder' => 'variables',        'suffix' => 'Variable'),
		'validator'   => array('subfolder' => 'validators',       'suffix' => 'Validator'),
		'widget'      => array('subfolder' => 'widgets',          'suffix' => 'Widget',          'instanceof' => 'IWidget'),
	)
);

// Publish Pro package components
$components['pkgComponents']['PublishPro']['entryRevisions']['class'] = 'Craft\EntryRevisionsService';


// Users package components
$components['pkgComponents']['Users']['userGroups']['class']      = 'Craft\UserGroupsService';
$components['pkgComponents']['Users']['userPermissions']['class'] = 'Craft\UserPermissionsService';

// Rebrand package components
$components['pkgComponents']['Rebrand']['emailMessages']['class'] = 'Craft\EmailMessagesService';

$components['file']['class'] = 'Craft\File';
$components['messages']['class'] = 'Craft\PhpMessageSource';
$components['request']['class'] = 'Craft\HttpRequestService';
$components['request']['enableCookieValidation'] = true;
$components['viewRenderer']['class'] = 'Craft\TemplateProcessor';
$components['statePersister']['class'] = 'Craft\StatePersister';

$components['urlManager']['class'] = 'Craft\UrlManager';
$components['urlManager']['cpRoutes'] = $cpRoutes;
$components['urlManager']['pathParam'] = 'p';

$components['errorHandler']['class'] = 'Craft\ErrorHandler';

$components['fileCache']['class'] = 'CFileCache';

$components['log']['class'] = 'Craft\LogRouter';
$components['log']['routes'] = array(
	array(
		'class'  => 'Craft\FileLogRoute',
	),
	array(
		'class'         => 'Craft\WebLogRoute',
		'filter'        => 'CLogFilter',
		'showInFireBug' => true,
	),
	array(
		'class'         => 'Craft\ProfileLogRoute',
		'showInFireBug' => true,
	),
);

$components['httpSession']['autoStart']   = true;
$components['httpSession']['cookieMode']  = 'only';
$components['httpSession']['class']       = 'Craft\HttpSessionService';
$components['httpSession']['sessionName'] = 'CraftSessionId';

$components['userSession']['class'] = 'Craft\UserSessionService';
$components['userSession']['allowAutoLogin']  = true;
$components['userSession']['loginUrl']        = $generalConfig['loginPath'];
$components['userSession']['autoRenewCookie'] = true;

$configArray['components'] = array_merge($configArray['components'], $components);

return $configArray;<|MERGE_RESOLUTION|>--- conflicted
+++ resolved
@@ -168,7 +168,6 @@
 //  Component config
 // -------------------------------------------
 
-<<<<<<< HEAD
 $components['users']['class']                = 'Craft\UsersService';
 $components['assets']['class']               = 'Craft\AssetsService';
 $components['assetTransformations']['class'] = 'Craft\AssetTransformationsService';
@@ -189,37 +188,10 @@
 $components['links']['class']                = 'Craft\LinksService';
 $components['migrations']['class']           = 'Craft\MigrationsService';
 $components['path']['class']                 = 'Craft\PathService';
-$components['plugins']['class']              = 'Craft\PluginsService';
 $components['sections']['class']             = 'Craft\SectionsService';
 $components['singletons']['class']           = 'Craft\SingletonsService';
 
 $components['resources']['class']            = 'Craft\ResourcesService';
-=======
-$components['users']['class']                = 'Blocks\UsersService';
-$components['assets']['class']               = 'Blocks\AssetsService';
-$components['assetTransformations']['class'] = 'Blocks\AssetTransformationsService';
-$components['assetIndexing']['class']        = 'Blocks\AssetIndexingService';
-$components['assetSources']['class']         = 'Blocks\AssetSourcesService';
-
-$components['dashboard']['class']            = 'Blocks\DashboardService';
-$components['email']['class']                = 'Blocks\EmailService';
-$components['elements']['class']             = 'Blocks\ElementsService';
-$components['entries']['class']              = 'Blocks\EntriesService';
-$components['et']['class']                   = 'Blocks\EtService';
-$components['feeds']['class']                = 'Blocks\FeedsService';
-$components['fields']['class']               = 'Blocks\FieldsService';
-$components['fieldTypes']['class']           = 'Blocks\FieldTypesService';
-$components['globals']['class']              = 'Blocks\GlobalsService';
-$components['install']['class']              = 'Blocks\InstallService';
-$components['images']['class']               = 'Blocks\ImagesService';
-$components['links']['class']                = 'Blocks\LinksService';
-$components['migrations']['class']           = 'Blocks\MigrationsService';
-$components['path']['class']                 = 'Blocks\PathService';
-$components['sections']['class']             = 'Blocks\SectionsService';
-$components['singletons']['class']           = 'Blocks\SingletonsService';
-
-$components['resources']['class']            = 'Blocks\ResourcesService';
->>>>>>> fc818d9b
 $components['resources']['dateParam']        = 'd';
 
 $components['routes']['class']               = 'Craft\RoutesService';
@@ -239,7 +211,7 @@
 );
 
 $components['plugins'] = array(
-	'class' => 'Blocks\PluginsService',
+	'class' => 'Craft\PluginsService',
 	'componentTypes' => array(
 		'controller'  => array('subfolder' => 'controllers',      'suffix' => 'Controller',      'instanceof' => 'BaseController'),
 		'field'       => array('subfolder' => 'fieldtypes',       'suffix' => 'FieldType',       'instanceof' => 'IFieldType'),
