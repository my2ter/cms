<?php
namespace Craft;

/**
 * Class Image
 *
 * @author    Pixel & Tonic, Inc. <support@pixelandtonic.com>
 * @copyright Copyright (c) 2014, Pixel & Tonic, Inc.
 * @license   http://buildwithcraft.com/license Craft License Agreement
 * @see       http://buildwithcraft.com
 * @package   craft.app.etc.io
 * @since     1.0
 */
class Image
{
	// Properties
	// =========================================================================

	/**
	 * @var string
	 */
	private $_imageSourcePath;

	/**
	 * @var string
	 */
	private $_extension;

	/**
	 * @var bool
	 */
	private $_isAnimatedGif = false;

	/**
	 * @var int
	 */
	private $_quality = 0;

	/**
	 * @var \Imagine\Image\ImageInterface
	 */
	private $_image;

	/**
	 * @var \Imagine\Image\ImagineInterface
	 */
	private $_instance;

	// Public Methods
	// =========================================================================

	/**
	 * @return Image
	 */
	public function __construct()
	{
		$extension = mb_strtolower(craft()->config->get('imageDriver'));

		// If it's explicitly set, take their word for it.
		if ($extension === 'gd')
		{
			$this->_instance = new \Imagine\Gd\Imagine();
		}
		else if ($extension === 'imagick')
		{
			$this->_instance = new \Imagine\Imagick\Imagine();
		}
		else
		{
			// Let's try to auto-detect.
			if (craft()->images->isGd())
			{
				$this->_instance = new \Imagine\Gd\Imagine();
			}
			else
			{
				$this->_instance = new \Imagine\Imagick\Imagine();
			}
		}

		$this->_quality = craft()->config->get('defaultImageQuality');
	}

	/**
	 * @return int
	 */
	public function getWidth()
	{
		return $this->_image->getSize()->getWidth();

	}

	/**
	 * @return int
	 */
	public function getHeight()
	{
		return $this->_image->getSize()->getHeight();
	}

	/**
	 * @return string
	 */
	public function getExtension()
	{
		return $this->_extension;
	}

	/**
	 * Loads an image from a file system path.
	 *
	 * @param string $path
	 *
	 * @throws Exception
	 * @return Image
	 */
	public function loadImage($path)
	{
		if (!IOHelper::fileExists($path))
		{
			throw new Exception(Craft::t('No file exists at the path “{path}”', array('path' => $path)));
		}

		if (!craft()->images->checkMemoryForImage($path))
		{
			throw new Exception(Craft::t("Not enough memory available to perform this image operation."));
		}

		$imageInfo = @getimagesize($path);
		if (!is_array($imageInfo))
		{
			throw new Exception(Craft::t('The file “{path}” does not appear to be an image.', array('path' => $path)));
		}

		$this->_image = $this->_instance->open($path);
		$this->_extension = IOHelper::getExtension($path);
		$this->_imageSourcePath = $path;

		if ($this->_extension == 'gif')
		{
			if (!craft()->images->isGd() && $this->_image->layers())
			{
				$this->_isAnimatedGif = true;
			}
		}

		return $this;
	}

	/**
	 * Crops the image to the specified coordinates.
	 *
	 * @param int $x1
	 * @param int $x2
	 * @param int $y1
	 * @param int $y2
	 *
	 * @return Image
	 */
	public function crop($x1, $x2, $y1, $y2)
	{
		$width = $x2 - $x1;
		$height = $y2 - $y1;

		if ($this->_isAnimatedGif)
		{

			// Create a new image instance to avoid object references messing
			// up our dimensions.
			$newSize = new \Imagine\Image\Box($width, $height);
			$startingPoint = new \Imagine\Image\Point($x1, $y1);
			$gif = $this->_instance->create($newSize);
			$gif->layers()->remove(0);

			foreach ($this->_image->layers() as $layer)
			{
				$croppedLayer = $layer->crop($startingPoint, $newSize);
				$gif->layers()->add($croppedLayer);
			}

			$this->_image = $gif;
		}
		else
		{
			$this->_image->crop(new \Imagine\Image\Point($x1, $y1), new \Imagine\Image\Box($width, $height));
		}

		return $this;
	}

	/**
	 * Scale the image to fit within the specified size.
	 *
	 * @param int      $targetWidth
	 * @param int|null $targetHeight
	 * @param bool     $scaleIfSmaller
	 *
	 * @return Image
	 */
	public function scaleToFit($targetWidth, $targetHeight = null, $scaleIfSmaller = true)
	{
		$this->_normalizeDimensions($targetWidth, $targetHeight);

		if ($scaleIfSmaller || $this->getWidth() > $targetWidth || $this->getHeight() > $targetHeight)
		{
			$factor = max($this->getWidth() / $targetWidth, $this->getHeight() / $targetHeight);
			$this->resize(round($this->getWidth() / $factor), round($this->getHeight() / $factor));
		}

		return $this;
	}

	/**
	 * Scale and crop image to exactly fit the specified size.
	 *
	 * @param int      $targetWidth
	 * @param int|null $targetHeight
	 * @param bool     $scaleIfSmaller
	 * @param string   $cropPositions
	 *
	 * @return Image
	 */
	public function scaleAndCrop($targetWidth, $targetHeight = null, $scaleIfSmaller = true, $cropPositions = 'center-center')
	{
		$this->_normalizeDimensions($targetWidth, $targetHeight);

		list($verticalPosition, $horizontalPosition) = explode("-", $cropPositions);

		if ($scaleIfSmaller || $this->getWidth() > $targetWidth || $this->getHeight() > $targetHeight)
		{
			// Scale first.
			$factor = min($this->getWidth() / $targetWidth, $this->getHeight() / $targetHeight);
			$newHeight = round($this->getHeight() / $factor);
			$newWidth = round($this->getWidth() / $factor);

			$this->resize($newWidth, $newHeight);

			// Now crop.
			if ($newWidth - $targetWidth > 0)
			{
				switch ($horizontalPosition)
				{
					case 'left':
					{
						$x1 = 0;
						$x2 = $x1 + $targetWidth;
						break;
					}
					case 'right':
					{
						$x2 = $newWidth;
						$x1 = $newWidth - $targetWidth;
						break;
					}
					default:
					{
						$x1 = round(($newWidth - $targetWidth) / 2);
						$x2 = $x1 + $targetWidth;
						break;
					}
				}

				$y1 = 0;
				$y2 = $y1 + $targetHeight;
			}
			elseif ($newHeight - $targetHeight > 0)
			{
				switch ($verticalPosition)
				{
					case 'top':
					{
						$y1 = 0;
						$y2 = $y1 + $targetHeight;
						break;
					}
					case 'bottom':
					{
						$y2 = $newHeight;
						$y1 = $newHeight - $targetHeight;
						break;
					}
					default:
					{
						$y1 = round(($newHeight - $targetHeight) / 2);
						$y2 = $y1 + $targetHeight;
						break;
					}
				}
				$x1 = 0;
				$x2 = $x1 + $targetWidth;
			}
			else
			{
				$x1 = round(($newWidth - $targetWidth) / 2);
				$x2 = $x1 + $targetWidth;
				$y1 = round(($newHeight - $targetHeight) / 2);
				$y2 = $y1 + $targetHeight;
			}

			$this->crop($x1, $x2, $y1, $y2);
		}

		return $this;
	}

	/**
	 * Re-sizes the image. If $height is not specified, it will default to $width,
	 * creating a square.
	 *
	 * @param int      $targetWidth
	 * @param int|null $targetHeight
	 *
	 * @return Image
	 */
	public function resize($targetWidth, $targetHeight = null)
	{
		$this->_normalizeDimensions($targetWidth, $targetHeight);

		if ($this->_isAnimatedGif)
		{

			// Create a new image instance to avoid object references messing
			// up our dimensions.
			$newSize = new \Imagine\Image\Box($targetWidth, $targetHeight);
			$gif = $this->_instance->create($newSize);
			$gif->layers()->remove(0);

			foreach ($this->_image->layers() as $layer)
			{
				$resizedLayer = $layer->resize($newSize, $this->_getResizeFilter());
				$gif->layers()->add($resizedLayer);
			}

			$this->_image = $gif;
		}
		else
		{
			$this->_image->resize(new \Imagine\Image\Box($targetWidth, $targetHeight), $this->_getResizeFilter());
		}

		return $this;
	}

	/**
	 * Set image quality.
	 *
	 * @param int $quality
	 *
	 * @return Image
	 */
	public function setQuality($quality)
	{
		$this->_quality = $quality;
		return $this;
	}

	/**
	 * Saves the image to the target path.
	 *
	 * @param string $targetPath
	 * @param bool   $sanitizeAndAutoQuality
	 *
	 * @param      $targetPath
	 * @param bool $sanitizeAndAutoQuality
	 * @param string $extension
	 * @return bool
	 */
	public function saveAs($targetPath, $sanitizeAndAutoQuality = false, $extension = null)
	{
		if (empty($extension))
		{
			$extension = $this->getExtension();
		}

		$options = $this->_getSaveOptions(false);

		if (($extension == 'jpeg' || $extension == 'jpg' || $extension == 'png') && $sanitizeAndAutoQuality)
		{
			clearstatcache();
			$originalSize = IOHelper::getFileSize($this->_imageSourcePath);
			$this->_autoGuessImageQuality($targetPath, $originalSize, $extension, 0, 200);
		}
		else
		{
			return $this->_image->save($targetPath, $options);
		}
	}

	// Private Methods
	// =========================================================================

	/**
<<<<<<< HEAD
	 * Normalizes the given dimensions.  If width or height is set to 'AUTO', we calculate the missing dimension.
=======
	 * Normalizes the given dimensions.  If width or height is set to 'AUTO', we
	 * calculate the missing dimension.
	 *
>>>>>>> adc5fce1
	 * @param int|string $width
	 *
	 * @param int|string $height
	 *
	 * @throws Exception
	 */
	private function _normalizeDimensions(&$width, &$height = null)
	{
		if (preg_match('/^(?P<width>[0-9]+|AUTO)x(?P<height>[0-9]+|AUTO)/', $width, $matches))
		{
			$width  = $matches['width']  != 'AUTO' ? $matches['width']  : null;
			$height = $matches['height'] != 'AUTO' ? $matches['height'] : null;
		}

		if (!$height || !$width)
		{
			list($width, $height) = ImageHelper::calculateMissingDimension($width, $height, $this->getWidth(), $this->getHeight());
		}
	}

	/**
	 * @param     $tempFileName
	 * @param     $originalSize
	 * @param     $extension
	 * @param     $minQuality
	 * @param     $maxQuality
	 * @param int $step
	 *
	 * @return bool
	 */
	private function _autoGuessImageQuality($tempFileName, $originalSize, $extension, $minQuality, $maxQuality, $step = 0)
	{
		// Give ourselves some extra time.
		@set_time_limit(30);

		if ($step == 0)
		{
			$tempFileName = IOHelper::getFolderName($tempFileName).IOHelper::getFileName($tempFileName, false).'-temp.'.$extension;
		}

		// Find our target quality by splitting the min and max qualities
		$midQuality = (int)ceil($minQuality + (($maxQuality - $minQuality) / 2));

		// Set the min and max acceptable ranges. .10 means anything between 90%
		// and 110% of the original file size is acceptable.
		$acceptableRange = .10;

		clearstatcache();

		// Generate a new temp image and get it's file size.
		$this->_image->save($tempFileName, $this->_getSaveOptions($midQuality));
		$newFileSize = IOHelper::getFileSize($tempFileName);

		// If we're on step 10 OR we're within our acceptable range threshold OR
		// midQuality = maxQuality (1 == 1), let's use the current image.
		if ($step == 10 || abs(1 - $originalSize / $newFileSize) < $acceptableRange || $midQuality == $maxQuality)
		{
			clearstatcache();

			// Generate one last time.
			$this->_image->save($tempFileName, $this->_getSaveOptions($midQuality));
			return true;
		}

		$step++;

		// Too little.
		if ($newFileSize > $originalSize)
		{
			return $this->_autoGuessImageQuality($tempFileName, $originalSize, $extension, $minQuality, $midQuality, $step);
		}
		// Too much.
		else
		{
			return $this->_autoGuessImageQuality($tempFileName, $originalSize, $extension, $midQuality, $maxQuality, $step);
		}
	}

	/**
	 * @return mixed
	 */
	private function _getResizeFilter()
	{
		return (craft()->images->isGd() ? \Imagine\Image\ImageInterface::FILTER_UNDEFINED : \Imagine\Image\ImageInterface::FILTER_LANCZOS);
	}

	/**
	 * Get save options.
	 *
	 * @param int|null $quality
	 * @return array
	 */
	private function _getSaveOptions($quality = null)
	{
		$quality = (!$quality ? $this->_quality : $quality);

		switch ($this->getExtension())
		{
			case 'jpeg':
			case 'jpg':
			{
				return array('quality' => $quality, 'flatten' => true);
			}

			case 'gif':
			{
				$options = array('animated' => $this->_isAnimatedGif);
				if ($this->_isAnimatedGif)
				{
					// Imagine library does not provide this value and arbitrarily
					// divides it by 10, when assigning, so we have to improvise a little
					$options['animated.delay'] = $this->_image->getImagick()->getImageDelay() * 10;
				}
				return $options;
			}

			case 'png':
			{
				// Valid PNG quality settings are 0-9, so normalize since we're
				// calculating based on 0-200.
				$percentage = ($quality * 100) / 200;
				$normalizedQuality = round(($percentage / 100) * 9);

				return array('quality' => $normalizedQuality, 'flatten' => false);
			}

			default:
			{
				return array();
			}
		}
	}
}<|MERGE_RESOLUTION|>--- conflicted
+++ resolved
@@ -357,12 +357,10 @@
 	/**
 	 * Saves the image to the target path.
 	 *
-	 * @param string $targetPath
-	 * @param bool   $sanitizeAndAutoQuality
-	 *
-	 * @param      $targetPath
-	 * @param bool $sanitizeAndAutoQuality
-	 * @param string $extension
+	 * @param string      $targetPath
+	 * @param bool        $sanitizeAndAutoQuality
+	 * @param string|null $extension
+	 *
 	 * @return bool
 	 */
 	public function saveAs($targetPath, $sanitizeAndAutoQuality = false, $extension = null)
@@ -390,15 +388,10 @@
 	// =========================================================================
 
 	/**
-<<<<<<< HEAD
-	 * Normalizes the given dimensions.  If width or height is set to 'AUTO', we calculate the missing dimension.
-=======
 	 * Normalizes the given dimensions.  If width or height is set to 'AUTO', we
 	 * calculate the missing dimension.
 	 *
->>>>>>> adc5fce1
 	 * @param int|string $width
-	 *
 	 * @param int|string $height
 	 *
 	 * @throws Exception
