--- conflicted
+++ resolved
@@ -11,30 +11,22 @@
  * @author    Pixel & Tonic, Inc. <support@pixelandtonic.com>
  * @copyright Copyright (c) 2014, Pixel & Tonic, Inc.
  * @license   http://buildwithcraft.com/license Craft License Agreement
- * @see       http://buildwithcraft.com
+ * @link      http://buildwithcraft.com
  * @package   craft.app
  * @since     1.0
  */
 class Craft extends \Yii
 {
-	////////////////////
-	// CONSTS
-	////////////////////
-
 	// Edition constants
 	const Personal = 0;
 	const Client   = 1;
 	const Pro      = 2;
 
-	////////////////////
-	// PUBLIC METHODS
-	////////////////////
-
 	/**
 	 * Determines if Craft is installed by checking if the info table exists.
 	 *
-	 * @deprecated Deprecated in 1.3. Use {@link AppBehavior::isInstalled() craft()->isInstalled()} instead.
-	 * @return bool
+	 * @return bool
+	 * @deprecated Deprecated in 1.3.
 	 */
 	public static function isInstalled()
 	{
@@ -45,8 +37,7 @@
 	/**
 	 * Tells Craft that it's installed now.
 	 *
-	 * @deprecated Deprecated in 1.3. Use {@link AppBehavior::setIsInstalled() craft()->setIsInstalled()} instead.
-	 * @return null
+	 * @deprecated Deprecated in 1.3.
 	 */
 	public static function setIsInstalled()
 	{
@@ -57,8 +48,8 @@
 	/**
 	 * Returns the installed Craft version.
 	 *
-	 * @deprecated Deprecated in 1.3. Use {@link AppBehavior::getVersion() craft()->getVersion()} instead.
-	 * @return string
+	 * @return string
+	 * @deprecated Deprecated in 1.3.
 	 */
 	public static function getVersion()
 	{
@@ -69,8 +60,8 @@
 	/**
 	 * Returns the installed Craft build.
 	 *
-	 * @deprecated Deprecated in 1.3. Use {@link AppBehavior::getBuild() craft()->getBuild()} instead.
-	 * @return string
+	 * @return string
+	 * @deprecated Deprecated in 1.3.
 	 */
 	public static function getBuild()
 	{
@@ -81,8 +72,8 @@
 	/**
 	 * Returns the installed Craft release date.
 	 *
-	 * @deprecated Deprecated in 1.3. Use {@link AppBehavior::getReleaseDate() craft()->getReleaseDate()} instead.
-	 * @return string
+	 * @return string
+	 * @deprecated Deprecated in 1.3.
 	 */
 	public static function getReleaseDate()
 	{
@@ -93,8 +84,8 @@
 	/**
 	 * Returns the Craft track.
 	 *
-	 * @deprecated Deprecated in 1.3. Use {@link AppBehavior::getTrack() craft()->getTrack()} instead.
-	 * @return string
+	 * @return string
+	 * @deprecated Deprecated in 1.3.
 	 */
 	public static function getTrack()
 	{
@@ -107,8 +98,8 @@
 	 *
 	 * @param string $packageName The name of the package to search for.
 	 *
-	 * @deprecated Deprecated in 1.3. Use {@link AppBehavior::hasPackage() craft()->hasPackage()} instead.
-	 * @return bool
+	 * @return bool
+	 * @deprecated Deprecated in 1.3.
 	 */
 	public static function hasPackage($packageName)
 	{
@@ -119,8 +110,8 @@
 	/**
 	 * Returns the site name.
 	 *
-	 * @deprecated Deprecated in 1.3. Use {@link AppBehavior::getSiteName() craft()->getSiteName()} instead.
-	 * @return string
+	 * @return string
+	 * @deprecated Deprecated in 1.3.
 	 */
 	public static function getSiteName()
 	{
@@ -133,8 +124,8 @@
 	 *
 	 * @param string|null $protocol The protocol to use (http or https). If none is specified, it will default to whatever is in the Site URL setting.
 	 *
-	 * @deprecated Deprecated in 1.3. Use {@link AppBehavior::getSiteUrl() craft()->getSiteUrl()} instead.
-	 * @return string
+	 * @return string
+	 * @deprecated Deprecated in 1.3.
 	 */
 	public static function getSiteUrl($protocol = null)
 	{
@@ -145,8 +136,8 @@
 	/**
 	 * Returns the site UID.
 	 *
-	 * @deprecated Deprecated in 1.3. Use {@link AppBehavior::getSiteUid() craft()->getSiteUid()} instead.
-	 * @return string
+	 * @return string
+	 * @deprecated Deprecated in 1.3.
 	 */
 	public static function getSiteUid()
 	{
@@ -157,8 +148,8 @@
 	/**
 	 * Returns the system time zone.
 	 *
-	 * @deprecated Deprecated in 1.3. Use {@link AppBehavior::getTimeZone() craft()->getTimeZone()} instead.
-	 * @return string
+	 * @return string
+	 * @deprecated Deprecated in 1.3.
 	 */
 	public static function getTimeZone()
 	{
@@ -169,8 +160,8 @@
 	/**
 	 * Returns whether the system is on.
 	 *
-	 * @deprecated Deprecated in 1.3. Use {@link AppBehavior::isSystemOn() craft()->isSystemOn()} instead.
-	 * @return bool
+	 * @return bool
+	 * @deprecated Deprecated in 1.3.
 	 */
 	public static function isSystemOn()
 	{
@@ -181,8 +172,8 @@
 	/**
 	 * Returns whether the system is in maintenance mode.
 	 *
-	 * @deprecated Deprecated in 1.3. Use {@link AppBehavior::isInMaintenanceMode() craft()->isInMaintenanceMode()} instead.
-	 * @return bool
+	 * @return bool
+	 * @deprecated Deprecated in 1.3.
 	 */
 	public static function isInMaintenanceMode()
 	{
@@ -193,8 +184,8 @@
 	/**
 	 * Enables Maintenance Mode.
 	 *
-	 * @deprecated Deprecated in 1.3. Use {@link AppBehavior::enableMaintenanceMode() craft()->enableMaintenanceMode()} instead.
-	 * @return bool
+	 * @return bool
+	 * @deprecated Deprecated in 1.3.
 	 */
 	public static function enableMaintenanceMode()
 	{
@@ -206,7 +197,7 @@
 	 * Disables Maintenance Mode.
 	 *
 	 * @return bool
-	 * @deprecated Deprecated in 1.3. Use {@link AppBehavior::disableMaintenanceMode() craft()->disableMaintenanceMode()} instead.
+	 * @deprecated Deprecated in 1.3.
 	 */
 	public static function disableMaintenanceMode()
 	{
@@ -219,9 +210,10 @@
 	 *
 	 * @param string|null $attribute The attribute to return information about.
 	 *
-	 * @deprecated Deprecated in 1.3. Use {@link AppBehavior::getInfo() craft()->getInfo()} instead.
 	 * @throws Exception
 	 * @return mixed
+	 *
+	 * @deprecated Deprecated in 1.3.
 	 */
 	public static function getInfo($attribute = null)
 	{
@@ -234,8 +226,8 @@
 	 *
 	 * @param InfoModel $info The InfoModel that you want to save.
 	 *
-	 * @deprecated Deprecated in 1.3. Use {@link AppBehavior::saveInfo() craft()->saveInfo()} instead.
-	 * @return bool
+	 * @return bool
+	 * @deprecated Deprecated in 1.3.
 	 */
 	public static function saveInfo(InfoModel $info)
 	{
@@ -246,8 +238,8 @@
 	/**
 	 * Returns the Yii framework version.
 	 *
-	 * @deprecated Deprecated in 1.3. Use {@link AppBehavior::getYiiVersion() craft()->getYiiVersion()} instead.
 	 * @return mixed
+	 * @deprecated Deprecated in 1.3.
 	 */
 	public static function getYiiVersion()
 	{
@@ -257,14 +249,6 @@
 
 	/**
 	 * Displays a variable.
-<<<<<<< HEAD
-	 *
-	 * @param mixed $target The variable to be dumped.
-	 *
-	 * @return null
-	 */
-	public static function dump($target)
-=======
      *
 	 * @param mixed $target    The variable to be dumped.
 	 * @param int   $depth     The maximum depth that the dumper should go into the variable. Defaults to 10.
@@ -283,7 +267,6 @@
 	 * @param bool  $highlight Whether the result should be syntax-highlighted. Defaults to true.
 	 */
 	public static function dd($target, $depth = 10, $highlight = true)
->>>>>>> cf00615a
 	{
 		static::dump($target, $depth, $highlight);
 		craft()->end();
@@ -369,8 +352,7 @@
 	 * @param string $language  The target language. If set to null (default), craft()->getLanguage() will be used.
 	 * @param string $category  The message category. Please use only word letters. Note, category 'craft' is reserved for
 	 *                          Craft and 'yii' is reserved for the Yii framework
-	 *
-	 * @return string|null The translated message, or null if the source key could not be found.
+	 * @return string|null      The translated message, or null if the source key could not be found.
 	 */
 	public static function t($message, $variables = array(), $source = null, $language = null, $category = 'craft')
 	{
@@ -415,8 +397,6 @@
 	 * @param bool   $force    Whether to force the message to be logged regardless of the level or category.
 	 * @param string $category The category of the message (e.g. 'application'). It is case-insensitive.
 	 * @param string $plugin   The plugin handle that made the log call. If null, will be set to 'craft'. Use for determining which log file to write to.
-	 *
-	 * @return null
 	 */
 	public static function log($msg, $level = LogLevel::Info, $force = false, $category = 'application', $plugin = null)
 	{
@@ -452,16 +432,10 @@
 		static::getLogger()->log($msg, $level, $force, $category, $plugin);
 	}
 
-	////////////////////
-	// PRIVATE METHODS
-	////////////////////
-
 	/**
 	 * Imports a file into Craft's classMap.
 	 *
 	 * @param string $file The file to import.
-	 *
-	 * @return null
 	 */
 	private static function _importFile($file)
 	{
