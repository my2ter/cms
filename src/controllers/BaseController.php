<?php
namespace Craft;

/**
 * Class BaseController
 *
 * @author    Pixel & Tonic, Inc. <support@pixelandtonic.com>
 * @copyright Copyright (c) 2014, Pixel & Tonic, Inc.
 * @license   http://buildwithcraft.com/license Craft License Agreement
 * @see       http://buildwithcraft.com
 * @package   craft.app.controllers
 * @since     1.0
 */
abstract class BaseController extends \CController
{
	// Properties
	// =========================================================================

	/**
	 * If set to false, you are required to be logged in to execute any of the
	 * given controller's actions.
	 *
	 * If set to true, anonymous access is allowed for all of the given
	 * controller's actions.
	 *
	 * If the value is an array of action names, then you must be logged in for
	 * any action method except for the ones in the array list.
	 *
	 * If you have a controller that where the majority of action methods will
	 * be anonymous, but you only want require login on a few, it's best to use
	 * craft()->userSession->requireLogin() in the individual methods.
	 *
	 * @var bool
	 */
	protected $allowAnonymous = false;

	// Public Methods
	// =========================================================================

	/**
	 * Include any route params gathered by UrlManager as controller action params.
	 *
	 * @return array
	 */
	public function getActionParams()
	{
		$params = parent::getActionParams();
		$routeParams = craft()->urlManager->getRouteParams();

		if (is_array($routeParams))
		{
			$params = array_merge($params, $routeParams);
		}

		return $params;
	}

	/**
	 * Returns the folder containing view files for this controller.
	 * We're overriding this since CController's version defaults $module to craft().
	 *
	 * @return string The folder containing the view files for this controller.
	 */
	public function getViewPath()
	{
		if (($module = $this->getModule()) === null)
		{
			$module = craft();
		}

		return $module->getViewPath().'/';
	}

	/**
	 * Renders a template, and either outputs or returns it.
	 *
	 * @param mixed $template      The name of the template to load, or a
	 *                             StringTemplate object.
	 * @param array $variables     The variables that should be available to the template
	 * @param bool  $return        Whether to return the results, rather than output them
	 * @param bool  $processOutput
	 *
	 * @throws HttpException
	 * @return mixed
	 */
	public function renderTemplate($template, $variables = array(), $return = false, $processOutput = false)
	{
		if (($output = craft()->templates->render($template, $variables)) !== false)
		{
			if ($processOutput)
			{
				$output = $this->processOutput($output);
			}

			if ($return)
			{
				return $output;
			}
			else
			{
<<<<<<< HEAD
				// Set the MIME type for the request based on the matched template's file extension
				// (unless the Content-Type header was already set, perhaps by the template via the {% header %} tag)
=======
				// Get the template file's MIME type

				// Safe to assume that findTemplate() will return an actual
				// template path here, and not `false`. the template didn't exist,
				// a TemplateLoaderException would have been thrown when
				// calling craft()->templates->render().
				$templateFile = craft()->templates->findTemplate($template);
				$extension = IOHelper::getExtension($templateFile, 'html');

				if ($extension == 'twig')
				{
					$extension = 'html';
				}

				// If Content-Type is set already, presumably the template set
				// it with the {% header %} tag.
>>>>>>> adc5fce1
				if (!HeaderHelper::isHeaderSet('Content-Type'))
				{
					// Safe to assume that findTemplate() will return an actual template path here, and not `false`.
					// If the template didn't exist, a TemplateLoaderException would have been thrown when calling craft()->templates->render().
					$templateFile = craft()->templates->findTemplate($template);
					$extension = IOHelper::getExtension($templateFile, 'html');

					if ($extension == 'twig')
					{
						$extension = 'html';
					}

					HeaderHelper::setContentTypeByExtension($extension);
				}

				// Set the charset header
				HeaderHelper::setHeader(array('charset' => 'utf-8'));

				// Are we serving HTML or XHTML?
				if (in_array(HeaderHelper::getMimeType(), array('text/html', 'application/xhtml+xml')))
				{
					// Are there any head/foot nodes left in the queue?
					$headHtml = craft()->templates->getHeadHtml();
					$footHtml = craft()->templates->getFootHtml();

					if ($headHtml)
					{
						if (($endHeadPos = mb_stripos($output, '</head>')) !== false)
						{
							$output = mb_substr($output, 0, $endHeadPos).$headHtml.mb_substr($output, $endHeadPos);
						}
						else
						{
							$output .= $headHtml;
						}
					}

					if ($footHtml)
					{
						if (($endBodyPos = mb_stripos($output, '</body>')) !== false)
						{
							$output = mb_substr($output, 0, $endBodyPos).$footHtml.mb_substr($output, $endBodyPos);
						}
						else
						{
							$output .= $footHtml;
						}
					}
				}
<<<<<<< HEAD
=======
				else
				{
					// If this is a non-HTML, non-Twig request, remove the extra
					// logging information.
					craft()->log->removeRoute('WebLogRoute');
					craft()->log->removeRoute('ProfileLogRoute');
				}
>>>>>>> adc5fce1

				// Output it into a buffer, in case TasksService wants to close the connection prematurely
				ob_start();
				echo $output;

				// End the request
				craft()->end();
			}
		}
		else
		{
			throw new HttpException(404);
		}
	}

	/**
	 * Redirects user to the login template if they're not logged in.
	 *
	 * @return null
	 */
	public function requireLogin()
	{
		if (craft()->userSession->isGuest())
		{
			craft()->userSession->requireLogin();
		}
	}

	/**
	 * Requires the current user to be logged in as an admin.
	 *
	 * @throws HttpException
	 * @return null
	 */
	public function requireAdmin()
	{
		if (!craft()->userSession->isAdmin())
		{
			throw new HttpException(403, Craft::t('This action may only be performed by admins.'));
		}
	}

	/**
	 * Returns a 400 if this isn't a POST request
	 *
	 * @throws HttpException
	 * @return null
	 */
	public function requirePostRequest()
	{
		if (craft()->request->getRequestType() !== 'POST')
		{
			throw new HttpException(400);
		}
	}

	/**
	 * Returns a 400 if this isn't an Ajax request.
	 *
	 * @throws HttpException
	 * @return null
	 */
	public function requireAjaxRequest()
	{
		if (!craft()->request->isAjaxRequest())
		{
			throw new HttpException(400);
		}
	}

	/**
	 * Requires the current request to include a token.
	 *
	 * @throws HttpException
	 * @return null
	 */
	public function requireToken()
	{
		if (!craft()->request->getQuery(craft()->config->get('tokenParam')))
		{
			throw new HttpException(400);
		}
	}

	/**
	 * Redirect
	 *
	 * @param      $url
	 * @param bool $terminate
	 * @param int  $statusCode
	 *
	 * @return null
	 */
	public function redirect($url, $terminate = true, $statusCode = 302)
	{
		if (is_string($url))
		{
			$url = UrlHelper::getUrl($url);
		}

		if ($url !== null)
		{
			parent::redirect($url, $terminate, $statusCode);
		}
	}

	/**
	 * Redirects to the URI specified in the POST.
	 *
	 * @param mixed $object Object containing properties that should be parsed
	 *                      for in the URL.
	 *
	 * @return null
	 */
	public function redirectToPostedUrl($object = null)
	{
		$url = craft()->request->getPost('redirect');

		if ($url === null)
		{
			$url = craft()->request->getPath();
		}

		if ($object)
		{
			$url = craft()->templates->renderObjectTemplate($url, $object);
		}

		$this->redirect($url);
	}

	/**
	 * Respond with JSON
	 *
	 * @param array|null $var The array to JSON-encode and return
	 *
	 * @return null
	 */
	public function returnJson($var = array())
	{
		JsonHelper::sendJsonHeaders();
		echo JsonHelper::encode($var);
		craft()->end();
	}

	/**
	 * Respond with a JSON error message
	 *
	 * @param string $error The error message
	 *
	 * @return null
	 */
	public function returnErrorJson($error)
	{
		$this->returnJson(array('error' => $error));
	}

	/**
	 * Checks if a controller has overridden allowAnonymous either as an array with
	 * actions to allow anonymous access to or as a bool that applies to all actions.
	 *
	 * @param \CAction $action
	 *
	 * @return bool
	 */
	public function beforeAction($action)
	{
		if (is_array($this->allowAnonymous))
		{
			if (!preg_grep("/{$this->getAction()->id}/i", $this->allowAnonymous))
			{
				craft()->userSession->requireLogin();
			}
		}
		elseif (is_bool($this->allowAnonymous))
		{
			if ($this->allowAnonymous == false)
			{
				craft()->userSession->requireLogin();
			}
		}

		return true;
	}

	/**
	 * @return array
	 */
	public function filters()
	{

	}
}<|MERGE_RESOLUTION|>--- conflicted
+++ resolved
@@ -98,31 +98,15 @@
 			}
 			else
 			{
-<<<<<<< HEAD
-				// Set the MIME type for the request based on the matched template's file extension
-				// (unless the Content-Type header was already set, perhaps by the template via the {% header %} tag)
-=======
-				// Get the template file's MIME type
-
-				// Safe to assume that findTemplate() will return an actual
-				// template path here, and not `false`. the template didn't exist,
-				// a TemplateLoaderException would have been thrown when
-				// calling craft()->templates->render().
-				$templateFile = craft()->templates->findTemplate($template);
-				$extension = IOHelper::getExtension($templateFile, 'html');
-
-				if ($extension == 'twig')
-				{
-					$extension = 'html';
-				}
-
-				// If Content-Type is set already, presumably the template set
-				// it with the {% header %} tag.
->>>>>>> adc5fce1
+				// Set the MIME type for the request based on the matched template's
+				// file extension (unless the Content-Type header was already set,
+				// perhaps by the template via the {% header %} tag)
 				if (!HeaderHelper::isHeaderSet('Content-Type'))
 				{
-					// Safe to assume that findTemplate() will return an actual template path here, and not `false`.
-					// If the template didn't exist, a TemplateLoaderException would have been thrown when calling craft()->templates->render().
+					// Safe to assume that findTemplate() will return an actual
+					// template path here, and not `false`. If the template didn't
+					// exist, a TemplateLoaderException would have been thrown
+					// when calling craft()->templates->render().
 					$templateFile = craft()->templates->findTemplate($template);
 					$extension = IOHelper::getExtension($templateFile, 'html');
 
@@ -168,18 +152,9 @@
 						}
 					}
 				}
-<<<<<<< HEAD
-=======
-				else
-				{
-					// If this is a non-HTML, non-Twig request, remove the extra
-					// logging information.
-					craft()->log->removeRoute('WebLogRoute');
-					craft()->log->removeRoute('ProfileLogRoute');
-				}
->>>>>>> adc5fce1
-
-				// Output it into a buffer, in case TasksService wants to close the connection prematurely
+
+				// Output it into a buffer, in case TasksService wants to
+				// close the connection prematurely
 				ob_start();
 				echo $output;
 
