<?php

class BlocksController extends BaseController
{
	public function run($actionId)
	{
<<<<<<< HEAD
		if (Blocks::app()->request->cmsRequestType == RequestType::Controller)
=======
		if (Blocks::app()->mode == AppMode::Action)
>>>>>>> 6aad9609
		{
			$requestController = null;
			$requestAction = null;

			// requestHandle will either be 'app' or {pluginHandle}
			if (isset(Blocks::app()->request->pathSegments[1]))
				$requestHandle = Blocks::app()->request->pathSegments[1];

			if (isset(Blocks::app()->request->pathSegments[2]))
				$requestController = Blocks::app()->request->pathSegments[2];

			if (isset(Blocks::app()->request->pathSegments[3]))
				$requestAction = Blocks::app()->request->pathSegments[3];

			if ($requestController !== null && $requestAction !== null) // and requestHandle == app
			{
				// we found a matching controller for this request.
				if (($ca = Blocks::app()->createController($requestController)) !== null)
				{
					$newController = $ca[0];

					if (($action = $newController->createAction($requestAction)) !== null)
					{
						$this->setRequestController($newController);

						$newController->init();

						if (($parent = $newController->module) === null)
							$parent = Blocks::app();

						if ($parent->beforeControllerAction($newController, $action))
						{
							$newController->runActionWithFilters($action, $newController->filters());
							$parent->afterControllerAction($newController, $action);
						}
					}
				}
			}
			// else can't find module/controller/action try index?  404?
		}
		else
		{
			// see if we can match a template on the file system.
			if (($templateMatch = Blocks::app()->urlManager->templateMatch) !== null)
			{
				parent::run($actionId);
				$this->loadTemplate($templateMatch->getRelativePath().'/'.$templateMatch->getFileName());
			}
		}

//		$requestModule = Blocks::app()->request->getParam('m', null);

//		$parent = Blocks::app();
//		if (Blocks::app()->urlManager->currentModule !== null)
//		{
//			$parent = Blocks::app()->urlManager->currentModule;
//			$requestController
//		}
	}

	// required
	public function actionIndex()
	{
	}
}<|MERGE_RESOLUTION|>--- conflicted
+++ resolved
@@ -4,11 +4,7 @@
 {
 	public function run($actionId)
 	{
-<<<<<<< HEAD
-		if (Blocks::app()->request->cmsRequestType == RequestType::Controller)
-=======
 		if (Blocks::app()->mode == AppMode::Action)
->>>>>>> 6aad9609
 		{
 			$requestController = null;
 			$requestAction = null;
