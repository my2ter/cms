--- conflicted
+++ resolved
@@ -10,18 +10,13 @@
 use Craft;
 use craft\app\errors\Exception;
 use craft\app\errors\HttpException;
-<<<<<<< HEAD
-use craft\app\events\AssetEvent;
-use craft\app\fields\Assets as AssetsField;
-=======
 use craft\app\errors\FileException;
 use craft\app\errors\AssetException;
 use craft\app\errors\AssetMissingException;
 use craft\app\errors\ModelException;
 use craft\app\errors\ElementException;
 use craft\app\errors\UploadFailedException;
-use craft\app\fieldtypes\Assets as AssetsFieldType;
->>>>>>> 803c89d0
+use craft\app\fields\Assets as AssetsField;
 use craft\app\helpers\AssetsHelper;
 use craft\app\helpers\IOHelper;
 use craft\app\models\Asset;
@@ -33,15 +28,11 @@
  * The AssetsController class is a controller that handles various actions related to asset tasks, such as uploading
  * files and creating/deleting/renaming files and folders.
  *
- * Note that all actions in the controller except {@link actionGenerateTransform} require an authenticated Craft session
- * via {@link BaseController::allowAnonymous}.
+ * Note that all actions in the controller except [[actionGenerateTransform]] require an authenticated Craft session
+ * via [[Controller::allowAnonymous]].
  *
- * @author    Pixel & Tonic, Inc. <support@pixelandtonic.com>
- * @copyright Copyright (c) 2014, Pixel & Tonic, Inc.
- * @license   http://buildwithcraft.com/license Craft License Agreement
- * @see       http://buildwithcraft.com
- * @package   craft.app.controllers
- * @since     1.0
+ * @author Pixel & Tonic, Inc. <support@pixelandtonic.com>
+ * @since 3.0
  */
 class AssetsController extends Controller
 {
@@ -57,12 +48,11 @@
 	 * the array list.
 	 *
 	 * If you have a controller that where the majority of action methods will be anonymous, but you only want require
-	 * login on a few, it's best to use {@link UserSessionService::requireLogin() Craft::$app->userSession->requireLogin()}
-	 * in the individual methods.
+	 * login on a few, it's best to call [[requireLogin()]] in the individual methods.
 	 *
 	 * @var bool
 	 */
-	protected $allowAnonymous = array('actionGenerateTransform');
+	protected $allowAnonymous = ['actionGenerateTransform'];
 
 	// Public Methods
 	// =========================================================================
@@ -98,80 +88,10 @@
 			}
 			else if ($newFile)
 			{
-<<<<<<< HEAD
-				$this->returnErrorJson($e->getMessage());
-			}
-		}
-
-		$response = Craft::$app->assets->uploadFile($folderId, $userResponse, $theNewFileId, $filename);
-
-		$this->returnJson($response->getResponseData());
-	}
-
-	/**
-	 * Uploads a file directly to a field for an entry.
-	 *
-	 * @throws Exception
-	 * @return null
-	 */
-	public function actionExpressUpload()
-	{
-		$this->requireAjaxRequest();
-		$fieldId = Craft::$app->getRequest()->getBodyParam('fieldId');
-		$elementId = Craft::$app->getRequest()->getBodyParam('elementId');
-
-		if (empty($_FILES['files']) || !isset($_FILES['files']['error'][0]) || $_FILES['files']['error'][0] != 0)
-		{
-			throw new Exception(Craft::t('app', 'The upload failed.'));
-		}
-
-		$field = Craft::$app->fields->getFieldById($fieldId);
-
-		if (!($field instanceof AssetsField))
-		{
-			throw new Exception(Craft::t('app', 'That is not an Assets field.'));
-		}
-
-		$element = $elementId ? Craft::$app->elements->getElementById($elementId) : null;
-		$targetFolderId = $field->resolveSourcePath($element);
-
-		try
-		{
-			$this->_checkUploadPermissions($targetFolderId);
-		}
-		catch (Exception $e)
-		{
-			$this->returnErrorJson($e->getMessage());
-		}
-
-		$filename = $_FILES['files']['name'][0];
-		$fileLocation = AssetsHelper::getTempFilePath(pathinfo($filename, PATHINFO_EXTENSION));
-		move_uploaded_file($_FILES['files']['tmp_name'][0], $fileLocation);
-
-		$response = Craft::$app->assets->insertFileByLocalPath($fileLocation, $filename, $targetFolderId, AssetConflictResolution::KeepBoth);
-
-		IOHelper::deleteFile($fileLocation, true);
-
-		if ($response->isError())
-		{
-			$this->returnErrorJson($response->getAttribute('errorMessage'));
-		}
-
-		$fileId = $response->getDataItem('fileId');
-
-		// Render and return
-		$element = Craft::$app->elements->getElementById($fileId);
-		$html = Craft::$app->templates->render('_elements/element', ['element' => $element]);
-		$headHtml = Craft::$app->templates->getHeadHtml();
-
-		$this->returnJson(['html' => $html, 'headHtml' => $headHtml]);
-	}
-=======
 				if ($file->hasError)
 				{
 					throw new UploadFailedException($file->error);
 				}
->>>>>>> 803c89d0
 
 				if (empty($folderId) && (empty($fieldId) || empty($elementId)))
 				{
@@ -182,17 +102,13 @@
 				{
 					$field = Craft::$app->fields->populateFieldType(Craft::$app->fields->getFieldById($fieldId));
 
-					if (!($field instanceof AssetsFieldType))
+					if (!($field instanceof AssetsField))
 					{
 						throw new HttpException(400, Craft::t('app', 'The field provided is not an Assets field.'));
 					}
 
-					if ($elementId)
-					{
-						$field->element = Craft::$app->elements->getElementById($elementId);
-					}
-
-					$folderId = $field->resolveSourcePath();
+					$element = $elementId ? Craft::$app->elements->getElementById($elementId) : null;
+					$folderId = $field->resolveSourcePath($element);
 				}
 
 				if (empty($folderId))
@@ -200,7 +116,7 @@
 					throw new HttpException(400, Craft::t('app', 'The target destination provided for uploading is not valid.'));
 				}
 
-				$folder = Craft::$app->assets->findFolder(array('id' => $folderId));
+				$folder = Craft::$app->assets->findFolder(['id' => $folderId]);
 
 				if (!$folder)
 				{
@@ -236,7 +152,7 @@
 					throw $exception;
 				}
 
-				$this->returnJson(array('success' => true, 'filename' => $asset->filename));
+				$this->returnJson(['success' => true, 'filename' => $asset->filename]);
 			}
 			else
 			{
@@ -261,6 +177,7 @@
 	 * Create a folder.
 	 *
 	 * @return null
+	 * @throws HttpException
 	 */
 	public function actionCreateFolder()
 	{
@@ -275,7 +192,7 @@
 
 		try
 		{
-			$parentFolder = Craft::$app->assets->findFolder(array('id' => $parentId));
+			$parentFolder = Craft::$app->assets->findFolder(['id' => $parentId]);
 
 			if (!$parentFolder)
 			{
@@ -290,7 +207,11 @@
 
 			Craft::$app->assets->createFolder($folderModel);
 
-			$this->returnJson(array('success' => true, 'folderName' => $folderModel->name, 'folderId' => $folderModel->id));
+			$this->returnJson([
+				'success' => true,
+				'folderName' => $folderModel->name,
+				'folderId' => $folderModel->id
+			]);
 		}
 		catch (AssetException $exception)
 		{
@@ -321,7 +242,7 @@
 			$this->returnErrorJson($exception->getMessage());
 		}
 
-		$this->returnJson(array('success' => true));
+		$this->returnJson(['success' => true]);
 
 	}
 
@@ -383,7 +304,7 @@
 
 				Craft::$app->assets->renameFile($file, $filename);
 
-				$this->returnJson(array('success' => true));
+				$this->returnJson(['success' => true]);
 			}
 			else
 			{
@@ -395,7 +316,7 @@
 			$this->returnErrorJson($exception->getMessage());
 		}
 
-		$this->returnJson(array('success' => true));
+		$this->returnJson(['success' => true]);
 	}
 
 	/**
@@ -435,7 +356,7 @@
 	 */
 	public function actionGenerateTransform()
 	{
-		$transformId = Craft::$app->request->getQuery('transformId');
+		$transformId = Craft::$app->getRequest()->getQuery('transformId');
 		$returnUrl = (bool) Craft::$app->getRequest()->getBodyParam('returnUrl', false);
 
 		// If transform Id was not passed in, see if file id and handle were.
@@ -462,7 +383,7 @@
 
 		if ($returnUrl)
 		{
-			$this->returnJson(array('url' => $url));
+			$this->returnJson(['url' => $url]);
 		}
 
 		$this->redirect($url, true, 302);
@@ -478,10 +399,10 @@
 	{
 		$this->requireAjaxRequest();
 		$transforms = Craft::$app->assetTransforms->getAllTransforms();
-		$output = array();
+		$output = [];
 		foreach ($transforms as $transform)
 		{
-			$output[] = (object) array('id' => $transform->id, 'handle' => $transform->handle, 'name' => $transform->name);
+			$output[] = (object) ['id' => $transform->id, 'handle' => $transform->handle, 'name' => $transform->name];
 		}
 
 		$this->returnJson($output);
