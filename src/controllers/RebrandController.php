--- conflicted
+++ resolved
@@ -119,9 +119,6 @@
 				$source = mb_substr($source, 0, mb_strpos($source, '?'));
 			}
 
-<<<<<<< HEAD
-			$imagePath = Craft::$app->path->getTempUploadsPath().$source;
-=======
 			// It's possible there are & in the case of a site that isn't using rewriting the URL and the resource is
 			// being cached.  I.E. http://craft.dev/index.php?p=admin/resources/temp/logo.png&x=H1UP9g5TO
 			// In this case, $source is logo.png&x=H1UP9g5TO
@@ -130,8 +127,7 @@
 				$source = mb_substr($source, 0, mb_strpos($source, '&'));
 			}
 
-			$imagePath = craft()->path->getTempUploadsPath().$source;
->>>>>>> a42b4cea
+			$imagePath = Craft::$app->path->getTempUploadsPath().$source;
 
 			if (IOHelper::fileExists($imagePath) && Craft::$app->images->checkMemoryForImage($imagePath))
 			{
