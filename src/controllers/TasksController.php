<?php
/**
 * @link      https://craftcms.com/
 * @copyright Copyright (c) Pixel & Tonic, Inc.
 * @license   https://craftcms.com/license
 */

namespace craft\controllers;

use Craft;
use craft\helpers\Json;
use craft\web\Controller;
use yii\web\Response;

/** @noinspection ClassOverridesFieldOfSuperClassInspection */

/**
 * The TasksController class is a controller that handles various task related operations such as running, checking task
 * status, re-running and deleting tasks.
 *
 * Note that all actions in the controller require an authenticated Craft session via [[Controller::allowAnonymous]].
 *
 * @author Pixel & Tonic, Inc. <support@pixelandtonic.com>
 * @since  3.0
 */
class TasksController extends Controller
{
<<<<<<< HEAD
    // Properties
    // =========================================================================

    /**
     * @inheritdoc
     */
    protected $allowAnonymous = ['run-pending-tasks'];

    // Public Methods
    // =========================================================================

    /**
     * Runs any pending tasks.
     *
     * @return string
     */
    public function actionRunPendingTasks(): string
    {
        $tasksService = Craft::$app->getTasks();

        // Make sure tasks aren't already running
        if (!$tasksService->getIsTaskRunning()) {
            $task = $tasksService->getNextPendingTask();

            if ($task) {
                // Attempt to close the connection if this is an Ajax request
                if (Craft::$app->getRequest()->getIsAjax()) {
                    $response = Craft::$app->getResponse();
                    $response->content = '1';
                    $response->sendAndClose();
                }

                // Start running tasks
                $tasksService->runPendingTasks();
            }
        }

        return '1';
    }

    /**
     * Returns the completion percentage for the running task.
     *
     * @return Response
     */
    public function actionGetRunningTaskInfo(): Response
    {
        $this->requireAcceptsJson();
        $this->requirePermission('accessCp');

        $tasksService = Craft::$app->getTasks();

        if ($task = $tasksService->getRunningTask()) {
            return $this->asJson([
                'task' => $task
            ]);
        }

        // No running tasks left? Check for a failed one
        if ($tasksService->getHaveTasksFailed()) {
            return $this->asJson([
                'task' => ['status' => 'error']
            ]);
        }

        // Any pending tasks?
        if ($task = $tasksService->getNextPendingTask()) {
            return $this->asJson([
                'task' => $task
            ]);
        }

        return $this->asJson([
            'task' => null
        ]);
    }

    /**
     * Re-runs a failed task.
     *
     * @return Response
     */
    public function actionRerunTask(): Response
    {
        $this->requireAcceptsJson();
        $this->requirePostRequest();
        $this->requirePermission('accessCp');

        $taskId = Craft::$app->getRequest()->getRequiredBodyParam('taskId');
        $task = Craft::$app->getTasks()->rerunTaskById($taskId);

        if (!Craft::$app->getTasks()->getIsTaskRunning()) {
            Json::sendJsonHeaders();
            $response = Craft::$app->getResponse();
            $response->content = Json::encode([
                'task' => $task
            ]);
            $response->sendAndClose();

            Craft::$app->getTasks()->runPendingTasks();
        } else {
            return $this->asJson([
                'task' => $task
            ]);
        }

        return $this->asJson([
            'task' => null
        ]);
    }

    /**
     * Deletes a task.
     *
     * @return Response
     */
    public function actionDeleteTask(): Response
    {
        $this->requireAcceptsJson();
        $this->requirePostRequest();
        $this->requirePermission('accessCp');

        $taskId = Craft::$app->getRequest()->getRequiredBodyParam('taskId');
        Craft::$app->getTasks()->deleteTaskById($taskId);

        return $this->asJson([
            'success' => true
        ]);
    }

    /**
     * Returns info about all the tasks.
     *
     * @return Response
     */
    public function actionGetTaskInfo(): Response
    {
        $this->requireAcceptsJson();
        $this->requirePermission('accessCp');

        return $this->asJson([
            'tasks' => Craft::$app->getTasks()->getAllTasks()
        ]);
    }
=======
	// Properties
	// =========================================================================

	/**
	 * If set to false, you are required to be logged in to execute any of the given controller's actions.
	 *
	 * If set to true, anonymous access is allowed for all of the given controller's actions.
	 *
	 * If the value is an array of action names, then you must be logged in for any action method except for the ones in
	 * the array list.
	 *
	 * If you have a controller that where the majority of action methods will be anonymous, but you only want require
	 * login on a few, it's best to use {@link UserSessionService::requireLogin() craft()->userSession->requireLogin()}
	 * in the individual methods.
	 *
	 * @var bool
	 */
	protected $allowAnonymous = array('actionRunPendingTasks');

	// Public Methods
	// =========================================================================

	/**
	 * Runs any pending tasks.
	 *
	 * @return null
	 */
	public function actionRunPendingTasks()
	{
		// Make sure tasks aren't already running
		if (!craft()->tasks->isTaskRunning())
		{
			// Is there a pending task?
			$task = craft()->tasks->getNextPendingTask();

			if ($task)
			{
				// Attempt to close the connection if this is an Ajax request
				if (craft()->request->isAjaxRequest())
				{
					craft()->request->close('1');
				}

				// Start running tasks
				craft()->tasks->runPendingTasks();
			}
		}

		craft()->end();
	}

	/**
	 * Re-runs a failed task.
	 *
	 * @return null
	 */
	public function actionRerunTask()
	{
		$this->requireAjaxRequest();
		$this->requirePostRequest();
		craft()->userSession->requirePermission('accessCp');

		$taskId = craft()->request->getRequiredPost('taskId');
		$task = craft()->tasks->rerunTaskById($taskId);

		if (!craft()->tasks->isTaskRunning())
		{
			JsonHelper::sendJsonHeaders();
			craft()->request->close(JsonHelper::encode($task->getInfo()));

			craft()->tasks->runPendingTasks();
		}
		else
		{
			$this->returnJson($task->getInfo());
		}

		craft()->end();
	}

	/**
	 * Deletes a task.
	 *
	 * @return null
	 */
	public function actionDeleteTask()
	{
		$this->requireAjaxRequest();
		$this->requirePostRequest();
		craft()->userSession->requirePermission('accessCp');

		$taskId = craft()->request->getRequiredPost('taskId');
		$task = craft()->tasks->deleteTaskById($taskId);

		craft()->end();
	}

	/**
	 * Returns info about all the tasks.
	 *
	 * @return null
	 */
	public function actionGetTaskInfo()
	{
		$this->requireAjaxRequest();
		craft()->userSession->requirePermission('accessCp');

		$tasks = craft()->tasks->getAllTasks();
		$taskInfo = array();

		foreach ($tasks as $task)
		{
			$taskInfo[] = $task->getInfo();
		}

		$this->returnJson($taskInfo);
	}
>>>>>>> 9c870854
}<|MERGE_RESOLUTION|>--- conflicted
+++ resolved
@@ -25,7 +25,6 @@
  */
 class TasksController extends Controller
 {
-<<<<<<< HEAD
     // Properties
     // =========================================================================
 
@@ -64,43 +63,6 @@
         }
 
         return '1';
-    }
-
-    /**
-     * Returns the completion percentage for the running task.
-     *
-     * @return Response
-     */
-    public function actionGetRunningTaskInfo(): Response
-    {
-        $this->requireAcceptsJson();
-        $this->requirePermission('accessCp');
-
-        $tasksService = Craft::$app->getTasks();
-
-        if ($task = $tasksService->getRunningTask()) {
-            return $this->asJson([
-                'task' => $task
-            ]);
-        }
-
-        // No running tasks left? Check for a failed one
-        if ($tasksService->getHaveTasksFailed()) {
-            return $this->asJson([
-                'task' => ['status' => 'error']
-            ]);
-        }
-
-        // Any pending tasks?
-        if ($task = $tasksService->getNextPendingTask()) {
-            return $this->asJson([
-                'task' => $task
-            ]);
-        }
-
-        return $this->asJson([
-            'task' => null
-        ]);
     }
 
     /**
@@ -167,126 +129,7 @@
         $this->requirePermission('accessCp');
 
         return $this->asJson([
-            'tasks' => Craft::$app->getTasks()->getAllTasks()
+            'tasks' => Craft::$app->getTasks()->getTaskInfo(),
         ]);
     }
-=======
-	// Properties
-	// =========================================================================
-
-	/**
-	 * If set to false, you are required to be logged in to execute any of the given controller's actions.
-	 *
-	 * If set to true, anonymous access is allowed for all of the given controller's actions.
-	 *
-	 * If the value is an array of action names, then you must be logged in for any action method except for the ones in
-	 * the array list.
-	 *
-	 * If you have a controller that where the majority of action methods will be anonymous, but you only want require
-	 * login on a few, it's best to use {@link UserSessionService::requireLogin() craft()->userSession->requireLogin()}
-	 * in the individual methods.
-	 *
-	 * @var bool
-	 */
-	protected $allowAnonymous = array('actionRunPendingTasks');
-
-	// Public Methods
-	// =========================================================================
-
-	/**
-	 * Runs any pending tasks.
-	 *
-	 * @return null
-	 */
-	public function actionRunPendingTasks()
-	{
-		// Make sure tasks aren't already running
-		if (!craft()->tasks->isTaskRunning())
-		{
-			// Is there a pending task?
-			$task = craft()->tasks->getNextPendingTask();
-
-			if ($task)
-			{
-				// Attempt to close the connection if this is an Ajax request
-				if (craft()->request->isAjaxRequest())
-				{
-					craft()->request->close('1');
-				}
-
-				// Start running tasks
-				craft()->tasks->runPendingTasks();
-			}
-		}
-
-		craft()->end();
-	}
-
-	/**
-	 * Re-runs a failed task.
-	 *
-	 * @return null
-	 */
-	public function actionRerunTask()
-	{
-		$this->requireAjaxRequest();
-		$this->requirePostRequest();
-		craft()->userSession->requirePermission('accessCp');
-
-		$taskId = craft()->request->getRequiredPost('taskId');
-		$task = craft()->tasks->rerunTaskById($taskId);
-
-		if (!craft()->tasks->isTaskRunning())
-		{
-			JsonHelper::sendJsonHeaders();
-			craft()->request->close(JsonHelper::encode($task->getInfo()));
-
-			craft()->tasks->runPendingTasks();
-		}
-		else
-		{
-			$this->returnJson($task->getInfo());
-		}
-
-		craft()->end();
-	}
-
-	/**
-	 * Deletes a task.
-	 *
-	 * @return null
-	 */
-	public function actionDeleteTask()
-	{
-		$this->requireAjaxRequest();
-		$this->requirePostRequest();
-		craft()->userSession->requirePermission('accessCp');
-
-		$taskId = craft()->request->getRequiredPost('taskId');
-		$task = craft()->tasks->deleteTaskById($taskId);
-
-		craft()->end();
-	}
-
-	/**
-	 * Returns info about all the tasks.
-	 *
-	 * @return null
-	 */
-	public function actionGetTaskInfo()
-	{
-		$this->requireAjaxRequest();
-		craft()->userSession->requirePermission('accessCp');
-
-		$tasks = craft()->tasks->getAllTasks();
-		$taskInfo = array();
-
-		foreach ($tasks as $task)
-		{
-			$taskInfo[] = $task->getInfo();
-		}
-
-		$this->returnJson($taskInfo);
-	}
->>>>>>> 9c870854
 }