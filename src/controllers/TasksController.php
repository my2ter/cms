--- conflicted
+++ resolved
@@ -26,20 +26,9 @@
 	// =========================================================================
 
 	/**
-	 * If set to false, you are required to be logged in to execute any of the given controller's actions.
-	 *
-	 * If set to true, anonymous access is allowed for all of the given controller's actions.
-	 *
-	 * If the value is an array of action names, then you must be logged in for any action method except for the ones in
-	 * the array list.
-	 *
-	 * If you have a controller that where the majority of action methods will be anonymous, but you only want require
-	 * login on a few, it's best to use {@link UserSessionService::requireLogin() craft()->userSession->requireLogin()}
-	 * in the individual methods.
-	 *
-	 * @var bool
+	 * @inheritdoc
 	 */
-	protected $allowAnonymous = array('actionRunPendingTasks');
+	protected $allowAnonymous = ['actionRunPendingTasks'];
 
 	// Public Methods
 	// =========================================================================
@@ -51,42 +40,21 @@
 	 */
 	public function actionRunPendingTasks()
 	{
-<<<<<<< HEAD
-		$this->requireAjaxRequest();
-		$this->requirePermission('accessCp');
+		$tasksService = Craft::$app->getTasks();
 
-		// If there's already a running task, treat this like a getRunningTaskInfo request
-		$this->_returnRunningTaskInfo();
-
-		// Apparently not. Is there a pending task?
-		$task = Craft::$app->getTasks()->getNextPendingTask();
-
-		if ($task)
+		// Make sure tasks aren't already running
+		if (!$tasksService->isTaskRunning())
 		{
-			// Return info about the next pending task without stopping PHP execution
-			JsonHelper::sendJsonHeaders();
-			$response = Craft::$app->getResponse();
-			$response->content = JsonHelper::encode($task);
-			$response->sendAndClose();
-
-			// Start running tasks
-			Craft::$app->getTasks()->runPendingTasks();
-=======
-		// Make sure tasks aren't already running
-		if (!craft()->tasks->isTaskRunning())
-		{
-			// Is there a pending task?
-			$task = craft()->tasks->getNextPendingTask();
+			$task = $tasksService->getNextPendingTask();
 
 			if ($task)
 			{
 				// Close the connection
-				craft()->request->close();
+				Craft::$app->getResponse()->sendAndClose();
 
-				// Start running tasks
-				craft()->tasks->runPendingTasks();
+					// Start running tasks
+				$tasksService->runPendingTasks();
 			}
->>>>>>> 2b0564be
 		}
 
 		Craft::$app->end();
@@ -102,13 +70,15 @@
 		$this->requireAjaxRequest();
 		$this->requirePermission('accessCp');
 
-		if ($task = craft()->tasks->getRunningTask())
+		$tasksService = Craft::$app->getTasks();
+
+		if ($task = $tasksService->getRunningTask())
 		{
-			$this->returnJson($task->getInfo());
+			$this->asJson($task);
 		}
 
 		// No running tasks left? Check for a failed one
-		if (Craft::$app->getTasks()->haveTasksFailed())
+		if ($tasksService->haveTasksFailed())
 		{
 			return $this->asJson(['status' => 'error']);
 		}
@@ -175,23 +145,4 @@
 		$this->requirePermission('accessCp');
 		return $this->asJson(Craft::$app->getTasks()->getAllTasks());
 	}
-<<<<<<< HEAD
-
-	// Private Methods
-	// =========================================================================
-
-	/**
-	 * Returns info about the currently running task, if there is one.
-	 *
-	 * @return null
-	 */
-	private function _returnRunningTaskInfo()
-	{
-		if ($task = Craft::$app->getTasks()->getRunningTask())
-		{
-			return $this->asJson($task);
-		}
-	}
-=======
->>>>>>> 2b0564be
 }