--- conflicted
+++ resolved
@@ -511,16 +511,12 @@
 			// Only use the locales that the user has access to
 			$sectionLocaleIds = array_keys($variables['section']->getLocales());
 			$editableLocaleIds = craft()->i18n->getEditableLocaleIds();
-<<<<<<< HEAD
-			$variables['localeIds'] = array_intersect($sectionLocaleIds, $editableLocaleIds);
+			$variables['localeIds'] = array_merge(array_intersect($sectionLocaleIds, $editableLocaleIds));
 		}
 		else
 		{
 			$variables['localeIds'] = array(craft()->i18n->getPrimarySiteLocaleId());
 		}
-=======
-			$editableSectionLocaleIds = array_merge(array_intersect($sectionLocaleIds, $editableLocaleIds));
->>>>>>> 497e4e3a
 
 		if (!$variables['localeIds'])
 		{
