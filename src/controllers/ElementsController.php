<?php
namespace Craft;

/**
 * Element actions
 */
class ElementsController extends BaseController
{
	/**
	 * Renders and returns the body of an ElementSelectorModal.
	 */
	public function actionGetModalBody()
	{
		$this->requireAjaxRequest();

		$showSources = craft()->request->getParam('sources');
		$context = craft()->request->getParam('context');
		$elementType = $this->_getElementType();
		$sources = $elementType->getSources($context);

		if (is_array($showSources))
		{
			foreach (array_keys($sources) as $source)
			{
				if (!in_array($source, $showSources))
				{
					unset($sources[$source]);
				}
			}
		}

		$this->renderTemplate('_elements/modalbody', array(
			'sources'   => $sources
		));
	}

	/**
	 * Renders and returns the list of elements in an ElementIndex.
	 */
	public function actionGetElements()
	{
		$context = craft()->request->getParam('context');
		$elementType = $this->_getElementType();
		$source = craft()->request->getParam('source');
		$viewState = craft()->request->getParam('viewState');
		$disabledElementIds = craft()->request->getParam('disabledElementIds');

		$baseCriteria = craft()->request->getPost('criteria');
		$criteria = craft()->elements->getCriteria($elementType->getClassHandle(), $baseCriteria);

		if ($source)
		{
<<<<<<< HEAD
			$criteria->source = $source;
=======
			$sources = $elementType->getSources($context);
			$sourceCriteria = $this->_getSourceCriteria($sources, $state['source']);

			if ($sourceCriteria !== null)
			{
				$criteria->setAttributes($sourceCriteria);
			}
			else
			{
				return false;
			}
>>>>>>> 99e5e0b1
		}

		if ($search = craft()->request->getParam('search'))
		{
			$criteria->search = $search;
		}

		if ($offset = craft()->request->getParam('offset'))
		{
			$criteria->offset = $offset;
		}

		$containerVars = array(
			'state' => $viewState
		);

		$elementVars = array(
			'context'            => $context,
			'elementType'        => new ElementTypeVariable($elementType),
			'disabledElementIds' => $disabledElementIds,
		);

		if ($viewState['mode'] == 'table')
		{
			// Make sure the attribute is actually allowed
			$tableAttributes = $elementType->defineTableAttributes($source);

			// Ordering by an attribute?
			if (!empty($viewState['order']))
			{
				foreach ($tableAttributes as $attribute)
				{
					if ($attribute['attribute'] == $viewState['order'])
					{
						$criteria->order = $viewState['order'].' '.$viewState['sort'];
						break;
					}
				}
			}

			$containerVars['attributes'] = $tableAttributes;
			$elementVars['attributes'] = $tableAttributes;
		}

		// Find the elements!
		$elementVars['elements'] = $criteria->find();

		$viewFolder = '_elements/'.$viewState['mode'].'view/';

		if (!$criteria->offset)
		{
			$elementContainerHtml = $this->renderTemplate($viewFolder.'container', $containerVars, true);
		}
		else
		{
			$elementContainerHtml = null;
		}

		$elementDataHtml = $this->renderTemplate($viewFolder.'elements', $elementVars, true);
		$totalVisible = $criteria->offset + $criteria->limit;
		$remainingElements = $criteria->total() - $totalVisible;

		$this->returnJson(array(
			'elementContainerHtml' => $elementContainerHtml,
			'elementDataHtml'      => $elementDataHtml,
			'headHtml'             => craft()->templates->getHeadHtml(),
			'totalVisible'         => $totalVisible,
			'more'                 => ($remainingElements > 0),
		));
	}

	/**
	 * Returns the element type based on the posted element type class.
	 *
	 * @access private
	 * @return BaseElementType
	 * @throws Exception
	 */
	private function _getElementType()
	{
		$class = craft()->request->getRequiredParam('elementType');
		$elementType = craft()->elements->getElementType($class);

		if (!$elementType)
		{
			throw new Exception(Craft::t('No element type exists with the class "{class}"', array('class' => $class)));
		}

		return $elementType;
	}

	/**
	 * Returns the criteria for a given source.
	 *
	 * @param array  $sources
	 * @param string $selectedSource
	 * @return array|null
	 */
	private function _getSourceCriteria($sources, $selectedSource)
	{
		if (isset($sources[$selectedSource]))
		{
			if (isset($sources[$selectedSource]['criteria']))
			{
				return $sources[$selectedSource]['criteria'];
			}
			else
			{
				return array();
			}
		}
		else
		{
			// Look through any nested sources
			foreach ($sources as $key => $source)
			{
				if (!empty($source['nested']) && ($nestedSourceCriteria = $this->_getSourceCriteria($source['nested'], $selectedSource)))
				{
					return $nestedSourceCriteria;
				}
			}
		}

		return null;
	}

}<|MERGE_RESOLUTION|>--- conflicted
+++ resolved
@@ -50,11 +50,8 @@
 
 		if ($source)
 		{
-<<<<<<< HEAD
-			$criteria->source = $source;
-=======
 			$sources = $elementType->getSources($context);
-			$sourceCriteria = $this->_getSourceCriteria($sources, $state['source']);
+			$sourceCriteria = $this->_getSourceCriteria($sources, $source);
 
 			if ($sourceCriteria !== null)
 			{
@@ -64,7 +61,6 @@
 			{
 				return false;
 			}
->>>>>>> 99e5e0b1
 		}
 
 		if ($search = craft()->request->getParam('search'))
