<?php
/**
 * @link http://buildwithcraft.com/
 * @copyright Copyright (c) 2015 Pixel & Tonic, Inc.
 * @license http://buildwithcraft.com/license
 */

namespace craft\app\controllers;

use Craft;
use craft\app\base\Widget;
use craft\app\base\WidgetInterface;
use craft\app\dates\DateTime;
use craft\app\errors\HttpException;
use craft\app\helpers\IOHelper;
use craft\app\helpers\JsonHelper;
use craft\app\helpers\StringHelper;
use craft\app\helpers\UrlHelper;
use craft\app\io\Zip;
use craft\app\models\GetHelp as GetHelpModel;
use craft\app\web\twig\variables\ComponentInfo;
use craft\app\web\Controller;
use craft\app\web\UploadedFile;

/**
 * The DashboardController class is a controller that handles various dashboard related actions including managing
 * widgets, getting [[\craft\app\widgets\Feed]] feeds and sending [[\craft\app\widgets\GetHelp]] support ticket requests.
 *
 * Note that all actions in the controller require an authenticated Craft session via [[Controller::allowAnonymous]].
 *
 * @author Pixel & Tonic, Inc. <support@pixelandtonic.com>
 * @since 3.0
 */
class DashboardController extends Controller
{
	// Public Methods
	// =========================================================================

	/**
	 * Edits a widget.
	 *
	 * @param integer                $widgetId The widget’s ID, if editing an existing widget
	 * @param WidgetInterface|Widget $widget   The widget being edited, if there were any validation errors
	 * @return string The rendering result
	 * @throws HttpException if the requested widget doesn’t exist
	 */
	public function actionEditWidget($widgetId = null, WidgetInterface $widget = null)
	{
		// The widget
		// ---------------------------------------------------------------------

		if ($widget === null && $widgetId !== null)
		{
			$widget = Craft::$app->getDashboard()->getWidgetById($widgetId);

			if ($widget === null)
			{
				throw new HttpException(404, "No widget exists with the ID '$widgetId'.");
			}
		}

		if ($widget === null)
		{
			$widget = Craft::$app->getDashboard()->createWidget('craft\app\widgets\Feed');
		}

		$widgetTypeInfo = new ComponentInfo($widget);

		// Widget types
		// ---------------------------------------------------------------------

		$allWidgetTypes = Craft::$app->getDashboard()->getAllWidgetTypes();
		$widgetTypeOptions = [];

		foreach ($allWidgetTypes as $class)
		{
			if ($class === $widget->getType() || $class::isSelectable())
			{
				$widgetTypeOptions[] = [
					'value' => $class,
					'label' => $class::displayName()
				];
			}
		}

		// Page setup + render
		// ---------------------------------------------------------------------

		$crumbs = [
			['label' => Craft::t('app', 'Dashboard'), 'url' => UrlHelper::getUrl('dashboard')],
			['label' => Craft::t('app', 'Settings'), 'url' => UrlHelper::getUrl('dashboard/settings')],
		];

		if ($widgetId !== null)
		{
			$title = $widget->getTitle();
		}
		else
		{
			$title = Craft::t('app', 'Create a new widget');
		}

		return $this->renderTemplate('dashboard/settings/_widgetsettings', [
			'widgetId' => $widgetId,
			'widget' => $widget,
			'widgetTypeInfo' => $widgetTypeInfo,
			'widgetTypeOptions' => $widgetTypeOptions,
			'allWidgetTypes' => $allWidgetTypes,
			'crumbs' => $crumbs,
			'title' => $title,
			'docsUrl' => 'http://buildwithcraft.com/docs/widgets#widget-layouts',
		]);
	}

	/**
	 * Saves a widget.
	 *
	 * @return null
	 */
	public function actionSaveWidget()
	{
		$this->requirePostRequest();

		$dashboardService = Craft::$app->getDashboard();
		$request = Craft::$app->getRequest();
		$type = $request->getRequiredBodyParam('type');

		$widget = $dashboardService->createWidget([
			'type'         => $type,
			'id'           => $request->getBodyParam('widgetId'),
			'userId'       => Craft::$app->getUser()->getIdentity()->id,
			'settings'     => $request->getBodyParam('types.'.$type),
		]);

		// Did it save?
		if (Craft::$app->getDashboard()->saveWidget($widget))
		{
			Craft::$app->getSession()->setNotice(Craft::t('app', 'Widget saved.'));
			return $this->redirectToPostedUrl();
		}
		else
		{
			Craft::$app->getSession()->setError(Craft::t('app', 'Couldn’t save widget.'));
		}

		// Send the widget back to the template
		Craft::$app->getUrlManager()->setRouteParams([
			'widget' => $widget
		]);
	}

	/**
	 * Deletes a widget.
	 *
	 * @return null
	 */
	public function actionDeleteWidget()
	{
		$this->requirePostRequest();
		$this->requireAjaxRequest();

		$widgetId = JsonHelper::decode(Craft::$app->getRequest()->getRequiredBodyParam('id'));
		Craft::$app->getDashboard()->deleteWidgetById($widgetId);

		return $this->asJson(['success' => true]);
	}

	/**
	 * Reorders widgets.
	 *
	 * @return null
	 */
	public function actionReorderWidgets()
	{
		$this->requirePostRequest();
		$this->requireAjaxRequest();

		$widgetIds = JsonHelper::decode(Craft::$app->getRequest()->getRequiredBodyParam('ids'));
		Craft::$app->getDashboard()->reorderWidgets($widgetIds);

		return $this->asJson(['success' => true]);
	}

	/**
	 * Returns the items for the Feed widget.
	 *
	 * @return null
	 */
	public function actionGetFeedItems()
	{
		$this->requireAjaxRequest();

		$url = Craft::$app->getRequest()->getRequiredParam('url');
		$limit = Craft::$app->getRequest()->getParam('limit');

		$items = Craft::$app->getFeeds()->getFeedItems($url, $limit);

		foreach ($items as &$item)
		{
			if (isset($item['date']))
			{
				/** @var DateTime $date */
				$date = $item['date'];
				$item['date'] = $date->uiTimestamp();
			}
			else
			{
				unset($item['date']);
			}
		}

		return $this->asJson(['items' => $items]);
	}

	/**
	 * Creates a new support ticket for the GetHelp widget.
	 *
	 * @return null
	 */
	public function actionSendSupportRequest()
	{
		$this->requirePostRequest();

		Craft::$app->getConfig()->maxPowerCaptain();

		$success = false;
		$errors = [];
		$zipFile = null;
		$tempFolder = null;
		$widgetId = Craft::$app->getRequest()->getBodyParam('widgetId');

		$getHelpModel = new GetHelpModel();
		$getHelpModel->fromEmail = Craft::$app->getRequest()->getBodyParam('fromEmail');
		$getHelpModel->message = trim(Craft::$app->getRequest()->getBodyParam('message'));
		$getHelpModel->attachLogs = (bool) Craft::$app->getRequest()->getBodyParam('attachLogs');
		$getHelpModel->attachDbBackup = (bool) Craft::$app->getRequest()->getBodyParam('attachDbBackup');
		$getHelpModel->attachTemplates = (bool)Craft::$app->getRequest()->getBodyParam('attachTemplates');
		$getHelpModel->attachment = UploadedFile::getInstanceByName('attachAdditionalFile');

		if ($getHelpModel->validate())
		{
			$user = Craft::$app->getUser()->getIdentity();

			// Add some extra info about this install
			$message = $getHelpModel->message . "\n\n" .
				"------------------------------\n\n" .
				'Craft '.Craft::$app->getEditionName().' '.Craft::$app->version.'.'.Craft::$app->build;

			$plugins = Craft::$app->getPlugins()->getAllPlugins();

			if ($plugins)
			{
				$pluginNames = [];

				foreach ($plugins as $plugin)
				{
					$pluginNames[] = $plugin->name.' '.$plugin->version.' ('.$plugin->developer.')';
				}

				$message .= "\nPlugins: ".implode(', ', $pluginNames);
			}

			$requestParamDefaults = [
				'sFirstName' => $user->getFriendlyName(),
				'sLastName' => ($user->lastName ? $user->lastName : 'Doe'),
				'sEmail' => $getHelpModel->fromEmail,
				'tNote' => $message,
			];

			$requestParams = $requestParamDefaults;

			$hsParams = [
				'helpSpotApiURL' => 'https://support.pixelandtonic.com/api/index.php'
			];

			try
			{
				if ($getHelpModel->attachLogs || $getHelpModel->attachDbBackup)
				{
					if (!$zipFile)
					{
						$zipFile = $this->_createZip();
					}

					if ($getHelpModel->attachLogs && IOHelper::folderExists(Craft::$app->getPath()->getLogPath()))
					{
						// Grab it all.
						$logFolderContents = IOHelper::getFolderContents(Craft::$app->getPath()->getLogPath());

						foreach ($logFolderContents as $file)
						{
							// Make sure it's a file.
							if (IOHelper::fileExists($file))
							{
								Zip::add($zipFile, $file, Craft::$app->getPath()->getStoragePath());
							}
						}
					}

					if ($getHelpModel->attachDbBackup && IOHelper::folderExists(Craft::$app->getPath()->getDbBackupPath()))
					{
						// Make a fresh database backup of the current schema/data. We want all data from all tables
						// for debugging.
<<<<<<< HEAD
						Craft::$app->getDb()->backup([]);
=======
						craft()->db->backup();
>>>>>>> fd52cfa2

						$backups = IOHelper::getLastModifiedFiles(Craft::$app->getPath()->getDbBackupPath(), 3);

						foreach ($backups as $backup)
						{
							if (IOHelper::getExtension($backup) == 'sql')
							{
								Zip::add($zipFile, $backup, Craft::$app->getPath()->getStoragePath());
							}
						}
					}
				}

				if ($getHelpModel->attachment)
				{
					// If we don't have a zip file yet, create one now.
					if (!$zipFile)
					{
						$zipFile = $this->_createZip();
					}

					$tempFolder = Craft::$app->getPath()->getTempPath().'/'.StringHelper::UUID();

					if (!IOHelper::folderExists($tempFolder))
					{
						IOHelper::createFolder($tempFolder);
					}

					$tempFile = $tempFolder.'/'.$getHelpModel->attachment->name;
					$getHelpModel->attachment->saveAs($tempFile);

					// Make sure it actually saved.
					if (IOHelper::fileExists($tempFile))
					{
						Zip::add($zipFile, $tempFile, $tempFolder);
					}
				}

				if ($getHelpModel->attachTemplates)
				{
					// If we don't have a zip file yet, create one now.
					if (!$zipFile)
					{
						$zipFile = $this->_createZip();
					}

					if (IOHelper::folderExists(Craft::$app->getPath()->getLogPath()))
					{
						// Grab it all.
						$templateFolderContents = IOHelper::getFolderContents(Craft::$app->getPath()->getSiteTemplatesPath());

						foreach ($templateFolderContents as $file)
						{
							// Make sure it's a file.
							if (IOHelper::fileExists($file))
							{
								$templateFolderName = IOHelper::getFolderName(Craft::$app->getPath()->getSiteTemplatesPath(), false);
								$siteTemplatePath = Craft::$app->getPath()->getSiteTemplatesPath();
								$tempPath = substr($siteTemplatePath, 0, (StringHelper::length($siteTemplatePath) - StringHelper::length($templateFolderName)) - 1);
								Zip::add($zipFile, $file, $tempPath);
							}
						}
					}
				}

				if ($zipFile)
				{
					$requestParams['File1_sFilename'] = 'SupportAttachment-'.IOHelper::cleanFilename(Craft::$app->getSiteName()).'.zip';
					$requestParams['File1_sFileMimeType'] = 'application/zip';
					$requestParams['File1_bFileBody'] = base64_encode(IOHelper::getFileContents($zipFile));

					// Bump the default timeout because of the attachment.
					$hsParams['callTimeout'] = 120;
				}
			}
			catch(\Exception $e)
			{
				Craft::warning('Tried to attach debug logs to a support request and something went horribly wrong: '.$e->getMessage(), __METHOD__);

				// There was a problem zipping, so reset the params and just send the email without the attachment.
				$requestParams = $requestParamDefaults;
			}

			$hsapi = new \HelpSpotAPI($hsParams);

			$result = $hsapi->requestCreate($requestParams);

			if ($result)
			{
				if ($zipFile)
				{
					if (IOHelper::fileExists($zipFile))
					{
						IOHelper::deleteFile($zipFile);
					}
				}

				if ($tempFolder)
				{
					IOHelper::clearFolder($tempFolder);
					IOHelper::deleteFolder($tempFolder);
				}

				$success = true;
			}
			else
			{
				$hsErrors = array_filter(preg_split("/(\r\n|\n|\r)/", $hsapi->errors));
				$errors = ['Support' => $hsErrors];
			}
		}
		else
		{
			$errors = $getHelpModel->getErrors();
		}

		return $this->renderTemplate('_components/widgets/GetHelp/response', [
			'success' => $success,
			'errors' => JsonHelper::encode($errors),
			'widgetId' => $widgetId
		]);
	}

	// Private Methods
	// =========================================================================

	/**
	 * @return string
	 */
	private function _createZip()
	{
		$zipFile = Craft::$app->getPath()->getTempPath().'/'.StringHelper::UUID().'.zip';
		IOHelper::createFile($zipFile);

		return $zipFile;
	}
}<|MERGE_RESOLUTION|>--- conflicted
+++ resolved
@@ -301,11 +301,7 @@
 					{
 						// Make a fresh database backup of the current schema/data. We want all data from all tables
 						// for debugging.
-<<<<<<< HEAD
-						Craft::$app->getDb()->backup([]);
-=======
-						craft()->db->backup();
->>>>>>> fd52cfa2
+						Craft::$app->getDb()->backup();
 
 						$backups = IOHelper::getLastModifiedFiles(Craft::$app->getPath()->getDbBackupPath(), 3);
 
