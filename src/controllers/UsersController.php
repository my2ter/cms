<?php
/**
 * @link http://buildwithcraft.com/
 * @copyright Copyright (c) 2015 Pixel & Tonic, Inc.
 * @license http://buildwithcraft.com/license
 */

namespace craft\app\controllers;

use Craft;
use craft\app\errors\Exception;
use craft\app\errors\HttpException;
use craft\app\events\UserEvent;
use craft\app\helpers\AssetsHelper;
use craft\app\helpers\IOHelper;
use craft\app\helpers\JsonHelper;
use craft\app\helpers\UrlHelper;
use craft\app\elements\User;
use craft\app\services\Users;
use craft\app\web\Controller;
use craft\app\web\Response;
use craft\app\web\UploadedFile;

/**
 * The UsersController class is a controller that handles various user account related tasks such as logging-in,
 * impersonating a user, logging out, forgetting passwords, setting passwords, validating accounts, activating
 * accounts, creating users, saving users, processing user avatars, deleting, suspending and un-suspending users.
 *
 * Note that all actions in the controller, except [[actionLogin]], [[actionLogout]], [[actionGetRemainingSessionTime]],
 * [[actionSendPasswordResetEmail]], [[actionSetPassword]], [[actionVerifyEmail]] and [[actionSaveUser]] require an
 * authenticated Craft session via [[Controller::allowAnonymous]].
 *
 * @author Pixel & Tonic, Inc. <support@pixelandtonic.com>
 * @since 3.0
 */
class UsersController extends Controller
{
	// Properties
	// =========================================================================

	/**
	 * @inheritdoc
	 */
	protected $allowAnonymous = ['login', 'logout', 'get-remaining-session-time', 'send-password-reset-email', 'send-activation-email', 'save-user', 'set-password', 'verify-email'];

	// Public Methods
	// =========================================================================

	/**
	 * Displays the login template, and handles login post requests.
	 *
	 * @return Response|null
	 */
	public function actionLogin()
	{
		if (!Craft::$app->getUser()->getIsGuest())
		{
			// Too easy.
			return $this->_handleSuccessfulLogin(false);
		}

		if (!Craft::$app->getRequest()->getIsPost())
		{
			return;
		}

		// First, a little house-cleaning for expired, pending users.
		Craft::$app->getUsers()->purgeExpiredPendingUsers();

		$loginName = Craft::$app->getRequest()->getBodyParam('loginName');
		$password = Craft::$app->getRequest()->getBodyParam('password');
		$rememberMe = (bool) Craft::$app->getRequest()->getBodyParam('rememberMe');

		// Does a user exist with that username/email?
		$user = Craft::$app->getUsers()->getUserByUsernameOrEmail($loginName);

		if (!$user)
		{
			return $this->_handleInvalidLogin(User::AUTH_USERNAME_INVALID);
		}

		// Did they submit a valid password, and is the user capable of being logged-in?
		if (!$user->authenticate($password))
		{
			return $this->_handleInvalidLogin($user->authError, $user);
		}

		// Log them in
		$duration = Craft::$app->getConfig()->getUserSessionDuration($rememberMe);

		if (Craft::$app->getUser()->login($user, $duration))
		{
			return $this->_handleSuccessfulLogin(true);
		}
		else
		{
			// Unknown error
			return $this->_handleInvalidLogin(null, $user);
		}
	}

	/**
	 * Logs a user in for impersonation.  Requires you to be an administrator.
	 *
	 * @return Response|null
	 */
	public function actionImpersonate()
	{
		$this->requireLogin();
		$this->requireAdmin();
		$this->requirePostRequest();

		$userId = Craft::$app->getRequest()->getBodyParam('userId');

		if (Craft::$app->getUser()->loginByUserId($userId))
		{
			Craft::$app->getSession()->setNotice(Craft::t('app', 'Logged in.'));

			return $this->_handleSuccessfulLogin(true);
		}
		else
		{
			Craft::$app->getSession()->setError(Craft::t('app', 'There was a problem impersonating this user.'));
			Craft::error(Craft::$app->getUser()->getIdentity()->username.' tried to impersonate userId: '.$userId.' but something went wrong.', __METHOD__);
		}
	}

	/**
	 * Returns how many seconds are left in the current user session.
	 *
	 * @return null
	 */
	public function actionGetRemainingSessionTime()
	{
		echo Craft::$app->getUser()->getRemainingSessionTime();
		Craft::$app->end();
	}

	/**
	 * @return null
	 */
	public function actionLogout()
	{
		Craft::$app->getUser()->logout();

		if (Craft::$app->getRequest()->getIsAjax())
		{
			return $this->asJson([
				'success' => true
			]);
		}
		else
		{
			return $this->redirect('');
		}
	}

	/**
	 * Sends a password reset email.
	 *
	 * @throws HttpException
	 * @return null
	 */
	public function actionSendPasswordResetEmail()
	{
		$this->requirePostRequest();

		$errors = [];

		// If someone's logged in and they're allowed to edit other users, then see if a userId was submitted
		if (Craft::$app->getUser()->checkPermission('editUsers'))
		{
			$userId = Craft::$app->getRequest()->getBodyParam('userId');

			if ($userId)
			{
				$user = Craft::$app->getUsers()->getUserById($userId);

				if (!$user)
				{
					throw new HttpException(404);
				}
			}
		}

		if (!isset($user))
		{
			$loginName = Craft::$app->getRequest()->getBodyParam('loginName');

			if (!$loginName)
			{
				$errors[] = Craft::t('app', 'Username or email is required.');
			}
			else
			{
				$user = Craft::$app->getUsers()->getUserByUsernameOrEmail($loginName);

				if (!$user)
				{
					$errors[] = Craft::t('app', 'Invalid username or email.');
				}
			}
		}

		if (!empty($user))
		{
			if (Craft::$app->getUsers()->sendPasswordResetEmail($user))
			{
				if (Craft::$app->getRequest()->getIsAjax())
				{
					return $this->asJson(['success' => true]);
				}
				else
				{
					Craft::$app->getSession()->setNotice(Craft::t('app', 'Password reset email sent.'));
					return $this->redirectToPostedUrl();
				}
			}

			$errors[] = Craft::t('app', 'There was a problem sending the password reset email.');
		}

		if (Craft::$app->getRequest()->getIsAjax())
		{
			return $this->asErrorJson($errors);
		}
		else
		{
			// Send the data back to the template
			Craft::$app->getUrlManager()->setRouteParams([
				'errors'    => $errors,
				'loginName' => isset($loginName) ? $loginName : null,
			]);
		}
	}

	/**
	 * Generates a new verification code for a given user, and returns its URL.
	 *
	 * @throws HttpException|Exception
	 * @return null
	 */
	public function actionGetPasswordResetUrl()
	{
		$this->requireAdmin();

		if (!$this->_verifyExistingPassword())
		{
			throw new HttpException(403);
		}

		$userId = Craft::$app->getRequest()->getRequiredParam('userId');
		$user = Craft::$app->getUsers()->getUserById($userId);

		if (!$user)
		{
			$this->_noUserExists($userId);
		}

		echo Craft::$app->getUsers()->getPasswordResetUrl($user);
		Craft::$app->end();
	}

	/**
	 * Sets a user's password once they've verified they have access to their email.
	 *
	 * @return string The rendering result
	 * @throws HttpException|Exception
	 */
	public function actionSetPassword()
	{
		// Have they just submitted a password, or are we just displaying teh page?
		if (!Craft::$app->getRequest()->getIsPost())
		{
			if ($info = $this->_processTokenRequest())
			{
				$userToProcess = $info['userToProcess'];
				$id = $info['id'];
				$code = $info['code'];

				Craft::$app->getUser()->sendUsernameCookie($userToProcess);

				// Send them to the set password template.
				$url = Craft::$app->getConfig()->getSetPasswordPath($code, $id, $userToProcess);

				$this->_processSetPasswordPath($userToProcess);

				return $this->renderTemplate($url, [
					'code'    => $code,
					'id'      => $id,
					'newUser' => ($userToProcess->password ? false : true),
				]);
			}
		}
		else
		{
			// POST request. They've just set the password.
			$code          = Craft::$app->getRequest()->getRequiredBodyParam('code');
			$id            = Craft::$app->getRequest()->getRequiredParam('id');
			$userToProcess = Craft::$app->getUsers()->getUserByUid($id);

			$url = Craft::$app->getConfig()->getSetPasswordPath($code, $id, $userToProcess);

			// See if we still have a valid token.
			$isCodeValid = Craft::$app->getUsers()->isVerificationCodeValidForUser($userToProcess, $code);

			if (!$userToProcess || !$isCodeValid)
			{
				$this->_processInvalidToken($userToProcess);
			}

			$newPassword = Craft::$app->getRequest()->getRequiredBodyParam('newPassword');
			$userToProcess->newPassword = $newPassword;

			if ($userToProcess->passwordResetRequired)
			{
				$forceDifferentPassword = true;
			}
			else
			{
				$forceDifferentPassword = false;
			}

			if (Craft::$app->getUsers()->changePassword($userToProcess, $forceDifferentPassword))
			{
				if ($userToProcess->status == User::STATUS_PENDING)
				{
					// Activate them
					Craft::$app->getUsers()->activateUser($userToProcess);

					// Treat this as an activation request
					$this->_onAfterActivateUser($userToProcess);
				}

				// Can they access the CP?
				if ($userToProcess->can('accessCp'))
				{
					// Send them to the login page
					$url = Craft::$app->getConfig()->getLoginPath();
				}
				else
				{
					// Send them to the 'setPasswordSuccessPath'.
					$setPasswordSuccessPath = Craft::$app->getConfig()->getLocalized('setPasswordSuccessPath');
					$url = UrlHelper::getSiteUrl($setPasswordSuccessPath);
				}

				return $this->redirect($url);
			}

			Craft::$app->getSession()->setNotice(Craft::t('app', 'Couldn’t update password.'));

			$this->_processSetPasswordPath($userToProcess);

			$errors = [];
			$errors = array_merge($errors, $userToProcess->getErrors('newPassword'));

			return $this->renderTemplate($url, [
				'errors' => $errors,
				'code' => $code,
				'id' => $id,
				'newUser' => ($userToProcess->password ? false : true),
			]);
		}
	}

	/**
	 * Verifies that a user has access to an email address.
	 *
	 * @return null;
	 */
	public function actionVerifyEmail()
	{
		if ($info = $this->_processTokenRequest())
		{
			$userToProcess = $info['userToProcess'];
			$userIsPending = $userToProcess->status == User::STATUS_PENDING;

			Craft::$app->getUsers()->verifyEmailForUser($userToProcess);

			if ($userIsPending)
			{
				// They were just activated, so treat this as an activation request
				$this->_onAfterActivateUser($userToProcess);
			}

			// Redirect to the site/CP root
			$url = UrlHelper::getUrl('');
			return $this->redirect($url);
		}
	}

	/**
	 * Manually activates a user account.  Only admins have access.
	 *
	 * @return null
	 */
	public function actionActivateUser()
	{
		$this->requireAdmin();
		$this->requirePostRequest();

		$userId = Craft::$app->getRequest()->getRequiredBodyParam('userId');
		$user = Craft::$app->getUsers()->getUserById($userId);

		if (!$user)
		{
			$this->_noUserExists($userId);
		}

		if (Craft::$app->getUsers()->activateUser($user))
		{
			Craft::$app->getSession()->setNotice(Craft::t('app', 'Successfully activated the user.'));
		}
		else
		{
			Craft::$app->getSession()->setError(Craft::t('app', 'There was a problem activating the user.'));
		}

		return $this->redirectToPostedUrl();
	}

	/**
	 * Edit a user account.
	 *
	 * @param int|string $userId The user’s ID, if any, or a string that indicates the user to be edited ('current' or 'client').
	 * @param User       $user   The user being edited, if there were any validation errors.
	 * @return string The rendering result
	 * @throws HttpException
	 */
	public function actionEditUser($userId = null, User $user = null)
	{
		// Determine which user account we're editing
		// ---------------------------------------------------------------------

		$isClientAccount = false;

		// This will be set if there was a validation error.
		if ($user === null)
		{
			// Are we editing a specific user account?
			if ($userId !== null)
			{
				switch ($userId)
				{
					case 'current':
					{
						$user = Craft::$app->getUser()->getIdentity();
						break;
					}
					case 'client':
					{
						$isClientAccount = true;
						$user = Craft::$app->getUsers()->getClient();

						if (!$user)
						{
							// Registering the Client
							$user = new User();
							$user->client = true;
						}

						break;
					}
					default:
					{
						$user = Craft::$app->getUsers()->getUserById($userId);

						if (!$user)
						{
							throw new HttpException(404);
						}
					}
				}
			}
			else if (Craft::$app->getEdition() == Craft::Pro)
			{
				// Registering a new user
				$user = new User();
			}
			else
			{
				// Nada.
				throw new HttpException(404);
			}
		}

		$isNewAccount = !$user->id;

		// Make sure they have permission to edit this user
		// ---------------------------------------------------------------------

		if (!$user->isCurrent())
		{
			if ($isNewAccount)
			{
				$this->requirePermission('registerUsers');
			}
			else
			{
				$this->requirePermission('editUsers');
			}
		}

		// Determine which actions should be available
		// ---------------------------------------------------------------------

		$statusActions  = [];
		$sketchyActions = [];

		if (Craft::$app->getEdition() >= Craft::Client && !$isNewAccount)
		{
			switch ($user->getStatus())
			{
				case User::STATUS_PENDING:
				{
					$statusLabel = Craft::t('app', 'Unverified');

					$statusActions[] = ['action' => 'users/send-activation-email', 'label' => Craft::t('app', 'Send activation email')];

					if (Craft::$app->getUser()->getIsAdmin())
					{
						$statusActions[] = ['id' => 'copy-passwordreset-url', 'label' => Craft::t('app', 'Copy activation URL')];
						$statusActions[] = ['action' => 'users/activate-user', 'label' => Craft::t('app', 'Activate account')];
					}

					break;
				}
				case User::STATUS_LOCKED:
				{
					$statusLabel = Craft::t('app', 'Locked');

					if (Craft::$app->getUser()->checkPermission('administrateUsers'))
					{
						$statusActions[] = ['action' => 'users/unlock-user', 'label' => Craft::t('app', 'Unlock')];
					}

					break;
				}
				case User::STATUS_SUSPENDED:
				{
					$statusLabel = Craft::t('app', 'Suspended');

					if (Craft::$app->getUser()->checkPermission('administrateUsers'))
					{
						$statusActions[] = ['action' => 'users/unsuspend-user', 'label' => Craft::t('app', 'Unsuspend')];
					}

					break;
				}
				case User::STATUS_ACTIVE:
				{
					$statusLabel = Craft::t('app', 'Active');

					if (!$user->isCurrent())
					{
						$statusActions[] = ['action' => 'users/send-password-reset-email', 'label' => Craft::t('app', 'Send password reset email')];

						if (Craft::$app->getUser()->getIsAdmin())
						{
							$statusActions[] = ['id' => 'copy-passwordreset-url', 'label' => Craft::t('app', 'Copy password reset URL')];
						}
					}

					break;
				}
			}

			if (!$user->isCurrent())
			{
				if (Craft::$app->getUser()->checkPermission('administrateUsers') && $user->getStatus() != User::STATUS_SUSPENDED)
				{
					$sketchyActions[] = ['action' => 'users/suspend-user', 'label' => Craft::t('app', 'Suspend')];
				}

				if (Craft::$app->getUser()->checkPermission('deleteUsers'))
				{
					$sketchyActions[] = ['id' => 'delete-btn', 'label' => Craft::t('app', 'Delete…')];
				}
			}
		}

		$actions = [];

		if ($statusActions)
		{
			array_push($actions, $statusActions);
		}

		// Give plugins a chance to add more actions
		$pluginActions = Craft::$app->getPlugins()->call('addUserAdministrationOptions', [$user], true);

		if ($pluginActions)
		{
			$actions = array_merge($actions, array_values($pluginActions));
		}

		if ($sketchyActions)
		{
			array_push($actions, $sketchyActions);
		}

		// Set the appropriate page title
		// ---------------------------------------------------------------------

		if (!$isNewAccount)
		{
			if ($user->isCurrent())
			{
				$title = Craft::t('app', 'My Account');
			}
			else
			{
				$title = Craft::t('app', '{user}’s Account', ['user' => $user->name]);
			}
		}
		else if ($isClientAccount)
		{
			$title = Craft::t('app', 'Register the client’s account');
		}
		else
		{
			$title = Craft::t('app', 'Register a new user');
		}

		// Show tabs if they have Craft Pro
		// ---------------------------------------------------------------------

		if (Craft::$app->getEdition() == Craft::Pro)
		{
			$tabs = [
				'account' => [
					'label' => Craft::t('app', 'Account'),
					'url'   => '#account',
				]
			];

			// No need to show the Profile tab if it's a new user (can't have an avatar yet) and there's no user fields.
			if (!$isNewAccount || $user->getFieldLayout()->getFields())
			{
				$tabs['profile'] = [
					'label' => Craft::t('app', 'Profile'),
					'url'   => '#profile',
				];
			}

			// If they can assign user groups and permissions, show the Permissions tab
			if (Craft::$app->getUser()->getIdentity()->can('assignUserPermissions'))
			{
				$tabs['perms'] = [
					'label' => Craft::t('app', 'Permissions'),
					'url'   => '#perms',
				];
			}

			$selectedTab = 'account';
		}
		else
		{
			$tabs = [];
			$selectedTab = null;
		}

		// Ugly.  But Users don't have a real fieldlayout/tabs.
		$accountFields = ['username', 'firstName', 'lastName', 'email', 'password', 'newPassword', 'currentPassword', 'passwordResetRequired'];

		if (Craft::$app->getEdition() == Craft::Pro && $user->hasErrors())
		{
			$errors = $user->getErrors();

			foreach ($errors as $attribute => $error)
			{
				if (in_array($attribute, $accountFields))
				{
					$tabs['account']['class'] = 'error';
				}
				else if (isset($tabs['profile']))
				{
					$tabs['profile']['class'] = 'error';
				}
			}
		}

		// Load the resources and render the page
		// ---------------------------------------------------------------------

		Craft::$app->getView()->registerCssResource('css/account.css');
		Craft::$app->getView()->registerJsResource('js/AccountSettingsForm.js');
		Craft::$app->getView()->registerJs('new Craft.AccountSettingsForm('.JsonHelper::encode($user->id).', '.($user->isCurrent() ? 'true' : 'false').');');

		Craft::$app->getView()->includeTranslations(
			'Please enter your current password.',
			'Please enter your password.'
		);

		return $this->renderTemplate('users/_edit', [
			'account' => $user,
			'isNewAccount' => $isNewAccount,
			'statusLabel' => (isset($statusLabel) ? $statusLabel : null),
			'actions' => $actions,
			'title' => $title,
			'tabs' => $tabs,
			'selectedTab' => $selectedTab
		]);
	}

	/**
	 * Provides an endpoint for saving a user account.
	 *
	 * This action accounts for the following scenarios:
	 *
	 * - An admin registering a new user account.
	 * - An admin editing an existing user account.
	 * - A normal user with user-administration permissions registering a new user account.
	 * - A normal user with user-administration permissions editing an existing user account.
	 * - A guest registering a new user account ("public registration").
	 *
	 * This action behaves the same regardless of whether it was requested from the Control Panel or the front-end site.
	 *
	 * @throws HttpException|Exception
	 * @return null
	 */
	public function actionSaveUser()
	{
		$this->requirePostRequest();

		$userComponent = Craft::$app->getUser();
		$currentUser = $userComponent->getIdentity();
		$requireEmailVerification = Craft::$app->getSystemSettings()->getSetting('users', 'requireEmailVerification');

		// Get the user being edited
		// ---------------------------------------------------------------------

		$userId = Craft::$app->getRequest()->getBodyParam('userId');
		$isNewUser = !$userId;
		$thisIsPublicRegistration = false;

		// Are we editing an existing user?
		if ($userId)
		{
			$user = Craft::$app->getUsers()->getUserById($userId);

			if (!$user)
			{
				throw new Exception(Craft::t('app', 'No user exists with the ID “{id}”.', ['id' => $userId]));
			}

			if (!$user->isCurrent())
			{
				// Make sure they have permission to edit other users
				$this->requirePermission('editUsers');
			}
		}
		else if (Craft::$app->getEdition() == Craft::Client)
		{
			// Make sure they're logged in
			$this->requireAdmin();

			// Make sure there's no Client user yet
			if (Craft::$app->getUsers()->getClient())
			{
				throw new Exception(Craft::t('app', 'A client account already exists.'));
			}

			$user = new User();
			$user->client = true;
		}
		else
		{
			// Make sure this is Craft Pro, since that's required for having multiple user accounts
			Craft::$app->requireEdition(Craft::Pro);

			// Is someone logged in?
			if ($currentUser)
			{
				// Make sure they have permission to register users
				$this->requirePermission('registerUsers');
			}
			else
			{
				// Make sure public registration is allowed
				if (!Craft::$app->getSystemSettings()->getSetting('users', 'allowPublicRegistration'))
				{
					throw new HttpException(403);
				}

				$thisIsPublicRegistration = true;
			}

			$user = new User();
		}

		if ($user->isCurrent())
		{
			// Remember the old username in case it changes
			$oldUsername = $user->username;
		}

		// Handle secure properties (email and password)
		// ---------------------------------------------------------------------

		$verifyNewEmail = false;

		// Are they allowed to set the email address?
		if ($isNewUser || $user->isCurrent() || $currentUser->can('changeUserEmails'))
		{
			$newEmail = Craft::$app->getRequest()->getBodyParam('email');

			// Did it just change?
			if ($newEmail && $newEmail != $user->email)
			{
				// Does that email need to be verified?
<<<<<<< HEAD
				if ($requireEmailVerification && (!$currentUser->admin || Craft::$app->getRequest()->getBodyParam('sendVerificationEmail')))
=======
				if ($requireEmailVerification && (!$currentUser || !$currentUser->admin || craft()->request->getPost('sendVerificationEmail')))
>>>>>>> dc3b324a
				{
					// Save it as an unverified email for now
					$user->unverifiedEmail = $newEmail;
					$verifyNewEmail = true;

					if ($isNewUser)
					{
						$user->email = $newEmail;
					}
				}
				else
				{
					// We trust them
					$user->email = $newEmail;
				}
			}
		}

		// Are they allowed to set a new password?
		if ($thisIsPublicRegistration)
		{
			$user->newPassword = Craft::$app->getRequest()->getBodyParam('password');
		}
		else if ($user->isCurrent())
		{
			$user->newPassword = Craft::$app->getRequest()->getBodyParam('newPassword');
		}

		// If editing an existing user and either of these properties are being changed,
		// require the user's current password for additional security
		if (!$isNewUser && ($newEmail || $user->newPassword))
		{
			if (!$this->_verifyExistingPassword())
			{
				Craft::warning('Tried to change the email or password for userId: '.$user->id.', but the current password does not match what the user supplied.', __METHOD__);
				$user->addError('currentPassword', Craft::t('app', 'Incorrect current password.'));
			}
		}

		// Handle the rest of the user properties
		// ---------------------------------------------------------------------

		// Is the site set to use email addresses as usernames?
		if (Craft::$app->getConfig()->get('useEmailAsUsername'))
		{
			$user->username    =  $user->email;
		}
		else
		{
			$user->username    = Craft::$app->getRequest()->getBodyParam('username', ($user->username ? $user->username : $user->email));
		}

		$user->firstName       = Craft::$app->getRequest()->getBodyParam('firstName', $user->firstName);
		$user->lastName        = Craft::$app->getRequest()->getBodyParam('lastName', $user->lastName);

		// If email verification is required, then new users will be saved in a pending state,
		// even if an admin is doing this and opted to not send the verification email
		if ($isNewUser && $requireEmailVerification)
		{
			$user->pending = true;
		}

		// There are some things only admins can change
		if ($currentUser && $currentUser->admin)
		{
			$user->passwordResetRequired = (bool) Craft::$app->getRequest()->getBodyParam('passwordResetRequired', $user->passwordResetRequired);
			$user->admin                 = (bool) Craft::$app->getRequest()->getBodyParam('admin', $user->admin);
		}

		// If this is Craft Pro, grab any profile content from post
		if (Craft::$app->getEdition() == Craft::Pro)
		{
			$user->setContentFromPost('fields');
		}

		// Validate and save!
		// ---------------------------------------------------------------------

		if (Craft::$app->getUsers()->saveUser($user))
		{
			// Save their preferences too
			$preferences = [
				'locale'       => Craft::$app->getRequest()->getBodyParam('preferredLocale', $user->getPreference('locale')),
				'weekStartDay' => Craft::$app->getRequest()->getBodyParam('weekStartDay', $user->getPreference('weekStartDay')),
			];

			if ($user->admin)
			{
				$preferences = array_merge($preferences, [
					'enableDebugToolbarForSite' => (bool) Craft::$app->getRequest()->getBodyParam('enableDebugToolbarForSite', $user->getPreference('enableDebugToolbarForSite')),
					'enableDebugToolbarForCp'   => (bool) Craft::$app->getRequest()->getBodyParam('enableDebugToolbarForCp', $user->getPreference('enableDebugToolbarForCp')),
				]);
			}

			Craft::$app->getUsers()->saveUserPreferences($user, $preferences);

			// Is this the current user?
			if ($user->isCurrent())
			{
				// Make sure these preferences make it to the main identity user
				if ($user !== $currentUser)
				{
					$currentUser->mergePreferences($preferences);
				}

				$userComponent->saveDebugPreferencesToSession();
			}

			// Is this the current user, and did their username just change?
			if ($user->isCurrent() && $user->username !== $oldUsername)
			{
				// Update the username cookie
				Craft::$app->getUser()->sendUsernameCookie($user);
			}

			// Save the user's photo, if it was submitted
			$this->_processUserPhoto($user);

			// If this is public registration, assign the user to the default user group
			if ($thisIsPublicRegistration)
			{
				// Assign them to the default user group
				Craft::$app->getUserGroups()->assignUserToDefaultGroup($user);
			}
			else
			{
				// Assign user groups and permissions if the current user is allowed to do that
				$this->_processUserGroupsPermissions($user);
			}

			// Do we need to send a verification email out?
			if ($verifyNewEmail)
			{
				// Temporarily set the unverified email on the User so the verification email goes to the
				// right place
				$originalEmail = $user->email;
				$user->email = $user->unverifiedEmail;

				try
				{
					if ($isNewUser)
					{
						// Send the activation email
						Craft::$app->getUsers()->sendActivationEmail($user);
					}
					else
					{
						// Send the standard verification email
						Craft::$app->getUsers()->sendNewEmailVerifyEmail($user);
					}
				}
				catch (\phpmailerException $e)
				{
					Craft::$app->getSession()->setError(Craft::t('app', 'User saved, but couldn’t send verification email. Check your email settings.'));
				}

				// Put the original email back into place
				$user->email = $originalEmail;
			}

			Craft::$app->getSession()->setNotice(Craft::t('app', 'User saved.'));

			// Is this public registration, and is the user going to be activated automatically?
			if ($thisIsPublicRegistration && $user->status == User::STATUS_ACTIVE)
			{
				// Do we need to auto-login?
				if (Craft::$app->getConfig()->get('autoLoginAfterAccountActivation') === true)
				{
					Craft::$app->getUser()->loginByUserId($user->id, false, true);
				}
			}

			return $this->redirectToPostedUrl($user);
		}
		else
		{
			Craft::$app->getSession()->setError(Craft::t('app', 'Couldn’t save user.'));
		}

		// Send the account back to the template
		Craft::$app->getUrlManager()->setRouteParams([
			'user' => $user
		]);
	}

	/**
	 * Upload a user photo.
	 *
	 * @return null
	 */
	public function actionUploadUserPhoto()
	{
		$this->requireAjaxRequest();
		$this->requireLogin();
		$userId = Craft::$app->getRequest()->getRequiredBodyParam('userId');

		if ($userId != Craft::$app->getUser()->getIdentity()->id)
		{
			$this->requirePermission('editUsers');
		}

		// Upload the file and drop it in the temporary folder
		$file = $_FILES['image-upload'];

		try
		{
			// Make sure a file was uploaded
			if (!empty($file['name']) && !empty($file['size'])  )
			{
				$user = Craft::$app->getUsers()->getUserById($userId);
				$userName = AssetsHelper::cleanAssetName($user->username, false);

				$folderPath = Craft::$app->getPath()->getTempUploadsPath().'/userphotos/'.$userName;

				IOHelper::clearFolder($folderPath);

				IOHelper::ensureFolderExists($folderPath);
				$filename = AssetsHelper::cleanAssetName($file['name']);

				move_uploaded_file($file['tmp_name'], $folderPath.'/'.$filename);

				// Test if we will be able to perform image actions on this image
				if (!Craft::$app->getImages()->checkMemoryForImage($folderPath.'/'.$filename))
				{
					IOHelper::deleteFile($folderPath.'/'.$filename);
					return $this->asErrorJson(Craft::t('app', 'The uploaded image is too large'));
				}

				Craft::$app->getImages()->cleanImage($folderPath.'/'.$filename);

				$constraint = 500;
				list ($width, $height) = getimagesize($folderPath.'/'.$filename);

				// If the file is in the format badscript.php.gif perhaps.
				if ($width && $height)
				{
					// Never scale up the images, so make the scaling factor always <= 1
					$factor = min($constraint / $width, $constraint / $height, 1);

					$html = Craft::$app->getView()->renderTemplate('_components/tools/cropper_modal',
						[
							'imageUrl' => UrlHelper::getResourceUrl('userphotos/temp/'.$userName.'/'.$filename),
							'width' => round($width * $factor),
							'height' => round($height * $factor),
							'factor' => $factor,
							'constraint' => $constraint
						]
					);

					return $this->asJson(['html' => $html]);
				}
			}
		}
		catch (Exception $exception)
		{
			Craft::error('There was an error uploading the photo: '.$exception->getMessage(), __METHOD__);
		}

		return $this->asErrorJson(Craft::t('app', 'There was an error uploading your photo.'));
	}

	/**
	 * Crop user photo.
	 *
	 * @return null
	 */
	public function actionCropUserPhoto()
	{
		$this->requireAjaxRequest();
		$this->requireLogin();

		$userId = Craft::$app->getRequest()->getRequiredBodyParam('userId');

		if ($userId != Craft::$app->getUser()->getIdentity()->id)
		{
			$this->requirePermission('editUsers');
		}

		try
		{
			$x1 = Craft::$app->getRequest()->getRequiredBodyParam('x1');
			$x2 = Craft::$app->getRequest()->getRequiredBodyParam('x2');
			$y1 = Craft::$app->getRequest()->getRequiredBodyParam('y1');
			$y2 = Craft::$app->getRequest()->getRequiredBodyParam('y2');
			$source = Craft::$app->getRequest()->getRequiredBodyParam('source');

			// Strip off any querystring info, if any.
			if (($qIndex = mb_strpos($source, '?')) !== false)
			{
				$source = mb_substr($source, 0, mb_strpos($source, '?'));
			}

			$user = Craft::$app->getUsers()->getUserById($userId);
			$userName = AssetsHelper::cleanAssetName($user->username, false);

			// make sure that this is this user's file
			$imagePath = Craft::$app->getPath()->getTempUploadsPath().'/userphotos/'.$userName.'/'.$source;

			if (IOHelper::fileExists($imagePath) && Craft::$app->getImages()->checkMemoryForImage($imagePath))
			{
				Craft::$app->getUsers()->deleteUserPhoto($user);

				$image = Craft::$app->getImages()->loadImage($imagePath);
				$image->crop($x1, $x2, $y1, $y2);

				if (Craft::$app->getUsers()->saveUserPhoto(IOHelper::getFilename($imagePath), $image, $user))
				{
					IOHelper::clearFolder(Craft::$app->getPath()->getTempUploadsPath().'/userphotos/'.$userName);

					$html = Craft::$app->getView()->renderTemplate('users/_userphoto',
						[
							'account' => $user
						]
					);

					return $this->asJson(['html' => $html]);
				}
			}

			IOHelper::clearFolder(Craft::$app->getPath()->getTempUploadsPath().'/userphotos/'.$userName);
		}
		catch (Exception $exception)
		{
			return $this->asErrorJson($exception->getMessage());
		}

		return $this->asErrorJson(Craft::t('app', 'Something went wrong when processing the photo.'));
	}

	/**
	 * Delete all the photos for current user.
	 *
	 * @return null
	 */
	public function actionDeleteUserPhoto()
	{
		$this->requireAjaxRequest();
		$this->requireLogin();
		$userId = Craft::$app->getRequest()->getRequiredBodyParam('userId');

		if ($userId != Craft::$app->getUser()->getIdentity()->id)
		{
			$this->requirePermission('editUsers');
		}

		$user = Craft::$app->getUsers()->getUserById($userId);
		Craft::$app->getUsers()->deleteUserPhoto($user);

		$user->photo = null;
		Craft::$app->getUsers()->saveUser($user);

		$html = Craft::$app->getView()->renderTemplate('users/_userphoto',
			[
				'account' => $user
			]
		);

		return $this->asJson(['html' => $html]);
	}

	/**
	 * Sends a new activation email to a user.
	 *
	 * @return null
	 */
	public function actionSendActivationEmail()
	{
		$this->requirePostRequest();

		$userId = Craft::$app->getRequest()->getRequiredBodyParam('userId');
		$user = Craft::$app->getUsers()->getUserById($userId);

		if (!$user)
		{
			$this->_noUserExists($userId);
		}

		Craft::$app->getUsers()->sendActivationEmail($user);

		if (Craft::$app->getRequest()->getIsAjax())
		{
			die('great!');
		}
		else
		{
			Craft::$app->getSession()->setNotice(Craft::t('app', 'Activation email sent.'));
			return $this->redirectToPostedUrl();
		}
	}

	/**
	 * Unlocks a user, bypassing the cooldown phase.
	 *
	 * @throws HttpException
	 * @return null
	 */
	public function actionUnlockUser()
	{
		$this->requirePostRequest();
		$this->requireLogin();
		$this->requirePermission('administrateUsers');

		$userId = Craft::$app->getRequest()->getRequiredBodyParam('userId');
		$user = Craft::$app->getUsers()->getUserById($userId);

		if (!$user)
		{
			$this->_noUserExists($userId);
		}

		// Even if you have administrateUsers permissions, only and admin should be able to unlock another admin.
		$currentUser = Craft::$app->getUser()->getIdentity();

		if ($user->admin && !$currentUser->admin)
		{
			throw new HttpException(403);
		}

		Craft::$app->getUsers()->unlockUser($user);

		Craft::$app->getSession()->setNotice(Craft::t('app', 'User activated.'));
		return $this->redirectToPostedUrl();
	}

	/**
	 * Suspends a user.
	 *
	 * @throws HttpException
	 * @return null
	 */
	public function actionSuspendUser()
	{
		$this->requirePostRequest();
		$this->requireLogin();
		$this->requirePermission('administrateUsers');

		$userId = Craft::$app->getRequest()->getRequiredBodyParam('userId');
		$user = Craft::$app->getUsers()->getUserById($userId);

		if (!$user)
		{
			$this->_noUserExists($userId);
		}

		// Even if you have administrateUsers permissions, only and admin should be able to suspend another admin.
		$currentUser = Craft::$app->getUser()->getIdentity();

		if ($user->admin && !$currentUser->admin)
		{
			throw new HttpException(403);
		}

		Craft::$app->getUsers()->suspendUser($user);

		Craft::$app->getSession()->setNotice(Craft::t('app', 'User suspended.'));
		return $this->redirectToPostedUrl();
	}

	/**
	 * Deletes a user.
	 */
	public function actionDeleteUser()
	{
		$this->requirePostRequest();
		$this->requireLogin();

		$this->requirePermission('deleteUsers');

		$userId = Craft::$app->getRequest()->getRequiredBodyParam('userId');
		$user = Craft::$app->getUsers()->getUserById($userId);

		if (!$user)
		{
			$this->_noUserExists($userId);
		}

		// Even if you have deleteUser permissions, only and admin should be able to delete another admin.
		if ($user->admin)
		{
			$this->requireAdmin();
		}

		// Are we transfering the user's content to a different user?
		$transferContentToId = Craft::$app->getRequest()->getBodyParam('transferContentTo');

		if (is_array($transferContentToId) && isset($transferContentToId[0]))
		{
			$transferContentToId = $transferContentToId[0];
		}

		if ($transferContentToId)
		{
			$transferContentTo = Craft::$app->getUsers()->getUserById($transferContentToId);

			if (!$transferContentTo)
			{
				$this->_noUserExists($transferContentToId);
			}
		}
		else
		{
			$transferContentTo = null;
		}

		// Delete the user
		if (Craft::$app->getUsers()->deleteUser($user, $transferContentTo))
		{
			Craft::$app->getSession()->setNotice(Craft::t('app', 'User deleted.'));
			return $this->redirectToPostedUrl();
		}
		else
		{
			Craft::$app->getSession()->setError(Craft::t('app', 'Couldn’t delete the user.'));
		}
	}

	/**
	 * Unsuspends a user.
	 *
	 * @throws HttpException
	 * @return null
	 */
	public function actionUnsuspendUser()
	{
		$this->requirePostRequest();
		$this->requireLogin();
		$this->requirePermission('administrateUsers');

		$userId = Craft::$app->getRequest()->getRequiredBodyParam('userId');
		$user = Craft::$app->getUsers()->getUserById($userId);

		if (!$user)
		{
			$this->_noUserExists($userId);
		}

		// Even if you have administrateUsers permissions, only and admin should be able to un-suspend another admin.
		$currentUser = Craft::$app->getUser()->getIdentity();

		if ($user->admin && !$currentUser->admin)
		{
			throw new HttpException(403);
		}

		Craft::$app->getUsers()->unsuspendUser($user);

		Craft::$app->getSession()->setNotice(Craft::t('app', 'User unsuspended.'));
		return $this->redirectToPostedUrl();
	}

	/**
	 * Saves the asset field layout.
	 *
	 * @return null
	 */
	public function actionSaveFieldLayout()
	{
		$this->requirePostRequest();
		$this->requireAdmin();

		// Set the field layout
		$fieldLayout = Craft::$app->getFields()->assembleLayoutFromPost();
		$fieldLayout->type = User::className();
		Craft::$app->getFields()->deleteLayoutsByType(User::className());

		if (Craft::$app->getFields()->saveLayout($fieldLayout))
		{
			Craft::$app->getSession()->setNotice(Craft::t('app', 'User fields saved.'));
			return $this->redirectToPostedUrl();
		}
		else
		{
			Craft::$app->getSession()->setError(Craft::t('app', 'Couldn’t save user fields.'));
		}
	}

	/**
	 * Verifies a password for a user.
	 *
	 * @return bool
	 */
	public function actionVerifyPassword()
	{
		$this->requireAjaxRequest();

		if ($this->_verifyExistingPassword())
		{
			return $this->asJson(['success' => true]);
		}

		return $this->asErrorJson(Craft::t('app', 'Invalid password.'));
	}

	// Private Methods
	// =========================================================================

	/**
	 * Handles an invalid login attempt.
	 *
	 * @param string|null $authError
	 * @param User|null   $user
	 *
	 * @return Response|null
	 */
	private function _handleInvalidLogin($authError = null, User $user = null)
	{
		switch ($authError)
		{
			case User::AUTH_INVALID_CREDENTIALS:
			{
				$message = Craft::t('app', 'Invalid username or password.');
				break;
			}
			case User::AUTH_PENDING_VERIFICATION:
			{
				$message = Craft::t('app', 'Account has not been activated.');
				break;
			}
			case User::AUTH_ACCOUNT_LOCKED:
			{
				$message = Craft::t('app', 'Account locked.');
				break;
			}
			case User::AUTH_ACCOUNT_COOLDOWN:
			{
				$timeRemaining = $user->getRemainingCooldownTime();

				if ($timeRemaining)
				{
					$message = Craft::t('app', 'Account locked. Try again in {time}.', ['time' => $timeRemaining->humanDuration()]);
				}
				else
				{
					$message = Craft::t('app', 'Account locked.');
				}

				break;
			}
			case User::AUTH_PASSWORD_RESET_REQUIRED:
			{
				$message = Craft::t('app', 'You need to reset your password. Check your email for instructions.');
				Craft::$app->getUsers()->sendPasswordResetEmail($user);
				break;
			}
			case User::AUTH_ACCOUNT_SUSPENDED:
			{
				$message = Craft::t('app', 'Account suspended.');
				break;
			}
			case User::AUTH_NO_CP_ACCESS:
			{
				$message = Craft::t('app', 'You cannot access the CP with that account.');
				break;
			}
			case User::AUTH_NO_CP_OFFLINE_ACCESS:
			{
				$message = Craft::t('app', 'You cannot access the CP while the system is offline with that account.');
				break;
			}
			default:
			{
				$message = Craft::t('app', 'Invalid username or password.');
			}
		}

		if (Craft::$app->getRequest()->getIsAjax())
		{
			return $this->asJson([
				'errorCode' => $authError,
				'error' => $message
			]);
		}
		else
		{
			Craft::$app->getSession()->setError($message);

			Craft::$app->getUrlManager()->setRouteParams([
				'loginName'    => Craft::$app->getRequest()->getBodyParam('loginName'),
				'rememberMe'   => (bool) Craft::$app->getRequest()->getBodyParam('rememberMe'),
				'errorCode'    => $authError,
				'errorMessage' => $message,
			]);
		}
	}

	/**
	 * Redirects the user after a successful login attempt, or if they visited the Login page while they were already
	 * logged in.
	 *
	 * @param bool $setNotice Whether a flash notice should be set, if this isn't an Ajax request.
	 *
	 * @return Response
	 */
	private function _handleSuccessfulLogin($setNotice)
	{
		// Get the current user
		$currentUser = Craft::$app->getUser()->getIdentity();

		// If this is a CP request and they can access the control panel, set the default return URL to wherever
		// postCpLoginRedirect tells us
		if (Craft::$app->getRequest()->getIsCpRequest() && $currentUser->can('accessCp'))
		{
			$postCpLoginRedirect = Craft::$app->getConfig()->get('postCpLoginRedirect');
			$defaultReturnUrl = UrlHelper::getCpUrl($postCpLoginRedirect);
		}
		else
		{
			// Otherwise send them wherever postLoginRedirect tells us
			$postLoginRedirect = Craft::$app->getConfig()->get('postLoginRedirect');
			$defaultReturnUrl = UrlHelper::getSiteUrl($postLoginRedirect);
		}

		// Were they trying to access a URL beforehand?
		$returnUrl = Craft::$app->getUser()->getReturnUrl($defaultReturnUrl);

		// Clear it out
		Craft::$app->getUser()->removeReturnUrl();

		// If this was an Ajax request, just return success:true
		if (Craft::$app->getRequest()->getIsAjax())
		{
			return $this->asJson([
				'success' => true,
				'returnUrl' => $returnUrl
			]);
		}
		else
		{
			if ($setNotice)
			{
				Craft::$app->getSession()->setNotice(Craft::t('app', 'Logged in.'));
			}

			return $this->redirectToPostedUrl($currentUser, $returnUrl);
		}
	}

	/**
	 * @param $user
	 *
	 * @return null
	 */
	private function _processSetPasswordPath($user)
	{
		// If the user cannot access the CP
		if (!$user->can('accessCp'))
		{
			// Make sure we're looking at the front-end templates path to start with.
			Craft::$app->getPath()->setTemplatesPath(Craft::$app->getPath()->getSiteTemplatesPath());

			// If they haven't defined a front-end set password template
			if (!Craft::$app->getView()->doesTemplateExist(Craft::$app->getConfig()->getLocalized('setPasswordPath')))
			{
				// Set the Path service to use the CP templates path instead
				Craft::$app->getPath()->setTemplatesPath(Craft::$app->getPath()->getCpTemplatesPath());
			}
		}
		// The user can access the CP, so send them to Craft's set password template in the dashboard.
		else
		{
			Craft::$app->getPath()->setTemplatesPath(Craft::$app->getPath()->getCpTemplatesPath());
		}
	}

	/**
	 * Throws a "no user exists" exception
	 *
	 * @param int $userId
	 *
	 * @throws Exception
	 * @return null
	 */
	private function _noUserExists($userId)
	{
		throw new Exception(Craft::t('app', 'No user exists with the ID “{id}”.', ['id' => $userId]));
	}

	/**
	 * Verifies that the current user's password was submitted with the request.
	 *
	 * @return bool
	 */
	private function _verifyExistingPassword()
	{
		$currentUser = Craft::$app->getUser()->getIdentity();

		if (!$currentUser)
		{
			return false;
		}

		$currentHashedPassword = $currentUser->password;
		$currentPassword = Craft::$app->getRequest()->getRequiredParam('password');

		return Craft::$app->getSecurity()->validatePassword($currentPassword, $currentHashedPassword);
	}

	/**
	 * @param $user
	 *
	 * @return null
	 */
	private function _processUserPhoto($user)
	{
		// Delete their photo?
		if (Craft::$app->getRequest()->getBodyParam('deleteUserPhoto'))
		{
			Craft::$app->getUsers()->deleteUserPhoto($user);
		}

		// Did they upload a new one?
		if ($userPhoto = UploadedFile::getInstanceByName('userPhoto'))
		{
			Craft::$app->getUsers()->deleteUserPhoto($user);
			$image = Craft::$app->getImages()->loadImage($userPhoto->tempName);
			$imageWidth = $image->getWidth();
			$imageHeight = $image->getHeight();

			$dimension = min($imageWidth, $imageHeight);
			$horizontalMargin = ($imageWidth - $dimension) / 2;
			$verticalMargin = ($imageHeight - $dimension) / 2;
			$image->crop($horizontalMargin, $imageWidth - $horizontalMargin, $verticalMargin, $imageHeight - $verticalMargin);

			Craft::$app->getUsers()->saveUserPhoto($userPhoto->name, $image, $user);

			IOHelper::deleteFile($userPhoto->tempName);
		}
	}

	/**
	 * @param $user
	 *
	 * @return null
	 */
	private function _processUserGroupsPermissions($user)
	{
		// Save any user groups
		if (Craft::$app->getEdition() == Craft::Pro && Craft::$app->getUser()->checkPermission('assignUserPermissions'))
		{
			// Save any user groups
			$groupIds = Craft::$app->getRequest()->getBodyParam('groups');

			if ($groupIds !== null)
			{
				Craft::$app->getUserGroups()->assignUserToGroups($user->id, $groupIds);
			}

			// Save any user permissions
			if ($user->admin)
			{
				$permissions = [];
			}
			else
			{
				$permissions = Craft::$app->getRequest()->getBodyParam('permissions');
			}

			if ($permissions !== null)
			{
				Craft::$app->getUserPermissions()->saveUserPermissions($user->id, $permissions);
			}
		}
	}

	/**
	 * @return array
	 * @throws HttpException
	 */
	private function _processTokenRequest()
	{
		if (!Craft::$app->getUser()->getIsGuest())
		{
			Craft::$app->getUser()->logout();
		}

		$id            = Craft::$app->getRequest()->getRequiredParam('id');
		$userToProcess = Craft::$app->getUsers()->getUserByUid($id);
		$code          = Craft::$app->getRequest()->getRequiredParam('code');
		$isCodeValid   = false;

		if ($userToProcess)
		{
			// Fire a 'beforeVerifyUser' event
			Craft::$app->getUsers()->trigger(Users::EVENT_BEFORE_VERIFY_EMAIL, new UserEvent([
				'user' => $userToProcess
			]));

			$isCodeValid = Craft::$app->getUsers()->isVerificationCodeValidForUser($userToProcess, $code);
		}

		if (!$userToProcess || !$isCodeValid)
		{
			$this->_processInvalidToken($userToProcess);
		}

		// Fire an 'afterVerifyUser' event
		Craft::$app->getUsers()->trigger(Users::EVENT_AFTER_VERIFY_EMAIL, new UserEvent([
			'user' => $userToProcess
		]));

		return ['code' => $code, 'id' => $id, 'userToProcess' => $userToProcess];
	}

	/**
	 * @param User $user
	 *
	 * @throws HttpException
	 */
	private function _processInvalidToken($user)
	{
		$url = Craft::$app->getConfig()->getLocalized('invalidUserTokenPath');

		// TODO: Remove this code in Craft 4
		if ($url == '')
		{
			// Check the deprecated config setting.
			$url = Craft::$app->getConfig()->getLocalized('activateAccountFailurePath');

			if ($url)
			{
				Craft::$app->getDeprecator()->log('activateAccountFailurePath', 'The ‘activateAccountFailurePath’ has been deprecated. Use ‘invalidUserTokenPath’ instead.');
			}
		}

		if ($url != '')
		{
			return $this->redirect(UrlHelper::getSiteUrl($url));
		}
		else
		{
			if ($user && $user->can('accessCp'))
			{
				$url = UrlHelper::getCpUrl(Craft::$app->getConfig()->getLoginPath());
			}
			else
			{
				$url = UrlHelper::getSiteUrl(Craft::$app->getConfig()->getLoginPath());
			}

			throw new HttpException('200', Craft::t('app', 'Invalid verification code. Please [login or reset your password]({loginUrl}).', ['loginUrl' => $url]));
		}
	}

	/**
	 * Takes over after a user has been activated.
	 *
	 * @param User $user
	 */
	private function _onAfterActivateUser(User $user)
	{
		// Should we log them in?
		$loggedIn = false;

		if (Craft::$app->getConfig()->get('autoLoginAfterAccountActivation'))
		{
			$loggedIn = Craft::$app->getUser()->loginByUserId($user->id, false, true);
		}

		// Can they access the CP?
		if ($user->can('accessCp'))
		{
			$postCpLoginRedirect = Craft::$app->getConfig()->get('postCpLoginRedirect');
			$url = UrlHelper::getCpUrl($postCpLoginRedirect);
		}
		else
		{
			$activateAccountSuccessPath = Craft::$app->getConfig()->getLocalized('activateAccountSuccessPath');
			$url = UrlHelper::getSiteUrl($activateAccountSuccessPath);
		}

		return $this->redirect($url);
	}
}<|MERGE_RESOLUTION|>--- conflicted
+++ resolved
@@ -810,11 +810,7 @@
 			if ($newEmail && $newEmail != $user->email)
 			{
 				// Does that email need to be verified?
-<<<<<<< HEAD
-				if ($requireEmailVerification && (!$currentUser->admin || Craft::$app->getRequest()->getBodyParam('sendVerificationEmail')))
-=======
-				if ($requireEmailVerification && (!$currentUser || !$currentUser->admin || craft()->request->getPost('sendVerificationEmail')))
->>>>>>> dc3b324a
+				if ($requireEmailVerification && (!$currentUser || !$currentUser->admin || Craft::$app->getRequest()->getBodyParam('sendVerificationEmail')))
 				{
 					// Save it as an unverified email for now
 					$user->unverifiedEmail = $newEmail;
