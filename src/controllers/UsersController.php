<?php
namespace craft\app\controllers;

use craft\app\models\User as UserModel;

/**
 * The UsersController class is a controller that handles various user account related tasks such as logging-in,
 * impersonating a user, logging out, forgetting passwords, setting passwords, validating accounts, activating
 * accounts, creating users, saving users, processing user avatars, deleting, suspending and un-suspending users.
 *
 * Note that all actions in the controller, except {@link actionLogin}, {@link actionLogout}, {@link actionGetAuthTimeout},
 * {@link actionSendPasswordResetEmail}, {@link actionSetPassword}, {@link actionVerifyEmail} and {@link actionSaveUser} require an
 * authenticated Craft session via {@link BaseController::allowAnonymous}.
 *
 * @author    Pixel & Tonic, Inc. <support@pixelandtonic.com>
 * @copyright Copyright (c) 2014, Pixel & Tonic, Inc.
 * @license   http://buildwithcraft.com/license Craft License Agreement
 * @see       http://buildwithcraft.com
 * @package   craft.app.controllers
 * @since     1.0
 */
class UsersController extends BaseController
{
	// Properties
	// =========================================================================

	/**
	 * If set to false, you are required to be logged in to execute any of the given controller's actions.
	 *
	 * If set to true, anonymous access is allowed for all of the given controller's actions.
	 *
	 * If the value is an array of action names, then you must be logged in for any action method except for the ones in
	 * the array list.
	 *
	 * If you have a controller that where the majority of action methods will be anonymous, but you only want require
	 * login on a few, it's best to use {@link UserSessionService::requireLogin() craft()->userSession->requireLogin()}
	 * in the individual methods.
	 *
	 * @var bool
	 */
	protected $allowAnonymous = array('actionLogin', 'actionLogout', 'actionGetAuthTimeout', 'actionSendPasswordResetEmail', 'actionSendActivationEmail', 'actionSaveUser', 'actionSetPassword', 'actionVerifyEmail');

	// Public Methods
	// =========================================================================

	/**
	 * Displays the login template, and handles login post requests.
	 *
	 * @return null
	 */
	public function actionLogin()
	{
		if (craft()->userSession->isLoggedIn())
		{
			// Too easy.
			$this->_handleSuccessfulLogin(false);
		}

		if (craft()->request->isPostRequest())
		{
			// First, a little house-cleaning for expired, pending users.
			craft()->users->purgeExpiredPendingUsers();

			$loginName = craft()->request->getPost('loginName');
			$password = craft()->request->getPost('password');
			$rememberMe = (bool) craft()->request->getPost('rememberMe');

			if (craft()->userSession->login($loginName, $password, $rememberMe))
			{
				$this->_handleSuccessfulLogin(true);
			}
			else
			{
				$errorCode = craft()->userSession->getLoginErrorCode();
				$errorMessage = craft()->userSession->getLoginErrorMessage($errorCode, $loginName);

				if (craft()->request->isAjaxRequest())
				{
					$this->returnJson(array(
						'errorCode' => $errorCode,
						'error' => $errorMessage
					));
				}
				else
				{
					craft()->userSession->setError($errorMessage);

					craft()->urlManager->setRouteVariables(array(
						'loginName' => $loginName,
						'rememberMe' => $rememberMe,
						'errorCode' => $errorCode,
						'errorMessage' => $errorMessage,
					));
				}
			}
		}
	}

	/**
	 * Logs a user in for impersonation.  Requires you to be an administrator.
	 *
	 * @return null
	 */
	public function actionImpersonate()
	{
		$this->requireLogin();
		$this->requireAdmin();
		$this->requirePostRequest();

		$userId = craft()->request->getPost('userId');

		if (craft()->userSession->loginByUserId($userId))
		{
			craft()->userSession->setNotice(Craft::t('Logged in.'));

			$this->_handleSuccessfulLogin(true);
		}
		else
		{
			craft()->userSession->setError(Craft::t('There was a problem impersonating this user.'));
			Craft::log(craft()->userSession->getUser()->username.' tried to impersonate userId: '.$userId.' but something went wrong.', LogLevel::Error);
		}
	}

	/**
	 * Returns how many seconds are left in the current user session.
	 *
	 * @return null
	 */
	public function actionGetAuthTimeout()
	{
		echo craft()->userSession->getAuthTimeout();
		craft()->end();
	}

	/**
	 * @return null
	 */
	public function actionLogout()
	{
		craft()->userSession->logout(false);

		if (craft()->request->isAjaxRequest())
		{
			$this->returnJson(array(
				'success' => true
			));
		}
		else
		{
			$this->redirect('');
		}
	}

	/**
	 * Sends a password reset email.
	 *
	 * @throws HttpException
	 * @return null
	 */
	public function actionSendPasswordResetEmail()
	{
		$this->requirePostRequest();

		$errors = array();

		// If someone's logged in and they're allowed to edit other users, then see if a userId was submitted
		if (craft()->userSession->checkPermission('editUsers'))
		{
			$userId = craft()->request->getPost('userId');

			if ($userId)
			{
				$user = craft()->users->getUserById($userId);

				if (!$user)
				{
					throw new HttpException(404);
				}
			}
		}

		if (!isset($user))
		{
			$loginName = craft()->request->getPost('loginName');

			if (!$loginName)
			{
				$errors[] = Craft::t('Username or email is required.');
			}
			else
			{
				$user = craft()->users->getUserByUsernameOrEmail($loginName);

				if (!$user)
				{
					$errors[] = Craft::t('Invalid username or email.');
				}
			}
		}

		if (!empty($user))
		{
			if (craft()->users->sendPasswordResetEmail($user))
			{
				if (craft()->request->isAjaxRequest())
				{
					$this->returnJson(array('success' => true));
				}
				else
				{
					craft()->userSession->setNotice(Craft::t('Password reset email sent.'));
					$this->redirectToPostedUrl();
				}
			}

			$errors[] = Craft::t('There was a problem sending the password reset email.');
		}

		if (craft()->request->isAjaxRequest())
		{
			$this->returnErrorJson($errors);
		}
		else
		{
			// Send the data back to the template
			craft()->urlManager->setRouteVariables(array(
				'errors'    => $errors,
				'loginName' => isset($loginName) ? $loginName : null,
			));
		}
	}

	/**
	 * Generates a new verification code for a given user, and returns its URL.
	 *
	 * @throws HttpException|Exception
	 * @return null
	 */
	public function actionGetPasswordResetUrl()
	{
		$this->requireAdmin();

		if (!$this->_verifyExistingPassword())
		{
			throw new HttpException(403);
		}

		$userId = craft()->request->getRequiredParam('userId');
		$user = craft()->users->getUserById($userId);

		if (!$user)
		{
			$this->_noUserExists($userId);
		}

		echo craft()->users->getPasswordResetUrl($user);
		craft()->end();
	}

	/**
	 * Sets a user's password once they've verified they have access to their email.
	 *
	 * @throws HttpException|Exception
	 * @return null
	 */
	public function actionSetPassword()
	{
		// Have they just submitted a password, or are we just displaying teh page?
		if (!craft()->request->isPostRequest())
		{
			if ($info = $this->_processTokenRequest())
			{
				$userToProcess = $info['userToProcess'];
				$id = $info['id'];
				$code = $info['code'];

				craft()->userSession->processUsernameCookie($userToProcess->username);

				// Send them to the set password template.
				$url = craft()->config->getSetPasswordPath($code, $id, $userToProcess);

				$this->_processSetPasswordPath($userToProcess);

				$this->renderTemplate($url, array(
					'code'    => $code,
					'id'      => $id,
					'newUser' => ($userToProcess->password ? false : true),
				));
			}
		}
		else
		{
			// POST request. They've just set the password.
			$code          = craft()->request->getRequiredPost('code');
			$id            = craft()->request->getRequiredParam('id');
			$userToProcess = craft()->users->getUserByUid($id);

			$url = craft()->config->getSetPasswordPath($code, $id, $userToProcess);

			// See if we still have a valid token.
			$isCodeValid = craft()->users->isVerificationCodeValidForUser($userToProcess, $code);

			if (!$userToProcess || !$isCodeValid)
			{
				$this->_processInvalidToken($userToProcess);
			}

			$newPassword = craft()->request->getRequiredPost('newPassword');
			$userToProcess->newPassword = $newPassword;

			if ($userToProcess->passwordResetRequired)
			{
				$forceDifferentPassword = true;
			}
			else
			{
				$forceDifferentPassword = false;
			}

			if (craft()->users->changePassword($userToProcess, $forceDifferentPassword))
			{
				if ($userToProcess->status == UserStatus::Pending)
				{
					craft()->users->activateUser($userToProcess);
				}

				$this->_processPostValidationRedirect($userToProcess);
			}

			craft()->userSession->setNotice(Craft::t('Couldn’t update password.'));

			$this->_processSetPasswordPath($userToProcess);

			$errors = array();
			$errors = array_merge($errors, $userToProcess->getErrors('newPassword'));

			$this->renderTemplate($url, array(
				'errors' => $errors,
				'code' => $code,
				'id' => $id,
				'newUser' => ($userToProcess->password ? false : true),
			));
		}
	}

	/**
	 * Verifies that a user has access to an email address.
<<<<<<< HEAD
=======
	 *
	 * @deprecated Deprecated in 2.3. Use {@link UsersController::actionVerifyEmail()} instead.
	 * @return null
	 */
	public function actionValidate()
	{
		craft()->deprecator->log('UsersController::validate()', 'The users/validate action has been deprecated. Use users/verifyEmail instead.');
		$this->actionVerifyEmail();
	}

	/**
	 * Verifies that a user has access to an email address.
	 *
	 * @return null
>>>>>>> 480e0114
	 */
	public function actionVerifyEmail()
	{
		if ($info = $this->_processTokenRequest())
		{
			$userToProcess = $info['userToProcess'];

			craft()->users->verifyEmailForUser($userToProcess);

			$this->_processPostValidationRedirect($userToProcess);
		}
	}

	/**
	 * Manually activates a user account.  Only admins have access.
	 *
	 * @return null
	 */
	public function actionActivateUser()
	{
		$this->requireAdmin();
		$this->requirePostRequest();

		$userId = craft()->request->getRequiredPost('userId');
		$user = craft()->users->getUserById($userId);

		if (!$user)
		{
			$this->_noUserExists($userId);
		}

		if (craft()->users->activateUser($user))
		{
			craft()->userSession->setNotice(Craft::t('Successfully activated the user.'));
		}
		else
		{
			craft()->userSession->setError(Craft::t('There was a problem activating the user.'));
		}

		$this->redirectToPostedUrl();
	}

	/**
	 * Edit a user account.
	 *
	 * @param array       $variables
	 * @param string|null $account
	 *
	 * @throws HttpException
	 * @return null
	 */
	public function actionEditUser(array $variables = array(), $account = null)
	{
		// Determine which user account we're editing
		// ---------------------------------------------------------------------

		$isClientAccount = false;

		// This will be set if there was a validation error.
		if (empty($variables['account']))
		{
			// Are we editing a specific user account?
			if ($account !== null)
			{
				switch ($account)
				{
					case 'current':
					{
						$variables['account'] = craft()->userSession->getUser();

						break;
					}
					case 'client':
					{
						$isClientAccount = true;
						$variables['account'] = craft()->users->getClient();

						if (!$variables['account'])
						{
							// Registering the Client
							$variables['account'] = new UserModel();
							$variables['account']->client = true;
						}

						break;
					}
					default:
					{
						throw new HttpException(404);
					}
				}
			}
			else if (!empty($variables['userId']))
			{
				$variables['account'] = craft()->users->getUserById($variables['userId']);

				if (!$variables['account'])
				{
					throw new HttpException(404);
				}
			}
			else if (craft()->getEdition() == Craft::Pro)
			{
				// Registering a new user
				$variables['account'] = new UserModel();
			}
			else
			{
				// Nada.
				throw new HttpException(404);
			}
		}

		$variables['isNewAccount'] = !$variables['account']->id;

		// Make sure they have permission to edit this user
		// ---------------------------------------------------------------------

		if (!$variables['account']->isCurrent())
		{
			if ($variables['isNewAccount'])
			{
				craft()->userSession->requirePermission('registerUsers');
			}
			else
			{
				craft()->userSession->requirePermission('editUsers');
			}
		}

		// Determine which actions should be available
		// ---------------------------------------------------------------------

		$statusActions = array();
		$sketchyActions = array();

		if (craft()->getEdition() >= Craft::Client && !$variables['isNewAccount'])
		{
			switch ($variables['account']->getStatus())
			{
				case UserStatus::Pending:
				{
					$variables['statusLabel'] = Craft::t('Unverified');

					$statusActions[] = array('action' => 'users/sendActivationEmail', 'label' => Craft::t('Send activation email'));

					if (craft()->userSession->isAdmin())
					{
						$statusActions[] = array('id' => 'copy-passwordreset-url', 'label' => Craft::t('Copy activation URL'));
						$statusActions[] = array('action' => 'users/activateUser', 'label' => Craft::t('Activate account'));
					}

					break;
				}
				case UserStatus::Locked:
				{
					$variables['statusLabel'] = Craft::t('Locked');

					if (craft()->userSession->checkPermission('administrateUsers'))
					{
						$statusActions[] = array('action' => 'users/unlockUser', 'label' => Craft::t('Unlock'));
					}

					break;
				}
				case UserStatus::Suspended:
				{
					$variables['statusLabel'] = Craft::t('Suspended');

					if (craft()->userSession->checkPermission('administrateUsers'))
					{
						$statusActions[] = array('action' => 'users/unsuspendUser', 'label' => Craft::t('Unsuspend'));
					}

					break;
				}
				case UserStatus::Active:
				{
					$variables['statusLabel'] = Craft::t('Active');

					if (!$variables['account']->isCurrent())
					{
						$statusActions[] = array('action' => 'users/sendPasswordResetEmail', 'label' => Craft::t('Send password reset email'));

						if (craft()->userSession->isAdmin())
						{
							$statusActions[] = array('id' => 'copy-passwordreset-url', 'label' => Craft::t('Copy password reset URL'));
						}
					}

					break;
				}
			}

			if (!$variables['account']->isCurrent())
			{
				if (craft()->userSession->checkPermission('administrateUsers') && $variables['account']->getStatus() != UserStatus::Suspended)
				{
					$sketchyActions[] = array('action' => 'users/suspendUser', 'label' => Craft::t('Suspend'));
				}

				if (craft()->userSession->checkPermission('deleteUsers'))
				{
					$sketchyActions[] = array('id' => 'delete-btn', 'label' => Craft::t('Delete…'));
				}
			}
		}

		$variables['actions'] = array();

		if ($statusActions)
		{
			array_push($variables['actions'], $statusActions);
		}

		// Give plugins a chance to add more actions
		$pluginActions = craft()->plugins->call('addUserAdministrationOptions', array($variables['account']), true);

		if ($pluginActions)
		{
			$variables['actions'] = array_merge($variables['actions'], array_values($pluginActions));
		}

		if ($sketchyActions)
		{
			array_push($variables['actions'], $sketchyActions);
		}

		// Set the appropriate page title
		// ---------------------------------------------------------------------

		if (!$variables['isNewAccount'])
		{
			if ($variables['account']->isCurrent())
			{
				$variables['title'] = Craft::t('My Account');
			}
			else
			{
				$variables['title'] = Craft::t("{user}’s Account", array('user' => $variables['account']->name));
			}
		}
		else if ($isClientAccount)
		{
			$variables['title'] = Craft::t('Register the client’s account');
		}
		else
		{
			$variables['title'] = Craft::t("Register a new user");
		}

		// Show tabs if they have Craft Pro
		// ---------------------------------------------------------------------

		if (craft()->getEdition() == Craft::Pro)
		{
			$variables['selectedTab'] = 'account';

			$variables['tabs'] = array(
				'account' => array(
					'label' => Craft::t('Account'),
					'url'   => '#account',
				)
			);

			// No need to show the Profile tab if it's a new user (can't have an avatar yet) and there's no user fields.
			if (!$variables['isNewAccount'] || $variables['account']->getFieldLayout()->getFields())
			{
				$variables['tabs']['profile'] = array(
					'label' => Craft::t('Profile'),
					'url'   => '#profile',
				);
			}

			// If they can assign user groups and permissions, show the Permissions tab
			if (craft()->userSession->getUser()->can('assignUserPermissions'))
			{
				$variables['tabs']['perms'] = array(
					'label' => Craft::t('Permissions'),
					'url'   => '#perms',
				);
			}
		}
		else
		{
			$variables['tabs'] = array();
		}

		// Ugly.  But Users don't have a real fieldlayout/tabs.
		$accountFields = array('username', 'firstName', 'lastName', 'email', 'password', 'newPassword', 'currentPassword', 'passwordResetRequired', 'preferredLocale');

		if (craft()->getEdition() == Craft::Pro && $variables['account']->hasErrors())
		{
			$errors = $variables['account']->getErrors();

			foreach ($errors as $attribute => $error)
			{
				if (in_array($attribute, $accountFields))
				{
					$variables['tabs']['account']['class'] = 'error';
				}
				else if (isset($variables['tabs']['profile']))
				{
					$variables['tabs']['profile']['class'] = 'error';
				}
			}
		}

		// Load the resources and render the page
		// ---------------------------------------------------------------------

		craft()->templates->includeCssResource('css/account.css');
		craft()->templates->includeJsResource('js/AccountSettingsForm.js');
		craft()->templates->includeJs('new Craft.AccountSettingsForm('.JsonHelper::encode($variables['account']->id).', '.($variables['account']->isCurrent() ? 'true' : 'false').');');

		craft()->templates->includeTranslations(
			'Please enter your current password.',
			'Please enter your password.'
		);

		$this->renderTemplate('users/_edit', $variables);
	}

	/**
	 * Registers a new user, or saves an existing user's account settings.
	 *
	 * @throws HttpException|Exception
	 * @return null
	 */
	public function actionSaveUser()
	{
		$this->requirePostRequest();

		$currentUser = craft()->userSession->getUser();
		$thisIsPublicRegistration = false;
		$requireEmailVerification = craft()->systemSettings->getSetting('users', 'requireEmailVerification');

		$userId = craft()->request->getPost('userId');
		$isNewUser = !$userId;

		// Are we editing an existing user?
		if ($userId)
		{
			$user = craft()->users->getUserById($userId);

			if (!$user)
			{
				throw new Exception(Craft::t('No user exists with the ID “{id}”.', array('id' => $userId)));
			}

			if (!$user->isCurrent())
			{
				// Make sure they have permission to edit other users
				craft()->userSession->requirePermission('editUsers');
			}
		}
		else if (craft()->getEdition() == Craft::Client)
		{
			// Make sure they're logged in
			craft()->userSession->requireAdmin();

			// Make sure there's no Client user yet
			if (craft()->users->getClient())
			{
				throw new Exception(Craft::t('A client account already exists.'));
			}

			$user = new UserModel();
			$user->client = true;
		}
		else
		{
			// Make sure this is Craft Pro, since that's required for having multiple user accounts
			craft()->requireEdition(Craft::Pro);

			// Is someone logged in?
			if ($currentUser)
			{
				// Make sure they have permission to register users
				craft()->userSession->requirePermission('registerUsers');
			}
			else
			{
				// Make sure public registration is allowed
				if (!craft()->systemSettings->getSetting('users', 'allowPublicRegistration'))
				{
					throw new HttpException(403);
				}

				$thisIsPublicRegistration = true;
			}

			$user = new UserModel();
		}

		// Should we check for a new email and password?
		if ($isNewUser || $user->isCurrent() || craft()->userSession->isAdmin() || $currentUser->can('changeUserEmails'))
		{
			$newEmail    = craft()->request->getPost('email');
			$newPassword = false;

			// You can only change your own password directly.
			if ($user->isCurrent())
			{
				$newPassword = craft()->request->getPost('newPassword');
			}

			// If this is a new user, see if a password has been set (for front-end registration forms).
			if ($isNewUser && $thisIsPublicRegistration)
			{
				$newPassword = craft()->request->getPost('password');
			}

			if ($user->id && $user->email == $newEmail)
			{
				$newEmail = false;
			}

			$verifyExistingPassword = false;

			// If this is an existing user...
			if (!$isNewUser)
			{
				// And it's the current user or an admin...
				if ($user->isCurrent() || craft()->userSession->isAdmin() || $user->can('changeUserEmails'))
				{
					// Check to see if you're editing yourself and a new password has been set..
					if ($user->isCurrent() && $newPassword)
					{
						$verifyExistingPassword = true;
					}

					// If a new email, everyone has to validate their password.
					if ($newEmail)
					{
						$verifyExistingPassword = true;
					}
				}
			}

			// Do we need to verify the current user's password?
			if ($verifyExistingPassword)
			{
				// Make sure the correct current password has been submitted
				if (!$this->_verifyExistingPassword())
				{
					Craft::log('Tried to change the email or password for userId: ' . $user->id . ', but the current password does not match what the user supplied.', LogLevel::Warning);
					$user->addError('currentPassword', Craft::t('Incorrect current password.'));

					// We'll let the script keep executing in case we find any other validation errors...
				}
			}

			if ($thisIsPublicRegistration || $newPassword)
			{
				// Don't worry about new password validation. That will be taken care of in the service.
				$user->newPassword = $newPassword;
			}

			if ($newEmail)
			{
				// Does that email need to be verified?
				if ($requireEmailVerification && (!craft()->userSession->isAdmin() || craft()->request->getPost('sendVerificationEmail')))
				{
					$user->unverifiedEmail = $newEmail;

					if ($isNewUser)
					{
						// Set it as the main email too
						$user->email = $newEmail;
					}
				}
				else
				{
					$user->email = $newEmail;
				}
			}
		}

		if (craft()->config->get('useEmailAsUsername'))
		{
			$user->username    =  $user->email;
		}
		else
		{
			$user->username    = craft()->request->getPost('username', ($user->username ? $user->username : $user->email));
		}

		$user->firstName       = craft()->request->getPost('firstName', $user->firstName);
		$user->lastName        = craft()->request->getPost('lastName', $user->lastName);
		$user->preferredLocale = craft()->request->getPost('preferredLocale', $user->preferredLocale);
		$user->weekStartDay    = craft()->request->getPost('weekStartDay', $user->weekStartDay);

		if ($isNewUser)
		{
			// Check the global setting here, instead of unverifiedEmail
			if ($requireEmailVerification)
			{
				$user->pending = true;
			}
			else
			{
				$user->setActive();
			}
		}

		// There are some things only admins can change
		if (craft()->userSession->isAdmin())
		{
			$user->passwordResetRequired = (bool) craft()->request->getPost('passwordResetRequired', $user->passwordResetRequired);
			$user->admin = (bool) craft()->request->getPost('admin', $user->admin);
		}

		// If this is Craft Pro, grab any profile content from post
		if (craft()->getEdition() == Craft::Pro)
		{
			$user->setContentFromPost('fields');
		}

		// Validate and save!
		if (craft()->users->saveUser($user))
		{
			$this->_processUserPhoto($user);

			if ($currentUser)
			{
				$this->_processUserGroupsPermissions($user, $currentUser);
			}

			if ($thisIsPublicRegistration)
			{
				// Assign them to the default user group
				craft()->userGroups->assignUserToDefaultGroup($user);
			}

			if ($requireEmailVerification && $user->unverifiedEmail)
			{
				// Temporarily set the unverified email on the UserModel so the verification email goes to the
				// right place
				$originalEmail = $user->email;
				$user->email = $user->unverifiedEmail;

				try
				{
					if ($isNewUser && $thisIsPublicRegistration && $newPassword)
					{
						craft()->users->sendNewEmailVerifyEmail($user);
					}
					else
					{
						if ($isNewUser)
						{
							craft()->users->sendActivationEmail($user);
						}
						else
						{
							craft()->users->sendNewEmailVerifyEmail($user);
						}
					}
				}
				catch (\phpmailerException $e)
				{
					craft()->userSession->setError(Craft::t('User saved, but couldn’t send verification email. Check your email settings.'));
				}

				$user->email = $originalEmail;
			}

			craft()->userSession->setNotice(Craft::t('User saved.'));

			// Is this public registration, and is the user going to be activated automatically?
			if ($thisIsPublicRegistration && $user->status == UserStatus::Active)
			{
				// Do we need to auto-login?
				if (craft()->config->get('autoLoginAfterAccountActivation') === true)
				{
					craft()->userSession->loginByUserId($user->id, false, true);
				}
			}

			$this->redirectToPostedUrl($user);
		}
		else
		{
			craft()->userSession->setError(Craft::t('Couldn’t save user.'));
		}

		// Send the account back to the template
		craft()->urlManager->setRouteVariables(array(
			'account' => $user
		));
	}

	/**
	 * Upload a user photo.
	 *
	 * @return null
	 */
	public function actionUploadUserPhoto()
	{
		$this->requireAjaxRequest();
		craft()->userSession->requireLogin();
		$userId = craft()->request->getRequiredPost('userId');

		if ($userId != craft()->userSession->getUser()->id)
		{
			craft()->userSession->requirePermission('editUsers');
		}

		// Upload the file and drop it in the temporary folder
		$file = $_FILES['image-upload'];

		try
		{
			// Make sure a file was uploaded
			if (!empty($file['name']) && !empty($file['size'])  )
			{
				$user = craft()->users->getUserById($userId);
				$userName = AssetsHelper::cleanAssetName($user->username);

				$folderPath = craft()->path->getTempUploadsPath().'userphotos/'.$userName.'/';

				IOHelper::clearFolder($folderPath);

				IOHelper::ensureFolderExists($folderPath);
				$fileName = AssetsHelper::cleanAssetName($file['name']);

				move_uploaded_file($file['tmp_name'], $folderPath.$fileName);

				// Test if we will be able to perform image actions on this image
				if (!craft()->images->checkMemoryForImage($folderPath.$fileName))
				{
					IOHelper::deleteFile($folderPath.$fileName);
					$this->returnErrorJson(Craft::t('The uploaded image is too large'));
				}

				craft()->images->cleanImage($folderPath.$fileName);

				$constraint = 500;
				list ($width, $height) = getimagesize($folderPath.$fileName);

				// If the file is in the format badscript.php.gif perhaps.
				if ($width && $height)
				{
					// Never scale up the images, so make the scaling factor always <= 1
					$factor = min($constraint / $width, $constraint / $height, 1);

					$html = craft()->templates->render('_components/tools/cropper_modal',
						array(
							'imageUrl' => UrlHelper::getResourceUrl('userphotos/temp/'.$userName.'/'.$fileName),
							'width' => round($width * $factor),
							'height' => round($height * $factor),
							'factor' => $factor,
							'constraint' => $constraint
						)
					);

					$this->returnJson(array('html' => $html));
				}
			}
		}
		catch (Exception $exception)
		{
			Craft::log('There was an error uploading the photo: '.$exception->getMessage(), LogLevel::Error);
		}

		$this->returnErrorJson(Craft::t('There was an error uploading your photo.'));
	}

	/**
	 * Crop user photo.
	 *
	 * @return null
	 */
	public function actionCropUserPhoto()
	{
		$this->requireAjaxRequest();
		craft()->userSession->requireLogin();

		$userId = craft()->request->getRequiredPost('userId');

		if ($userId != craft()->userSession->getUser()->id)
		{
			craft()->userSession->requirePermission('editUsers');
		}

		try
		{
			$x1 = craft()->request->getRequiredPost('x1');
			$x2 = craft()->request->getRequiredPost('x2');
			$y1 = craft()->request->getRequiredPost('y1');
			$y2 = craft()->request->getRequiredPost('y2');
			$source = craft()->request->getRequiredPost('source');

			// Strip off any querystring info, if any.
			if (($qIndex = mb_strpos($source, '?')) !== false)
			{
				$source = mb_substr($source, 0, mb_strpos($source, '?'));
			}

			$user = craft()->users->getUserById($userId);
			$userName = AssetsHelper::cleanAssetName($user->username);

			// make sure that this is this user's file
			$imagePath = craft()->path->getTempUploadsPath().'userphotos/'.$userName.'/'.$source;

			if (IOHelper::fileExists($imagePath) && craft()->images->checkMemoryForImage($imagePath))
			{
				craft()->users->deleteUserPhoto($user);

				$image = craft()->images->loadImage($imagePath);
				$image->crop($x1, $x2, $y1, $y2);

				if (craft()->users->saveUserPhoto(IOHelper::getFileName($imagePath), $image, $user))
				{
					IOHelper::clearFolder(craft()->path->getTempUploadsPath().'userphotos/'.$userName);

					$html = craft()->templates->render('users/_userphoto',
						array(
							'account' => $user
						)
					);

					$this->returnJson(array('html' => $html));
				}
			}

			IOHelper::clearFolder(craft()->path->getTempUploadsPath().'userphotos/'.$userName);
		}
		catch (Exception $exception)
		{
			$this->returnErrorJson($exception->getMessage());
		}

		$this->returnErrorJson(Craft::t('Something went wrong when processing the photo.'));
	}

	/**
	 * Delete all the photos for current user.
	 *
	 * @return null
	 */
	public function actionDeleteUserPhoto()
	{
		$this->requireAjaxRequest();
		craft()->userSession->requireLogin();
		$userId = craft()->request->getRequiredPost('userId');

		if ($userId != craft()->userSession->getUser()->id)
		{
			craft()->userSession->requirePermission('editUsers');
		}

		$user = craft()->users->getUserById($userId);
		craft()->users->deleteUserPhoto($user);

		$user->photo = null;
		craft()->users->saveUser($user);

		$html = craft()->templates->render('users/_userphoto',
			array(
				'account' => $user
			)
		);

		$this->returnJson(array('html' => $html));
	}

	/**
	 * Sends a new activation email to a user.
	 *
	 * @return null
	 */
	public function actionSendActivationEmail()
	{
		$this->requirePostRequest();

		$userId = craft()->request->getRequiredPost('userId');
		$user = craft()->users->getUserById($userId);

		if (!$user)
		{
			$this->_noUserExists($userId);
		}

		craft()->users->sendActivationEmail($user);

		if (craft()->request->isAjaxRequest())
		{
			die('great!');
		}
		else
		{
			craft()->userSession->setNotice(Craft::t('Activation email sent.'));
			$this->redirectToPostedUrl();
		}
	}

	/**
	 * Unlocks a user, bypassing the cooldown phase.
	 *
	 * @throws HttpException
	 * @return null
	 */
	public function actionUnlockUser()
	{
		$this->requirePostRequest();
		$this->requireLogin();
		craft()->userSession->requirePermission('administrateUsers');

		$userId = craft()->request->getRequiredPost('userId');
		$user = craft()->users->getUserById($userId);

		if (!$user)
		{
			$this->_noUserExists($userId);
		}

		// Even if you have administrateUsers permissions, only and admin should be able to unlock another admin.
		$currentUser = craft()->userSession->getUser();

		if ($user->admin && !$currentUser->admin)
		{
			throw new HttpException(403);
		}

		craft()->users->unlockUser($user);

		craft()->userSession->setNotice(Craft::t('User activated.'));
		$this->redirectToPostedUrl();
	}

	/**
	 * Suspends a user.
	 *
	 * @throws HttpException
	 * @return null
	 */
	public function actionSuspendUser()
	{
		$this->requirePostRequest();
		$this->requireLogin();
		craft()->userSession->requirePermission('administrateUsers');

		$userId = craft()->request->getRequiredPost('userId');
		$user = craft()->users->getUserById($userId);

		if (!$user)
		{
			$this->_noUserExists($userId);
		}

		// Even if you have administrateUsers permissions, only and admin should be able to suspend another admin.
		$currentUser = craft()->userSession->getUser();

		if ($user->admin && !$currentUser->admin)
		{
			throw new HttpException(403);
		}

		craft()->users->suspendUser($user);

		craft()->userSession->setNotice(Craft::t('User suspended.'));
		$this->redirectToPostedUrl();
	}

	/**
	 * Deletes a user.
	 *
	 * @throws Exception
	 * @throws HttpException
	 * @throws \CDbException
	 * @throws \Exception
	 * @return null
	 */
	public function actionDeleteUser()
	{
		$this->requirePostRequest();
		$this->requireLogin();

		craft()->userSession->requirePermission('deleteUsers');

		$userId = craft()->request->getRequiredPost('userId');
		$user = craft()->users->getUserById($userId);

		if (!$user)
		{
			$this->_noUserExists($userId);
		}

		// Even if you have deleteUser permissions, only and admin should be able to delete another admin.
		if ($user->admin)
		{
			craft()->userSession->requireAdmin();
		}

		// Are we transfering the user's content to a different user?
		$transferContentToId = craft()->request->getPost('transferContentTo');

		if (is_array($transferContentToId) && isset($transferContentToId[0]))
		{
			$transferContentToId = $transferContentToId[0];
		}

		if ($transferContentToId)
		{
			$transferContentTo = craft()->users->getUserById($transferContentToId);

			if (!$transferContentTo)
			{
				$this->_noUserExists($transferContentToId);
			}
		}
		else
		{
			$transferContentTo = null;
		}

		// Delete the user
		if (craft()->users->deleteUser($user, $transferContentTo))
		{
			craft()->userSession->setNotice(Craft::t('User deleted.'));
			$this->redirectToPostedUrl();
		}
		else
		{
			craft()->userSession->setError(Craft::t('Couldn’t delete the user.'));
		}
	}

	/**
	 * Unsuspends a user.
	 *
	 * @throws HttpException
	 * @return null
	 */
	public function actionUnsuspendUser()
	{
		$this->requirePostRequest();
		$this->requireLogin();
		craft()->userSession->requirePermission('administrateUsers');

		$userId = craft()->request->getRequiredPost('userId');
		$user = craft()->users->getUserById($userId);

		if (!$user)
		{
			$this->_noUserExists($userId);
		}

		// Even if you have administrateUsers permissions, only and admin should be able to un-suspend another admin.
		$currentUser = craft()->userSession->getUser();

		if ($user->admin && !$currentUser->admin)
		{
			throw new HttpException(403);
		}

		craft()->users->unsuspendUser($user);

		craft()->userSession->setNotice(Craft::t('User unsuspended.'));
		$this->redirectToPostedUrl();
	}

	/**
	 * Saves the asset field layout.
	 *
	 * @return null
	 */
	public function actionSaveFieldLayout()
	{
		$this->requirePostRequest();
		craft()->userSession->requireAdmin();

		// Set the field layout
		$fieldLayout = craft()->fields->assembleLayoutFromPost();
		$fieldLayout->type = ElementType::User;
		craft()->fields->deleteLayoutsByType(ElementType::User);

		if (craft()->fields->saveLayout($fieldLayout))
		{
			craft()->userSession->setNotice(Craft::t('User fields saved.'));
			$this->redirectToPostedUrl();
		}
		else
		{
			craft()->userSession->setError(Craft::t('Couldn’t save user fields.'));
		}
	}

	/**
	 * Verifies a password for a user.
	 *
	 * @return bool
	 */
	public function actionVerifyPassword()
	{
		$this->requireAjaxRequest();

		if ($this->_verifyExistingPassword())
		{
			$this->returnJson(array('success' => true));
		}

		$this->returnErrorJson(Craft::t('Invalid password.'));
	}

	// Private Methods
	// =========================================================================

	/**
	 * Redirects the user after a successful login attempt, or if they visited the Login page while they were already
	 * logged in.
	 *
	 * @param bool $setNotice Whether a flash notice should be set, if this isn't an Ajax request.
	 *
	 * @return null
	 */
	private function _handleSuccessfulLogin($setNotice)
	{
		// Get the current user
		$currentUser = craft()->userSession->getUser();

		// Were they trying to access a URL beforehand?
		$returnUrl = craft()->userSession->getReturnUrl(null, true);

		if ($returnUrl === null || $returnUrl == craft()->request->getPath())
		{
			// If this is a CP request and they can access the control panel, send them wherever
			// postCpLoginRedirect tells us
			if (craft()->request->isCpRequest() && $currentUser->can('accessCp'))
			{
				$postCpLoginRedirect = craft()->config->get('postCpLoginRedirect');
				$returnUrl = UrlHelper::getCpUrl($postCpLoginRedirect);
			}
			else
			{
				// Otherwise send them wherever postLoginRedirect tells us
				$postLoginRedirect = craft()->config->get('postLoginRedirect');
				$returnUrl = UrlHelper::getSiteUrl($postLoginRedirect);
			}
		}

		// If this was an Ajax request, just return success:true
		if (craft()->request->isAjaxRequest())
		{
			$this->returnJson(array(
				'success' => true,
				'returnUrl' => $returnUrl
			));
		}
		else
		{
			if ($setNotice)
			{
				craft()->userSession->setNotice(Craft::t('Logged in.'));
			}

			$this->redirectToPostedUrl($currentUser, $returnUrl);
		}
	}

	/**
	 * @param $user
	 *
	 * @return null
	 */
	private function _processSetPasswordPath($user)
	{
		// If the user cannot access the CP
		if (!$user->can('accessCp'))
		{
			// Make sure we're looking at the front-end templates path to start with.
			craft()->path->setTemplatesPath(craft()->path->getSiteTemplatesPath());

			// If they haven't defined a front-end set password template
			if (!craft()->templates->doesTemplateExist(craft()->config->getLocalized('setPasswordPath')))
			{
				// Set PathService to use the CP templates path instead
				craft()->path->setTemplatesPath(craft()->path->getCpTemplatesPath());
			}
		}
		// The user can access the CP, so send them to Craft's set password template in the dashboard.
		else
		{
			craft()->path->setTemplatesPath(craft()->path->getCpTemplatesPath());
		}
	}

	/**
	 * Throws a "no user exists" exception
	 *
	 * @param int $userId
	 *
	 * @throws Exception
	 * @return null
	 */
	private function _noUserExists($userId)
	{
		throw new Exception(Craft::t('No user exists with the ID “{id}”.', array('id' => $userId)));
	}

	/**
	 * Verifies that the current user's password was submitted with the request.
	 *
	 * @return bool
	 */
	private function _verifyExistingPassword()
	{
		$currentUser = craft()->userSession->getUser();

		if (!$currentUser)
		{
			return false;
		}

		$currentHashedPassword = $currentUser->password;
		$currentPassword = craft()->request->getRequiredParam('password');

		return craft()->users->validatePassword($currentHashedPassword, $currentPassword);
	}

	/**
	 * @param $user
	 *
	 * @return null
	 */
	private function _processUserPhoto($user)
	{
		// Delete their photo?
		if (craft()->request->getPost('deleteUserPhoto'))
		{
			craft()->users->deleteUserPhoto($user);
		}

		// Did they upload a new one?
		if ($userPhoto = UploadedFile::getInstanceByName('userPhoto'))
		{
			craft()->users->deleteUserPhoto($user);
			$image = craft()->images->loadImage($userPhoto->getTempName());
			$imageWidth = $image->getWidth();
			$imageHeight = $image->getHeight();

			$dimension = min($imageWidth, $imageHeight);
			$horizontalMargin = ($imageWidth - $dimension) / 2;
			$verticalMargin = ($imageHeight - $dimension) / 2;
			$image->crop($horizontalMargin, $imageWidth - $horizontalMargin, $verticalMargin, $imageHeight - $verticalMargin);

			craft()->users->saveUserPhoto($userPhoto->getName(), $image, $user);

			IOHelper::deleteFile($userPhoto->getTempName());
		}
	}

	/**
	 * @param $user
	 * @param $currentUser
	 *
	 * @return null
	 */
	private function _processUserGroupsPermissions($user, $currentUser)
	{
		// Save any user groups
		if (craft()->getEdition() == Craft::Pro && $currentUser->can('assignUserPermissions'))
		{
			// Save any user groups
			$groupIds = craft()->request->getPost('groups');

			if ($groupIds !== null)
			{
				craft()->userGroups->assignUserToGroups($user->id, $groupIds);
			}

			// Save any user permissions
			if ($user->admin)
			{
				$permissions = array();
			}
			else
			{
				$permissions = craft()->request->getPost('permissions');
			}

			if ($permissions !== null)
			{
				craft()->userPermissions->saveUserPermissions($user->id, $permissions);
			}
		}
	}

	/**
	 * @return array
	 * @throws HttpException
	 */
	private function _processTokenRequest()
	{
		if (craft()->userSession->isLoggedIn())
		{
			craft()->userSession->logout();
		}

		$id            = craft()->request->getRequiredParam('id');
		$userToProcess = craft()->users->getUserByUid($id);
		$code          = craft()->request->getRequiredParam('code');
		$isCodeValid   = false;

		if ($userToProcess)
		{
			// Fire an 'onBeforeVerifyUser' event
			craft()->users->onBeforeVerifyUser(new Event($this, array(
				'user' => $userToProcess
			)));

			$isCodeValid = craft()->users->isVerificationCodeValidForUser($userToProcess, $code);
		}

		if (!$userToProcess || !$isCodeValid)
		{
			$this->_processInvalidToken($userToProcess);
		}

		// Fire an 'onVerifyUser' event
		craft()->users->onVerifyUser(new Event($this, array(
			'user' => $userToProcess
		)));

		return array('code' => $code, 'id' => $id, 'userToProcess' => $userToProcess);
	}

	/**
	 * @param UserModel $user
	 *
	 * @throws HttpException
	 */
	private function _processInvalidToken($user)
	{
		$url = craft()->config->getLocalized('invalidUserTokenPath');

		// TODO: Remove this code in Craft 4
		if ($url == '')
		{
			// Check the deprecated config setting.
			$url = craft()->config->getLocalized('activateAccountFailurePath');

			if ($url)
			{
				craft()->deprecator->log('activateAccountFailurePath', 'The ‘activateAccountFailurePath’ has been deprecated. Use ‘invalidUserTokenPath’ instead.');
			}
		}

		if ($url != '')
		{
			$this->redirect(UrlHelper::getSiteUrl($url));
		}
		else
		{
			if ($user && $user->can('accessCp'))
			{
				$url = UrlHelper::getCpUrl(craft()->config->getLoginPath());
			}
			else
			{
				$url = UrlHelper::getSiteUrl(craft()->config->getLoginPath());
			}

			throw new HttpException('200', Craft::t('Invalid verification code. Please [login or reset your password]({loginUrl}).', array('loginUrl' => $url)));
		}
	}

	/**
	 * @param $userToProcess
	 *
	 * @throws Exception
	 */
	private function _processPostValidationRedirect($userToProcess)
	{
		$loggedIn = false;

		// Do we need to auto-login?
		if (craft()->config->get('autoLoginAfterAccountActivation') === true)
		{
			craft()->userSession->loginByUserId($userToProcess->id, false, true);
			$loggedIn = true;
		}

		// If the user can't access the CP, then send them to the front-end setPasswordSuccessPath.
		if (!$userToProcess->can('accessCp'))
		{
			$setPasswordSuccessPath = craft()->config->getLocalized('setPasswordSuccessPath');
			$url = UrlHelper::getSiteUrl($setPasswordSuccessPath);
		}
		else
		{
			// If we didn't log them in, just send to the appropriate login page.
			if (!$loggedIn)
			{
				$url = craft()->config->getLoginPath();
			}
			else
			{
				// We logged them in, so send to 'postCpLoginRedirect'.
				$postCpLoginRedirect = craft()->config->get('postCpLoginRedirect');
				$url = UrlHelper::getCpUrl($postCpLoginRedirect);
			}

		}

		$this->redirect($url);
	}
}<|MERGE_RESOLUTION|>--- conflicted
+++ resolved
@@ -346,23 +346,8 @@
 
 	/**
 	 * Verifies that a user has access to an email address.
-<<<<<<< HEAD
-=======
-	 *
-	 * @deprecated Deprecated in 2.3. Use {@link UsersController::actionVerifyEmail()} instead.
-	 * @return null
-	 */
-	public function actionValidate()
-	{
-		craft()->deprecator->log('UsersController::validate()', 'The users/validate action has been deprecated. Use users/verifyEmail instead.');
-		$this->actionVerifyEmail();
-	}
-
-	/**
-	 * Verifies that a user has access to an email address.
-	 *
-	 * @return null
->>>>>>> 480e0114
+	 *
+	 * @return null;
 	 */
 	public function actionVerifyEmail()
 	{
