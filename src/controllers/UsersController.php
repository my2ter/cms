<?php
namespace Craft;

/**
 * The UsersController class is a controller that handles various user account related tasks such as logging-in,
 * impersonating a user, logging out, forgetting passwords, setting passwords, validating accounts, activating
 * accounts, creating users, saving users, processing user avatars, deleting, suspending and un-suspending users.
 *
 * Note that all actions in the controller, except {@link actionLogin}, {@link actionLogout}, {@link actionGetAuthTimeout},
 * {@link actionSendPasswordResetEmail}, {@link actionSetPassword}, {@link actionVerifyEmail} and {@link actionSaveUser} require an
 * authenticated Craft session via {@link BaseController::allowAnonymous}.
 *
 * @author    Pixel & Tonic, Inc. <support@pixelandtonic.com>
 * @copyright Copyright (c) 2014, Pixel & Tonic, Inc.
 * @license   http://buildwithcraft.com/license Craft License Agreement
 * @see       http://buildwithcraft.com
 * @package   craft.app.controllers
 * @since     1.0
 */
class UsersController extends BaseController
{
	// Properties
	// =========================================================================

	/**
	 * If set to false, you are required to be logged in to execute any of the given controller's actions.
	 *
	 * If set to true, anonymous access is allowed for all of the given controller's actions.
	 *
	 * If the value is an array of action names, then you must be logged in for any action method except for the ones in
	 * the array list.
	 *
	 * If you have a controller that where the majority of action methods will be anonymous, but you only want require
	 * login on a few, it's best to use {@link UserSessionService::requireLogin() craft()->userSession->requireLogin()}
	 * in the individual methods.
	 *
	 * @var bool
	 */
	protected $allowAnonymous = array('actionLogin', 'actionLogout', 'actionGetAuthTimeout', 'actionForgotPassword', 'actionSendPasswordResetEmail', 'actionSendActivationEmail', 'actionSaveUser', 'actionSetPassword', 'actionVerifyEmail');

	// Public Methods
	// =========================================================================

	/**
	 * Displays the login template, and handles login post requests.
	 *
	 * @return null
	 */
	public function actionLogin()
	{
		if (craft()->userSession->isLoggedIn())
		{
			// Too easy.
			$this->_handleSuccessfulLogin(false);
		}

		if (craft()->request->isPostRequest())
		{
			// First, a little house-cleaning for expired, pending users.
			craft()->users->purgeExpiredPendingUsers();

			$loginName = craft()->request->getPost('loginName');
			$password = craft()->request->getPost('password');
			$rememberMe = (bool) craft()->request->getPost('rememberMe');

			if (craft()->userSession->login($loginName, $password, $rememberMe))
			{
				$this->_handleSuccessfulLogin(true);
			}
			else
			{
				$errorCode = craft()->userSession->getLoginErrorCode();
				$errorMessage = craft()->userSession->getLoginErrorMessage($errorCode, $loginName);

				if (craft()->request->isAjaxRequest())
				{
					$this->returnJson(array(
						'errorCode' => $errorCode,
						'error' => $errorMessage
					));
				}
				else
				{
					craft()->userSession->setError($errorMessage);

					craft()->urlManager->setRouteVariables(array(
						'loginName' => $loginName,
						'rememberMe' => $rememberMe,
						'errorCode' => $errorCode,
						'errorMessage' => $errorMessage,
					));
				}
			}
		}
	}

	/**
	 * Logs a user in for impersonation.  Requires you to be an administrator.
	 *
	 * @return null
	 */
	public function actionImpersonate()
	{
		$this->requireLogin();
		$this->requireAdmin();
		$this->requirePostRequest();

		$userId = craft()->request->getPost('userId');
		$originalUserId = craft()->userSession->getId();

		if (craft()->userSession->loginByUserId($userId))
		{
			craft()->userSession->setNotice(Craft::t('Logged in.'));
			craft()->httpSession->add(UserSessionService::USER_IMPERSONATE_KEY, $originalUserId);

			$this->_handleSuccessfulLogin(true);
		}
		else
		{
			craft()->userSession->setError(Craft::t('There was a problem impersonating this user.'));
			Craft::log(craft()->userSession->getUser()->username.' tried to impersonate userId: '.$userId.' but something went wrong.', LogLevel::Error);
		}
	}

	/**
	 * Returns how many seconds are left in the current user session.
	 *
	 * @return null
	 */
	public function actionGetAuthTimeout()
	{
		$return = array('timeout' => craft()->userSession->getAuthTimeout());

		if (craft()->config->get('enableCsrfProtection'))
		{
			$return['csrfTokenValue'] = craft()->request->getCsrfToken();
		}

		$this->returnJson($return);
	}

	/**
	 * @return null
	 */
	public function actionLogout()
	{
		craft()->userSession->logout(false);

		if (craft()->config->get('enableCsrfProtection'))
		{
			// Manually nuke the CSRF cookie (if there is one).
			craft()->request->deleteCookie(craft()->request->csrfTokenName);

			// Generate a new one.
			craft()->request->getCsrfToken();
		}

		if (craft()->request->isAjaxRequest())
		{
			$this->returnJson(array(
				'success' => true
			));
		}
		else
		{
			$this->redirect('');
		}
	}

	/**
	 * Sends a password reset email.
	 *
	 * @throws HttpException
	 * @return null
	 */
	public function actionSendPasswordResetEmail()
	{
		$this->requirePostRequest();

		$errors = array();

		// If someone's logged in and they're allowed to edit other users, then see if a userId was submitted
		if (craft()->userSession->checkPermission('editUsers'))
		{
			$userId = craft()->request->getPost('userId');

			if ($userId)
			{
				$user = craft()->users->getUserById($userId);

				if (!$user)
				{
					throw new HttpException(404);
				}
			}
		}

		if (!isset($user))
		{
			$loginName = craft()->request->getPost('loginName');

			if (!$loginName)
			{
				$errors[] = Craft::t('Username or email is required.');
			}
			else
			{
				$user = craft()->users->getUserByUsernameOrEmail($loginName);

				if (!$user)
				{
					$errors[] = Craft::t('Invalid username or email.');
				}
			}
		}

		if (!empty($user))
		{
			if (craft()->users->sendPasswordResetEmail($user))
			{
				if (craft()->request->isAjaxRequest())
				{
					$this->returnJson(array('success' => true));
				}
				else
				{
					craft()->userSession->setNotice(Craft::t('Password reset email sent.'));
					$this->redirectToPostedUrl();
				}
			}

			$errors[] = Craft::t('There was a problem sending the password reset email.');
		}

		if (craft()->request->isAjaxRequest())
		{
			$this->returnErrorJson($errors);
		}
		else
		{
			// Send the data back to the template
			craft()->urlManager->setRouteVariables(array(
				'errors'    => $errors,
				'loginName' => isset($loginName) ? $loginName : null,
			));
		}
	}

	/**
	 * Generates a new verification code for a given user, and returns its URL.
	 *
	 * @throws HttpException|Exception
	 * @return null
	 */
	public function actionGetPasswordResetUrl()
	{
		$this->requireAdmin();

		if (!$this->_verifyExistingPassword())
		{
			throw new HttpException(403);
		}

		$userId = craft()->request->getRequiredParam('userId');
		$user = craft()->users->getUserById($userId);

		if (!$user)
		{
			$this->_noUserExists($userId);
		}

		echo craft()->users->getPasswordResetUrl($user);
		craft()->end();
	}

	/**
	 * Sets a user's password once they've verified they have access to their email.
	 *
	 * @throws HttpException|Exception
	 * @return null
	 */
	public function actionSetPassword()
	{
		// Have they just submitted a password, or are we just displaying teh page?
		if (!craft()->request->isPostRequest())
		{
			if ($info = $this->_processTokenRequest())
			{
				$userToProcess = $info['userToProcess'];
				$id = $info['id'];
				$code = $info['code'];

				craft()->userSession->processUsernameCookie($userToProcess->username);

				// Send them to the set password template.
				$this->_renderSetPasswordTemplate($userToProcess, array(
					'code'    => $code,
					'id'      => $id,
					'newUser' => ($userToProcess->password ? false : true),
				));
			}
		}
		else
		{
			// POST request. They've just set the password.
			$code          = craft()->request->getRequiredPost('code');
			$id            = craft()->request->getRequiredParam('id');
			$userToProcess = craft()->users->getUserByUid($id);

			// See if we still have a valid token.
			$isCodeValid = craft()->users->isVerificationCodeValidForUser($userToProcess, $code);

			if (!$userToProcess || !$isCodeValid)
			{
				$this->_processInvalidToken($userToProcess);
			}

			$newPassword = craft()->request->getRequiredPost('newPassword');
			$userToProcess->newPassword = $newPassword;

			if ($userToProcess->passwordResetRequired)
			{
				$forceDifferentPassword = true;
			}
			else
			{
				$forceDifferentPassword = false;
			}

			if (craft()->users->changePassword($userToProcess, $forceDifferentPassword))
			{
				if ($userToProcess->status == UserStatus::Pending)
				{
					// Activate them
					craft()->users->activateUser($userToProcess);

					// Treat this as an activation request
					$this->_onAfterActivateUser($userToProcess);
				}

				// Can they access the CP?
				if ($userToProcess->can('accessCp'))
				{
					// Send them to the CP login page
					$url = UrlHelper::getCpUrl(craft()->config->getCpLoginPath());
				}
				else
				{
					// Send them to the 'setPasswordSuccessPath'.
					$setPasswordSuccessPath = craft()->config->getLocalized('setPasswordSuccessPath');
					$url = UrlHelper::getSiteUrl($setPasswordSuccessPath);
				}

				$this->redirect($url);
			}

			craft()->userSession->setNotice(Craft::t('Couldn’t update password.'));

			$errors = $userToProcess->getErrors('newPassword');

			$this->_renderSetPasswordTemplate($userToProcess, array(
				'errors' => $errors,
				'code' => $code,
				'id' => $id,
				'newUser' => ($userToProcess->password ? false : true),
			));
		}
	}

	/**
	 * Verifies that a user has access to an email address.
	 *
	 * @deprecated Deprecated in 2.3. Use {@link UsersController::actionVerifyEmail()} instead.
	 * @return null
	 */
	public function actionValidate()
	{
		craft()->deprecator->log('UsersController::validate()', 'The users/validate action has been deprecated. Use users/verifyEmail instead.');
		$this->actionVerifyEmail();
	}

	/**
	 * Verifies that a user has access to an email address.
	 *
	 * @return null
	 */
	public function actionVerifyEmail()
	{
		if ($info = $this->_processTokenRequest())
		{
			$userToProcess = $info['userToProcess'];
			$userIsPending = $userToProcess->status == UserStatus::Pending;

			craft()->users->verifyEmailForUser($userToProcess);

			if ($userIsPending)
			{
				// They were just activated, so treat this as an activation request
				$this->_onAfterActivateUser($userToProcess);
			}

			// Redirect to the site/CP root
			$url = UrlHelper::getUrl('');
			$this->redirect($url);
		}
	}

	/**
	 * Manually activates a user account.  Only admins have access.
	 *
	 * @return null
	 */
	public function actionActivateUser()
	{
		$this->requireAdmin();
		$this->requirePostRequest();

		$userId = craft()->request->getRequiredPost('userId');
		$user = craft()->users->getUserById($userId);

		if (!$user)
		{
			$this->_noUserExists($userId);
		}

		if (craft()->users->activateUser($user))
		{
			craft()->userSession->setNotice(Craft::t('Successfully activated the user.'));
		}
		else
		{
			craft()->userSession->setError(Craft::t('There was a problem activating the user.'));
		}

		$this->redirectToPostedUrl();
	}

	/**
	 * Edit a user account.
	 *
	 * @param array       $variables
	 * @param string|null $account
	 *
	 * @throws HttpException
	 * @return null
	 */
	public function actionEditUser(array $variables = array(), $account = null)
	{
		// Determine which user account we're editing
		// ---------------------------------------------------------------------

		$isClientAccount = false;

		// This will be set if there was a validation error.
		if (empty($variables['account']))
		{
			// Are we editing a specific user account?
			if ($account !== null)
			{
				switch ($account)
				{
					case 'current':
					{
						$variables['account'] = craft()->userSession->getUser();

						break;
					}
					case 'client':
					{
						$isClientAccount = true;
						$variables['account'] = craft()->users->getClient();

						if (!$variables['account'])
						{
							// Registering the Client
							$variables['account'] = new UserModel();
							$variables['account']->client = true;
						}

						break;
					}
					default:
					{
						throw new HttpException(404);
					}
				}
			}
			else if (!empty($variables['userId']))
			{
				$variables['account'] = craft()->users->getUserById($variables['userId']);

				if (!$variables['account'])
				{
					throw new HttpException(404);
				}
			}
			else if (craft()->getEdition() == Craft::Pro)
			{
				// Registering a new user
				$variables['account'] = new UserModel();
			}
			else
			{
				// Nada.
				throw new HttpException(404);
			}
		}

		$variables['isNewAccount'] = !$variables['account']->id;

		// Make sure they have permission to edit this user
		// ---------------------------------------------------------------------

		if (!$variables['account']->isCurrent())
		{
			if ($variables['isNewAccount'])
			{
				craft()->userSession->requirePermission('registerUsers');
			}
			else
			{
				craft()->userSession->requirePermission('editUsers');
			}
		}

		// Determine which actions should be available
		// ---------------------------------------------------------------------

		$statusActions = array();
		$sketchyActions = array();

		if (craft()->getEdition() >= Craft::Client && !$variables['isNewAccount'])
		{
			switch ($variables['account']->getStatus())
			{
				case UserStatus::Pending:
				{
					$variables['statusLabel'] = Craft::t('Unverified');

					$statusActions[] = array('action' => 'users/sendActivationEmail', 'label' => Craft::t('Send activation email'));

					if (craft()->userSession->isAdmin())
					{
						$statusActions[] = array('id' => 'copy-passwordreset-url', 'label' => Craft::t('Copy activation URL'));
						$statusActions[] = array('action' => 'users/activateUser', 'label' => Craft::t('Activate account'));
					}

					break;
				}
				case UserStatus::Locked:
				{
					$variables['statusLabel'] = Craft::t('Locked');

					if (craft()->userSession->checkPermission('administrateUsers'))
					{
						$statusActions[] = array('action' => 'users/unlockUser', 'label' => Craft::t('Unlock'));
					}

					break;
				}
				case UserStatus::Suspended:
				{
					$variables['statusLabel'] = Craft::t('Suspended');

					if (craft()->userSession->checkPermission('administrateUsers'))
					{
						$statusActions[] = array('action' => 'users/unsuspendUser', 'label' => Craft::t('Unsuspend'));
					}

					break;
				}
				case UserStatus::Active:
				{
					$variables['statusLabel'] = Craft::t('Active');

					if (!$variables['account']->isCurrent())
					{
						$statusActions[] = array('action' => 'users/sendPasswordResetEmail', 'label' => Craft::t('Send password reset email'));

						if (craft()->userSession->isAdmin())
						{
							$statusActions[] = array('id' => 'copy-passwordreset-url', 'label' => Craft::t('Copy password reset URL'));
						}
					}

					break;
				}
			}

			if (!$variables['account']->isCurrent())
			{
				if (craft()->userSession->checkPermission('administrateUsers') && $variables['account']->getStatus() != UserStatus::Suspended)
				{
					$sketchyActions[] = array('action' => 'users/suspendUser', 'label' => Craft::t('Suspend'));
				}

				if (craft()->userSession->checkPermission('deleteUsers'))
				{
					$sketchyActions[] = array('id' => 'delete-btn', 'label' => Craft::t('Delete…'));
				}
			}
		}

		$variables['actions'] = array();

		if ($statusActions)
		{
			array_push($variables['actions'], $statusActions);
		}

		// Give plugins a chance to add more actions
		$pluginActions = craft()->plugins->call('addUserAdministrationOptions', array($variables['account']), true);

		if ($pluginActions)
		{
			$variables['actions'] = array_merge($variables['actions'], array_values($pluginActions));
		}

		if ($sketchyActions)
		{
			array_push($variables['actions'], $sketchyActions);
		}

		// Set the appropriate page title
		// ---------------------------------------------------------------------

		if (!$variables['isNewAccount'])
		{
			if ($variables['account']->isCurrent())
			{
				$variables['title'] = Craft::t('My Account');
			}
			else
			{
				$variables['title'] = Craft::t("{user}’s Account", array('user' => $variables['account']->name));
			}
		}
		else if ($isClientAccount)
		{
			$variables['title'] = Craft::t('Register the client’s account');
		}
		else
		{
			$variables['title'] = Craft::t("Register a new user");
		}

		// Show tabs if they have Craft Pro
		// ---------------------------------------------------------------------

		if (craft()->getEdition() == Craft::Pro)
		{
			$variables['selectedTab'] = 'account';

			$variables['tabs'] = array(
				'account' => array(
					'label' => Craft::t('Account'),
					'url'   => '#account',
				)
			);

			// No need to show the Profile tab if it's a new user (can't have an avatar yet) and there's no user fields.
			if (!$variables['isNewAccount'] || $variables['account']->getFieldLayout()->getFields())
			{
				$variables['tabs']['profile'] = array(
					'label' => Craft::t('Profile'),
					'url'   => '#profile',
				);
			}

			// If they can assign user groups and permissions, show the Permissions tab
			if (craft()->userSession->getUser()->can('assignUserPermissions'))
			{
				$variables['tabs']['perms'] = array(
					'label' => Craft::t('Permissions'),
					'url'   => '#perms',
				);
			}
		}
		else
		{
			$variables['tabs'] = array();
		}

		// Ugly.  But Users don't have a real fieldlayout/tabs.
		$accountFields = array('username', 'firstName', 'lastName', 'email', 'password', 'newPassword', 'currentPassword', 'passwordResetRequired', 'preferredLocale');

		if (craft()->getEdition() == Craft::Pro && $variables['account']->hasErrors())
		{
			$errors = $variables['account']->getErrors();

			foreach ($errors as $attribute => $error)
			{
				if (in_array($attribute, $accountFields))
				{
					$variables['tabs']['account']['class'] = 'error';
				}
				else if (isset($variables['tabs']['profile']))
				{
					$variables['tabs']['profile']['class'] = 'error';
				}
			}
		}

		// Load the resources and render the page
		// ---------------------------------------------------------------------

		craft()->templates->includeCssResource('css/account.css');
		craft()->templates->includeJsResource('js/AccountSettingsForm.js');
		craft()->templates->includeJs('new Craft.AccountSettingsForm('.JsonHelper::encode($variables['account']->id).', '.($variables['account']->isCurrent() ? 'true' : 'false').');');

		craft()->templates->includeTranslations(
			'Please enter your current password.',
			'Please enter your password.'
		);

		$this->renderTemplate('users/_edit', $variables);
	}

	/**
	 * Provides an endpoint for saving a user account.
	 *
	 * This action accounts for the following scenarios:
	 *
	 * - An admin registering a new user account.
	 * - An admin editing an existing user account.
	 * - A normal user with user-administration permissions registering a new user account.
	 * - A normal user with user-administration permissions editing an existing user account.
	 * - A guest registering a new user account ("public registration").
	 *
	 * This action behaves the same regardless of whether it was requested from the Control Panel or the front-end site.
	 *
	 * @throws HttpException|Exception
	 * @return null
	 */
	public function actionSaveUser()
	{
		$this->requirePostRequest();

		$currentUser = craft()->userSession->getUser();
		$requireEmailVerification = craft()->systemSettings->getSetting('users', 'requireEmailVerification');

		// Get the user being edited
		// ---------------------------------------------------------------------

		$userId = craft()->request->getPost('userId');
		$isNewUser = !$userId;
		$thisIsPublicRegistration = false;

		// Are we editing an existing user?
		if ($userId)
		{
			$user = craft()->users->getUserById($userId);

			if (!$user)
			{
				throw new Exception(Craft::t('No user exists with the ID “{id}”.', array('id' => $userId)));
			}

			if (!$user->isCurrent())
			{
				// Make sure they have permission to edit other users
				craft()->userSession->requirePermission('editUsers');
			}
		}
		else if (craft()->getEdition() == Craft::Client)
		{
			// Make sure they're logged in
			craft()->userSession->requireAdmin();

			// Make sure there's no Client user yet
			if (craft()->users->getClient())
			{
				throw new Exception(Craft::t('A client account already exists.'));
			}

			$user = new UserModel();
			$user->client = true;
		}
		else
		{
			// Make sure this is Craft Pro, since that's required for having multiple user accounts
			craft()->requireEdition(Craft::Pro);

			// Is someone logged in?
			if ($currentUser)
			{
				// Make sure they have permission to register users
				craft()->userSession->requirePermission('registerUsers');
			}
			else
			{
				// Make sure public registration is allowed
				if (!craft()->systemSettings->getSetting('users', 'allowPublicRegistration'))
				{
					throw new HttpException(403);
				}

				$thisIsPublicRegistration = true;
			}

			$user = new UserModel();
		}

		$isCurrentUser = $user->isCurrent();

		if ($isCurrentUser)
		{
			// Remember the old username in case it changes
			$oldUsername = $user->username;
		}

		// Handle secure properties (email and password)
		// ---------------------------------------------------------------------

		$verifyNewEmail = false;

		// Are they allowed to set the email address?
		if ($isNewUser || $isCurrentUser || $currentUser->can('changeUserEmails'))
		{
			$newEmail = craft()->request->getPost('email');

			// Did it just change?
			if ($newEmail && $newEmail == $user->email)
			{
				$newEmail = null;
			}

			if ($newEmail)
			{
				// Does that email need to be verified?
				if ($requireEmailVerification && (!$currentUser || !$currentUser->admin || craft()->request->getPost('sendVerificationEmail')))
				{
					// Save it as an unverified email for now
					$user->unverifiedEmail = $newEmail;
					$verifyNewEmail = true;

					// If this is a new user, set it as their main email address too
					if ($isNewUser)
					{
						$user->email = $newEmail;
					}
				}
				else
				{
					// We trust them
					$user->email = $newEmail;
				}
			}
		}

		// Are they allowed to set a new password?
		if ($thisIsPublicRegistration)
		{
			$user->newPassword = craft()->request->getPost('password');
		}
		else if ($isCurrentUser)
		{
			$user->newPassword = craft()->request->getPost('newPassword');
		}

		// If editing an existing user and either of these properties are being changed,
		// require the user's current password for additional security
		if (!$isNewUser && (!empty($newEmail) || $user->newPassword))
		{
			if (!$this->_verifyExistingPassword())
			{
				Craft::log('Tried to change the email or password for userId: '.$user->id.', but the current password does not match what the user supplied.', LogLevel::Warning);
				$user->addError('currentPassword', Craft::t('Incorrect current password.'));
			}
		}

		// Handle the rest of the user properties
		// ---------------------------------------------------------------------

		// Is the site set to use email addresses as usernames?
		if (craft()->config->get('useEmailAsUsername'))
		{
			$user->username    =  $user->email;
		}
		else
		{
			$user->username    = craft()->request->getPost('username', ($user->username ? $user->username : $user->email));
		}

		$user->firstName       = craft()->request->getPost('firstName', $user->firstName);
		$user->lastName        = craft()->request->getPost('lastName', $user->lastName);
		$user->preferredLocale = craft()->request->getPost('preferredLocale', $user->preferredLocale);
		$user->weekStartDay    = craft()->request->getPost('weekStartDay', $user->weekStartDay);

		// If email verification is required, then new users will be saved in a pending state,
		// even if an admin is doing this and opted to not send the verification email
		if ($isNewUser && $requireEmailVerification)
		{
			$user->pending = true;
		}

		// There are some things only admins can change
		if ($currentUser && $currentUser->admin)
		{
			$user->passwordResetRequired = (bool) craft()->request->getPost('passwordResetRequired', $user->passwordResetRequired);
			$user->admin                 = (bool) craft()->request->getPost('admin', $user->admin);
		}

		// If this is Craft Pro, grab any profile content from post
		if (craft()->getEdition() == Craft::Pro)
		{
			$user->setContentFromPost('fields');
		}

		// Validate and save!
		// ---------------------------------------------------------------------

		if (craft()->users->saveUser($user))
		{
			// Is this the current user, and did their username just change?
			if ($isCurrentUser && $user->username !== $oldUsername)
			{
				// Update the username cookie
				craft()->userSession->processUsernameCookie($user->username);
			}

			// Save the user's photo, if it was submitted
			$this->_processUserPhoto($user);

			// If this is public registration, assign the user to the default user group
			if ($thisIsPublicRegistration)
			{
				// Assign them to the default user group
				craft()->userGroups->assignUserToDefaultGroup($user);
			}
			else
			{
				// Assign user groups and permissions if the current user is allowed to do that
				$this->_processUserGroupsPermissions($user);
			}

			// Do we need to send a verification email out?
			if ($verifyNewEmail)
			{
				// Temporarily set the unverified email on the UserModel so the verification email goes to the
				// right place
				$originalEmail = $user->email;
				$user->email = $user->unverifiedEmail;

				try
				{
					if ($isNewUser)
					{
						// Send the activation email
						craft()->users->sendActivationEmail($user);
					}
					else
					{
						// Send the standard verification email
						craft()->users->sendNewEmailVerifyEmail($user);
					}
				}
				catch (\phpmailerException $e)
				{
					craft()->userSession->setError(Craft::t('User saved, but couldn’t send verification email. Check your email settings.'));
				}

				// Put the original email back into place
				$user->email = $originalEmail;
			}

			if (isset($_POST['redirect']) && mb_strpos($_POST['redirect'], '{userId}') !== false)
			{
				craft()->deprecator->log('UsersController::saveUser():userId_redirect', 'The {userId} token within the ‘redirect’ param on users/saveUser requests has been deprecated. Use {id} instead.');
				$_POST['redirect'] = str_replace('{userId}', '{id}', $_POST['redirect']);
			}

			// Is this public registration, and was the user going to be activated automatically?
			$publicActivation = $thisIsPublicRegistration && $user->status == UserStatus::Active;

			if ($publicActivation)
			{
				// Maybe automatically log them in
				$this->_maybeLoginUserAfterAccountActivation($user);
			}

			if (craft()->request->isAjaxRequest())
			{
				$return['success']   = true;
				$return['id']        = $user->id;

				$this->returnJson($return);
			}
			else
			{
				craft()->userSession->setNotice(Craft::t('User saved.'));

				// Is this public registration, and is the user going to be activated automatically?
				if ($publicActivation)
				{
					$this->_redirectUserAfterAccountActivation($user);
				}
				else
				{
					$this->redirectToPostedUrl($user);
				}
			}
		}
		else
		{
			if (craft()->request->isAjaxRequest())
			{
				$this->returnJson(array(
					'errors' => $user->getErrors(),
				));
			}
			else
			{
				craft()->userSession->setError(Craft::t('Couldn’t save user.'));

				// Send the account back to the template
				craft()->urlManager->setRouteVariables(array(
					'account' => $user
				));
			}
		}
	}

	/**
	 * Saves a user's profile.
	 *
	 * @deprecated Deprecated in 2.0. Use {@link UsersController::saveUser()} instead.
	 * @return null
	 */
	public function actionSaveProfile()
	{
		craft()->deprecator->log('UsersController::saveProfile()', 'The users/saveProfile action has been deprecated. Use users/saveUser instead.');
		$this->actionSaveUser();
	}

	/**
	 * Upload a user photo.
	 *
	 * @return null
	 */
	public function actionUploadUserPhoto()
	{
		$this->requireAjaxRequest();
		craft()->userSession->requireLogin();
		$userId = craft()->request->getRequiredPost('userId');

		if ($userId != craft()->userSession->getUser()->id)
		{
			craft()->userSession->requirePermission('editUsers');
		}

		// Upload the file and drop it in the temporary folder
		$file = $_FILES['image-upload'];

		try
		{
			// Make sure a file was uploaded
			if (!empty($file['name']) && !empty($file['size'])  )
			{
				$user = craft()->users->getUserById($userId);
				$userName = AssetsHelper::cleanAssetName($user->username, false);

				$folderPath = craft()->path->getTempUploadsPath().'userphotos/'.$userName.'/';

				IOHelper::clearFolder($folderPath);

				IOHelper::ensureFolderExists($folderPath);
				$fileName = AssetsHelper::cleanAssetName($file['name']);

				move_uploaded_file($file['tmp_name'], $folderPath.$fileName);

				// Test if we will be able to perform image actions on this image
				if (!craft()->images->checkMemoryForImage($folderPath.$fileName))
				{
					IOHelper::deleteFile($folderPath.$fileName);
					$this->returnErrorJson(Craft::t('The uploaded image is too large'));
				}

				list ($width, $height) = ImageHelper::getImageSize($folderPath.$fileName);

<<<<<<< HEAD
                if (IOHelper::getExtension($fileName) != 'svg')
                {
    				craft()->images->cleanImage($folderPath.$fileName);
                }
                else
                {
                    craft()->images->
                        loadImage($folderPath.$fileName)->
                        saveAs($folderPath.$fileName);
                }
=======
				if (IOHelper::getExtension($fileName) != 'svg')
				{
					craft()->images->cleanImage($folderPath.$fileName);
				}
				else
				{
					// Resave svg files as png
					$newFilename = preg_replace('/\.svg$/i', '.png', $fileName);

					craft()->images->
						loadImage($folderPath.$fileName, $width, $height)->
						saveAs($folderPath.$newFilename);

					IOHelper::deleteFile($folderPath.$fileName);
					$fileName = $newFilename;
				}
>>>>>>> 0b840839

				$constraint = 500;

				// If the file is in the format badscript.php.gif perhaps.
				if ($width && $height)
				{
					// Never scale up the images, so make the scaling factor always <= 1
					$factor = min($constraint / $width, $constraint / $height, 1);

					$html = craft()->templates->render('_components/tools/cropper_modal',
						array(
							'imageUrl' => UrlHelper::getResourceUrl('userphotos/temp/'.$userName.'/'.$fileName),
							'width' => round($width * $factor),
							'height' => round($height * $factor),
							'factor' => $factor,
							'constraint' => $constraint,
							'fileName' => $fileName
						)
					);

					$this->returnJson(array('html' => $html));
				}
			}
		}
		catch (Exception $exception)
		{
			Craft::log('There was an error uploading the photo: '.$exception->getMessage(), LogLevel::Error);
		}

		$this->returnErrorJson(Craft::t('There was an error uploading your photo.'));
	}

	/**
	 * Crop user photo.
	 *
	 * @return null
	 */
	public function actionCropUserPhoto()
	{
		$this->requireAjaxRequest();
		craft()->userSession->requireLogin();

		$userId = craft()->request->getRequiredPost('userId');

		if ($userId != craft()->userSession->getUser()->id)
		{
			craft()->userSession->requirePermission('editUsers');
		}

		try
		{
			$x1 = craft()->request->getRequiredPost('x1');
			$x2 = craft()->request->getRequiredPost('x2');
			$y1 = craft()->request->getRequiredPost('y1');
			$y2 = craft()->request->getRequiredPost('y2');
			$source = craft()->request->getRequiredPost('source');

			// Strip off any querystring info, if any.
			$source = UrlHelper::stripQueryString($source);

			$user = craft()->users->getUserById($userId);
			$userName = AssetsHelper::cleanAssetName($user->username, false);

<<<<<<< HEAD
            // make sure that this is this user's file
=======
			if (IOHelper::getExtension($source) == 'svg')
			{
				$source = preg_replace('/\.svg$/i', '.png', $source);
			}

			// make sure that this is this user's file
>>>>>>> 0b840839
			$imagePath = craft()->path->getTempUploadsPath().'userphotos/'.$userName.'/'.$source;

			if (IOHelper::fileExists($imagePath) && craft()->images->checkMemoryForImage($imagePath))
			{
				craft()->users->deleteUserPhoto($user);

				$image = craft()->images->loadImage($imagePath);
				$image->crop($x1, $x2, $y1, $y2);

				if (craft()->users->saveUserPhoto(IOHelper::getFileName($imagePath), $image, $user))
				{
					IOHelper::clearFolder(craft()->path->getTempUploadsPath().'userphotos/'.$userName);

					$html = craft()->templates->render('users/_userphoto',
						array(
							'account' => $user
						)
					);

					$this->returnJson(array('html' => $html));
				}
			}

			IOHelper::clearFolder(craft()->path->getTempUploadsPath().'userphotos/'.$userName);
		}
		catch (Exception $exception)
		{
			$this->returnErrorJson($exception->getMessage());
		}

		$this->returnErrorJson(Craft::t('Something went wrong when processing the photo.'));
	}

	/**
	 * Delete all the photos for current user.
	 *
	 * @return null
	 */
	public function actionDeleteUserPhoto()
	{
		$this->requireAjaxRequest();
		craft()->userSession->requireLogin();
		$userId = craft()->request->getRequiredPost('userId');

		if ($userId != craft()->userSession->getUser()->id)
		{
			craft()->userSession->requirePermission('editUsers');
		}

		$user = craft()->users->getUserById($userId);
		craft()->users->deleteUserPhoto($user);

		$user->photo = null;
		craft()->users->saveUser($user);

		$html = craft()->templates->render('users/_userphoto',
			array(
				'account' => $user
			)
		);

		$this->returnJson(array('html' => $html));
	}

	/**
	 * Sends a new activation email to a user.
	 *
	 * @return null
	 */
	public function actionSendActivationEmail()
	{
		$this->requirePostRequest();

		$userId = craft()->request->getRequiredPost('userId');
		$user = craft()->users->getUserById($userId);

		if (!$user)
		{
			$this->_noUserExists($userId);
		}

		// Only allow activation emails to be send to pending users.
		if ($user->getStatus() !== UserStatus::Pending)
		{
			throw new Exception(Craft::t('Invalid account status for user ID “{id}”.', array('id' => $userId)));
		}

		craft()->users->sendActivationEmail($user);

		if (craft()->request->isAjaxRequest())
		{
			$this->returnJson(array('success' => true));
		}
		else
		{
			craft()->userSession->setNotice(Craft::t('Activation email sent.'));
			$this->redirectToPostedUrl();
		}
	}

	/**
	 * Unlocks a user, bypassing the cooldown phase.
	 *
	 * @throws HttpException
	 * @return null
	 */
	public function actionUnlockUser()
	{
		$this->requirePostRequest();
		$this->requireLogin();
		craft()->userSession->requirePermission('administrateUsers');

		$userId = craft()->request->getRequiredPost('userId');
		$user = craft()->users->getUserById($userId);

		if (!$user)
		{
			$this->_noUserExists($userId);
		}

		// Even if you have administrateUsers permissions, only and admin should be able to unlock another admin.
		$currentUser = craft()->userSession->getUser();

		if ($user->admin && !$currentUser->admin)
		{
			throw new HttpException(403);
		}

		craft()->users->unlockUser($user);

		craft()->userSession->setNotice(Craft::t('User activated.'));
		$this->redirectToPostedUrl();
	}

	/**
	 * Suspends a user.
	 *
	 * @throws HttpException
	 * @return null
	 */
	public function actionSuspendUser()
	{
		$this->requirePostRequest();
		$this->requireLogin();
		craft()->userSession->requirePermission('administrateUsers');

		$userId = craft()->request->getRequiredPost('userId');
		$user = craft()->users->getUserById($userId);

		if (!$user)
		{
			$this->_noUserExists($userId);
		}

		// Even if you have administrateUsers permissions, only and admin should be able to suspend another admin.
		$currentUser = craft()->userSession->getUser();

		if ($user->admin && !$currentUser->admin)
		{
			throw new HttpException(403);
		}

		craft()->users->suspendUser($user);

		craft()->userSession->setNotice(Craft::t('User suspended.'));
		$this->redirectToPostedUrl();
	}

	/**
	 * Deletes a user.
	 *
	 * @throws Exception
	 * @throws HttpException
	 * @throws \CDbException
	 * @throws \Exception
	 * @return null
	 */
	public function actionDeleteUser()
	{
		$this->requirePostRequest();
		$this->requireLogin();

		craft()->userSession->requirePermission('deleteUsers');

		$userId = craft()->request->getRequiredPost('userId');
		$user = craft()->users->getUserById($userId);

		if (!$user)
		{
			$this->_noUserExists($userId);
		}

		// Even if you have deleteUser permissions, only and admin should be able to delete another admin.
		if ($user->admin)
		{
			craft()->userSession->requireAdmin();
		}

		// Are we transfering the user's content to a different user?
		$transferContentToId = craft()->request->getPost('transferContentTo');

		if (is_array($transferContentToId) && isset($transferContentToId[0]))
		{
			$transferContentToId = $transferContentToId[0];
		}

		if ($transferContentToId)
		{
			$transferContentTo = craft()->users->getUserById($transferContentToId);

			if (!$transferContentTo)
			{
				$this->_noUserExists($transferContentToId);
			}
		}
		else
		{
			$transferContentTo = null;
		}

		// Delete the user
		if (craft()->users->deleteUser($user, $transferContentTo))
		{
			craft()->userSession->setNotice(Craft::t('User deleted.'));
			$this->redirectToPostedUrl();
		}
		else
		{
			craft()->userSession->setError(Craft::t('Couldn’t delete the user.'));
		}
	}

	/**
	 * Unsuspends a user.
	 *
	 * @throws HttpException
	 * @return null
	 */
	public function actionUnsuspendUser()
	{
		$this->requirePostRequest();
		$this->requireLogin();
		craft()->userSession->requirePermission('administrateUsers');

		$userId = craft()->request->getRequiredPost('userId');
		$user = craft()->users->getUserById($userId);

		if (!$user)
		{
			$this->_noUserExists($userId);
		}

		// Even if you have administrateUsers permissions, only and admin should be able to un-suspend another admin.
		$currentUser = craft()->userSession->getUser();

		if ($user->admin && !$currentUser->admin)
		{
			throw new HttpException(403);
		}

		craft()->users->unsuspendUser($user);

		craft()->userSession->setNotice(Craft::t('User unsuspended.'));
		$this->redirectToPostedUrl();
	}

	/**
	 * Saves the asset field layout.
	 *
	 * @return null
	 */
	public function actionSaveFieldLayout()
	{
		$this->requirePostRequest();
		craft()->userSession->requireAdmin();

		// Set the field layout
		$fieldLayout = craft()->fields->assembleLayoutFromPost();
		$fieldLayout->type = ElementType::User;
		craft()->fields->deleteLayoutsByType(ElementType::User);

		if (craft()->fields->saveLayout($fieldLayout))
		{
			craft()->userSession->setNotice(Craft::t('User fields saved.'));
			$this->redirectToPostedUrl();
		}
		else
		{
			craft()->userSession->setError(Craft::t('Couldn’t save user fields.'));
		}
	}

	/**
	 * Verifies a password for a user.
	 *
	 * @return bool
	 */
	public function actionVerifyPassword()
	{
		$this->requireAjaxRequest();

		if ($this->_verifyExistingPassword())
		{
			$this->returnJson(array('success' => true));
		}

		$this->returnErrorJson(Craft::t('Invalid password.'));
	}

	// Deprecated Methods
	// -------------------------------------------------------------------------

	/**
	 * Sends a Forgot Password email.
	 *
	 * @deprecated Deprecated in 2.3. Use {@link actionSendPasswordResetEmail()} instead.
	 * @return null
	 */
	public function actionForgotPassword()
	{
		// TODO: Log a deprecation error in Craft 3
		$this->actionSendPasswordResetEmail();
	}

	// Private Methods
	// =========================================================================

	/**
	 * Redirects the user after a successful login attempt, or if they visited the Login page while they were already
	 * logged in.
	 *
	 * @param bool $setNotice Whether a flash notice should be set, if this isn't an Ajax request.
	 *
	 * @return null
	 */
	private function _handleSuccessfulLogin($setNotice)
	{
		// Get the current user
		$currentUser = craft()->userSession->getUser();

		// Were they trying to access a URL beforehand?
		$returnUrl = craft()->userSession->getReturnUrl(null, true);

		if ($returnUrl === null || $returnUrl == craft()->request->getPath())
		{
			// If this is a CP request and they can access the control panel, send them wherever
			// postCpLoginRedirect tells us
			if (craft()->request->isCpRequest() && $currentUser->can('accessCp'))
			{
				$postCpLoginRedirect = craft()->config->get('postCpLoginRedirect');
				$returnUrl = UrlHelper::getCpUrl($postCpLoginRedirect);
			}
			else
			{
				// Otherwise send them wherever postLoginRedirect tells us
				$postLoginRedirect = craft()->config->get('postLoginRedirect');
				$returnUrl = UrlHelper::getSiteUrl($postLoginRedirect);
			}
		}

		// If this was an Ajax request, just return success:true
		if (craft()->request->isAjaxRequest())
		{
			$this->returnJson(array(
				'success' => true,
				'returnUrl' => $returnUrl
			));
		}
		else
		{
			if ($setNotice)
			{
				craft()->userSession->setNotice(Craft::t('Logged in.'));
			}

			$this->redirectToPostedUrl($currentUser, $returnUrl);
		}
	}

	/**
	 * Renders the Set Password template for a given user.
	 *
	 * @param UserModel $user
	 * @param array     $variables
	 */
	private function _renderSetPasswordTemplate(UserModel $user, $variables)
	{
		// If the user doesn't have CP access, see if a custom Set Password template exists
		if (!$user->can('accessCp'))
		{
			craft()->path->setTemplatesPath(craft()->path->getSiteTemplatesPath());
			$templatePath = craft()->config->getLocalized('setPasswordPath');

			if (craft()->templates->doesTemplateExist($templatePath))
			{
				$this->renderTemplate($templatePath, $variables);
				return;
			}
		}

		// Otherwise go with the CP's template
		craft()->path->setTemplatesPath(craft()->path->getCpTemplatesPath());
		$templatePath = craft()->config->getCpSetPasswordPath();
		$this->renderTemplate($templatePath, $variables);
	}

	/**
	 * Throws a "no user exists" exception
	 *
	 * @param int $userId
	 *
	 * @throws Exception
	 * @return null
	 */
	private function _noUserExists($userId)
	{
		throw new Exception(Craft::t('No user exists with the ID “{id}”.', array('id' => $userId)));
	}

	/**
	 * Verifies that the current user's password was submitted with the request.
	 *
	 * @return bool
	 */
	private function _verifyExistingPassword()
	{
		$currentUser = craft()->userSession->getUser();

		if (!$currentUser)
		{
			return false;
		}

		$currentHashedPassword = $currentUser->password;
		$currentPassword = craft()->request->getRequiredParam('password');

		return craft()->users->validatePassword($currentHashedPassword, $currentPassword);
	}

	/**
	 * @param $user
	 *
	 * @return null
	 */
	private function _processUserPhoto($user)
	{
		// Delete their photo?
		if (craft()->request->getPost('deleteUserPhoto'))
		{
			craft()->users->deleteUserPhoto($user);
		}

		// Did they upload a new one?
		if ($userPhoto = UploadedFile::getInstanceByName('userPhoto'))
		{
			craft()->users->deleteUserPhoto($user);
			$image = craft()->images->loadImage($userPhoto->getTempName());
			$imageWidth = $image->getWidth();
			$imageHeight = $image->getHeight();

			$dimension = min($imageWidth, $imageHeight);
			$horizontalMargin = ($imageWidth - $dimension) / 2;
			$verticalMargin = ($imageHeight - $dimension) / 2;
			$image->crop($horizontalMargin, $imageWidth - $horizontalMargin, $verticalMargin, $imageHeight - $verticalMargin);

			craft()->users->saveUserPhoto($userPhoto->getName(), $image, $user);

			IOHelper::deleteFile($userPhoto->getTempName());
		}
	}

	/**
	 * @param UserModel $user
	 *
	 * @return null
	 */
	private function _processUserGroupsPermissions(UserModel $user)
	{
		// Save any user groups
		if (craft()->getEdition() == Craft::Pro && craft()->userSession->checkPermission('assignUserPermissions'))
		{
			// Save any user groups
			$groupIds = craft()->request->getPost('groups');

			if ($groupIds !== null)
			{
				craft()->userGroups->assignUserToGroups($user->id, $groupIds);
			}

			// Save any user permissions
			if ($user->admin)
			{
				$permissions = array();
			}
			else
			{
				$permissions = craft()->request->getPost('permissions');
			}

			if ($permissions !== null)
			{
				craft()->userPermissions->saveUserPermissions($user->id, $permissions);
			}
		}
	}

	/**
	 * @return array
	 * @throws HttpException
	 */
	private function _processTokenRequest()
	{
		if (craft()->userSession->isLoggedIn())
		{
			craft()->userSession->logout();
		}

		$id            = craft()->request->getRequiredParam('id');
		$userToProcess = craft()->users->getUserByUid($id);
		$code          = craft()->request->getRequiredParam('code');
		$isCodeValid   = false;

		if ($userToProcess)
		{
			// Fire an 'onBeforeVerifyUser' event
			craft()->users->onBeforeVerifyUser(new Event($this, array(
				'user' => $userToProcess
			)));

			$isCodeValid = craft()->users->isVerificationCodeValidForUser($userToProcess, $code);
		}

		if (!$userToProcess || !$isCodeValid)
		{
			$this->_processInvalidToken($userToProcess);
		}

		// Fire an 'onVerifyUser' event
		craft()->users->onVerifyUser(new Event($this, array(
			'user' => $userToProcess
		)));

		return array('code' => $code, 'id' => $id, 'userToProcess' => $userToProcess);
	}

	/**
	 * @param UserModel $user
	 *
	 * @throws HttpException
	 */
	private function _processInvalidToken($user)
	{
		$url = craft()->config->getLocalized('invalidUserTokenPath');

		if ($url == '')
		{
			// Check the deprecated config setting.
			// TODO: Add a deprecation log message in 3.0.
			$url = craft()->config->getLocalized('activateAccountFailurePath');
		}

		if ($url != '')
		{
			$this->redirect(UrlHelper::getSiteUrl($url));
		}
		else
		{
			if ($user && $user->can('accessCp'))
			{
				$url = UrlHelper::getCpUrl(craft()->config->getLoginPath());
			}
			else
			{
				$url = UrlHelper::getSiteUrl(craft()->config->getLoginPath());
			}

			throw new HttpException('200', Craft::t('Invalid verification code. Please [login or reset your password]({loginUrl}).', array('loginUrl' => $url)));
		}
	}

	/**
	 * Takes over after a user has been activated.
	 *
	 * @param UserModel $user The user that was just activated
	 *
	 * @return void
	 */
	private function _onAfterActivateUser(UserModel $user)
	{
		$this->_maybeLoginUserAfterAccountActivation($user);

		if (!craft()->request->isAjaxRequest())
		{
			$this->_redirectUserAfterAccountActivation($user);
		}
	}

	/**
	 * Possibly log a user in right after they were activate, if Craft is configured to do so.
	 *
	 * @param UserModel $user The user that was just activated
	 *
	 * @return bool Whether the user was just logged in
	 */
	private function _maybeLoginUserAfterAccountActivation(UserModel $user)
	{
		if (craft()->config->get('autoLoginAfterAccountActivation') === true)
		{
			return craft()->userSession->loginByUserId($user->id, false, true);
		}
		else
		{
			return false;
		}
	}

	/**
	 * Redirect the browser after a user’s account has been activated.
	 *
	 * @param UserModel $user The user that was just activated
	 *
	 * @return void
	 */
	private function _redirectUserAfterAccountActivation(UserModel $user)
	{
		// Can they access the CP?
		if ($user->can('accessCp'))
		{
			$postCpLoginRedirect = craft()->config->get('postCpLoginRedirect');
			$url = UrlHelper::getCpUrl($postCpLoginRedirect);
		}
		else
		{
			$activateAccountSuccessPath = craft()->config->getLocalized('activateAccountSuccessPath');
			$url = UrlHelper::getSiteUrl($activateAccountSuccessPath);
		}

		$this->redirect($url);
	}
}<|MERGE_RESOLUTION|>--- conflicted
+++ resolved
@@ -1078,7 +1078,7 @@
 
 				list ($width, $height) = ImageHelper::getImageSize($folderPath.$fileName);
 
-<<<<<<< HEAD
+			
                 if (IOHelper::getExtension($fileName) != 'svg')
                 {
     				craft()->images->cleanImage($folderPath.$fileName);
@@ -1088,25 +1088,7 @@
                     craft()->images->
                         loadImage($folderPath.$fileName)->
                         saveAs($folderPath.$fileName);
-                }
-=======
-				if (IOHelper::getExtension($fileName) != 'svg')
-				{
-					craft()->images->cleanImage($folderPath.$fileName);
-				}
-				else
-				{
-					// Resave svg files as png
-					$newFilename = preg_replace('/\.svg$/i', '.png', $fileName);
-
-					craft()->images->
-						loadImage($folderPath.$fileName, $width, $height)->
-						saveAs($folderPath.$newFilename);
-
-					IOHelper::deleteFile($folderPath.$fileName);
-					$fileName = $newFilename;
-				}
->>>>>>> 0b840839
+				}
 
 				$constraint = 500;
 
@@ -1170,16 +1152,12 @@
 			$user = craft()->users->getUserById($userId);
 			$userName = AssetsHelper::cleanAssetName($user->username, false);
 
-<<<<<<< HEAD
-            // make sure that this is this user's file
-=======
 			if (IOHelper::getExtension($source) == 'svg')
 			{
 				$source = preg_replace('/\.svg$/i', '.png', $source);
 			}
 
 			// make sure that this is this user's file
->>>>>>> 0b840839
 			$imagePath = craft()->path->getTempUploadsPath().'userphotos/'.$userName.'/'.$source;
 
 			if (IOHelper::fileExists($imagePath) && craft()->images->checkMemoryForImage($imagePath))
