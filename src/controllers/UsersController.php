--- conflicted
+++ resolved
@@ -219,16 +219,6 @@
 
 				if (craft()->users->changePassword($user))
 				{
-<<<<<<< HEAD
-					$url = UrlHelper::getUrl(craft()->config->getLocalized('setPasswordSuccessPath'));
-					$this->redirect($url);
-				}
-				else
-				{
-					craft()->userSession->setNotice(Craft::t('Password updated.'));
-					$url = UrlHelper::getCpUrl('dashboard');
-					$this->redirect($url);
-=======
 					// If the user can't access the CP, then send them to the front-end setPasswordSuccessPath.
 					if (!$user->can('accessCp'))
 					{
@@ -241,28 +231,12 @@
 						$url = UrlHelper::getCpUrl('dashboard');
 						$this->redirect($url);
 					}
->>>>>>> 9c9261f5
 				}
 			}
 
 			craft()->userSession->setNotice(Craft::t('Couldn’t update password.'));
 
-<<<<<<< HEAD
-			if (!$user)
-			{
-				throw new HttpException('200', Craft::t('Invalid verification code.'));
-			}
-
-			$url = craft()->config->getSetPasswordPath($code, $id, $user);
-
-			// If the user cannot access the CP
-			if (!$user->can('accessCp'))
-			{
-				// Make sure we're looking at the front-end templates path to start with.
-				craft()->path->setTemplatesPath(craft()->path->getSiteTemplatesPath());
-=======
 			$this->_processSetPasswordPath($user);
->>>>>>> 9c9261f5
 
 			$errors = array();
 			$errors = array_merge($errors, $user->getErrors('newPassword'));
