<?php
namespace Craft;

/**
 * The UsersController class is a controller that handles various user account related tasks such as logging-in,
 * impersonating a user, logging out, forgetting passwords, setting passwords, validating accounts, activating
 * accounts, creating users, saving users, processing user avatars, deleting, suspending and un-suspending users.
 *
 * Note that all actions in the controller, except {@link actionLogin}, {@link actionLogout}, {@link actionGetAuthTimeout},
 * {@link actionForgotPassword}, {@link actionVerifyUser}, {@link actionSetPassword} and {@link actionSaveUser} require an
 * authenticated Craft session via {@link BaseController::allowAnonymous}.
 *
 * @author    Pixel & Tonic, Inc. <support@pixelandtonic.com>
 * @copyright Copyright (c) 2014, Pixel & Tonic, Inc.
 * @license   http://buildwithcraft.com/license Craft License Agreement
 * @see       http://buildwithcraft.com
 * @package   craft.app.controllers
 * @since     1.0
 */
class UsersController extends BaseController
{
	// Properties
	// =========================================================================

	/**
	 * If set to false, you are required to be logged in to execute any of the given controller's actions.
	 *
	 * If set to true, anonymous access is allowed for all of the given controller's actions.
	 *
	 * If the value is an array of action names, then you must be logged in for any action method except for the ones in
	 * the array list.
	 *
	 * If you have a controller that where the majority of action methods will be anonymous, but you only want require
	 * login on a few, it's best to use {@link UserSessionService::requireLogin() craft()->userSession->requireLogin()}
	 * in the individual methods.
	 *
	 * @var bool
	 */
	protected $allowAnonymous = array('actionLogin', 'actionLogout', 'actionGetAuthTimeout', 'actionForgotPassword', 'actionSendActivationEmail', 'actionSaveUser', 'actionSetPassword', 'actionVerifyUser');

	// Public Methods
	// =========================================================================

	/**
	 * Displays the login template, and handles login post requests.
	 *
	 * @return null
	 */
	public function actionLogin()
	{
		if (craft()->userSession->isLoggedIn())
		{
			// Too easy.
			$this->_handleSuccessfulLogin(false);
		}

		if (craft()->request->isPostRequest())
		{
			// First, a little house-cleaning for expired, pending users.
			craft()->users->purgeExpiredPendingUsers();

			$loginName = craft()->request->getPost('loginName');
			$password = craft()->request->getPost('password');
			$rememberMe = (bool) craft()->request->getPost('rememberMe');

			if (craft()->userSession->login($loginName, $password, $rememberMe))
			{
				$this->_handleSuccessfulLogin(true);
			}
			else
			{
				$errorCode = craft()->userSession->getLoginErrorCode();
				$errorMessage = craft()->userSession->getLoginErrorMessage($errorCode, $loginName);

				if (craft()->request->isAjaxRequest())
				{
					$this->returnJson(array(
						'errorCode' => $errorCode,
						'error' => $errorMessage
					));
				}
				else
				{
					craft()->userSession->setError($errorMessage);

					craft()->urlManager->setRouteVariables(array(
						'loginName' => $loginName,
						'rememberMe' => $rememberMe,
						'errorCode' => $errorCode,
						'errorMessage' => $errorMessage,
					));
				}
			}
		}
	}

	/**
	 * Logs a user in for impersonation.  Requires you to be an administrator.
	 *
	 * @return null
	 */
	public function actionImpersonate()
	{
		$this->requireLogin();
		$this->requireAdmin();
		$this->requirePostRequest();

		$userId = craft()->request->getPost('userId');

		if (craft()->userSession->impersonate($userId))
		{
			craft()->userSession->setNotice(Craft::t('Logged in.'));

			$this->_handleSuccessfulLogin(true);
		}
		else
		{
			craft()->userSession->setError(Craft::t('There was a problem impersonating this user.'));
			Craft::log(craft()->userSession->getUser()->username.' tried to impersonate userId: '.$userId.' but something went wrong.', LogLevel::Error);
		}
	}

	/**
	 * Returns how many seconds are left in the current user session.
	 *
	 * @return null
	 */
	public function actionGetAuthTimeout()
	{
		echo craft()->userSession->getAuthTimeout();
		craft()->end();
	}

	/**
	 * @return null
	 */
	public function actionLogout()
	{
		craft()->userSession->logout(false);

		if (craft()->request->isAjaxRequest())
		{
			$this->returnJson(array(
				'success' => true
			));
		}
		else
		{
			$this->redirect('');
		}
	}

	/**
	 * Sends a Forgot Password email.
	 *
	 * @return null
	 */
	public function actionForgotPassword()
	{
		$this->requirePostRequest();

		$loginName = craft()->request->getPost('loginName');
		$errors = array();

		if (!$loginName)
		{
			$errors[] = Craft::t('Username or email is required.');
		}
		else
		{
			$user = craft()->users->getUserByUsernameOrEmail($loginName);

			if ($user)
			{
				if (craft()->users->sendForgotPasswordEmail($user))
				{
					if (craft()->request->isAjaxRequest())
					{
						$this->returnJson(array('success' => true));
					}
					else
					{
						craft()->userSession->setNotice(Craft::t('Check your email for instructions to reset your password.'));
						$this->redirectToPostedUrl();
					}
				}
				else
				{
					$errors[] = Craft::t('There was a problem sending the forgot password email.');
				}
			}
			else
			{
				$errors[] = Craft::t('Invalid username or email.');
			}
		}

		if (craft()->request->isAjaxRequest())
		{
			$this->returnErrorJson($errors);
		}
		else
		{
			// Send the data back to the template
			craft()->urlManager->setRouteVariables(array(
				'errors' => $errors,
				'loginName'   => $loginName,
			));
		}
	}

	/**
	 * Sets a user's password once they've verified they have access to their email.
	 *
	 * @throws HttpException|Exception
	 * @return null
	 */
	public function actionSetPassword()
	{
		if (craft()->userSession->isLoggedIn())
		{
			craft()->userSession->logout();
		}

		$code = craft()->request->getRequiredParam('code');
		$id = craft()->request->getRequiredParam('id');
		$user = craft()->users->getUserByUid($id);

		if ($user)
		{
			$isCodeValid = craft()->users->isVerificationCodeValidForUser($user, $code);
		}

		if (!$user || !$isCodeValid)
		{
			throw new HttpException('200', Craft::t('Invalid verification code.'));
		}

		$url = craft()->config->getSetPasswordPath($code, $id, $user);

		if (craft()->request->isPostRequest())
		{
			$newPassword = craft()->request->getRequiredPost('newPassword');

			$passwordModel = new PasswordModel();
			$passwordModel->password = $newPassword;

			if ($passwordModel->validate())
			{
				$user->newPassword = $newPassword;

				if (craft()->users->changePassword($user))
				{
					// Do we need to auto-login?
					if (craft()->config->get('autoLoginAfterAccountActivation') === true)
					{
						craft()->userSession->impersonate($user->id);
					}

					// If the user can't access the CP, then send them to the front-end setPasswordSuccessPath.
					if (!$user->can('accessCp'))
					{
						$setPasswordSuccessPath = craft()->config->getLocalized('setPasswordSuccessPath');
						$url = UrlHelper::getSiteUrl($setPasswordSuccessPath);
					}
					else
					{
						$postCpLoginRedirect = craft()->config->get('postCpLoginRedirect');
						$url = UrlHelper::getCpUrl($postCpLoginRedirect);
					}

					$this->redirect($url);
				}
			}

			craft()->userSession->setNotice(Craft::t('Couldn’t update password.'));

			$this->_processSetPasswordPath($user);

			$errors = array();
			$errors = array_merge($errors, $user->getErrors('newPassword'));
			$errors = array_merge($errors, $passwordModel->getErrors('password'));

			$this->renderTemplate($url, array(
				'errors' => $errors,
				'code' => $code,
				'id' => $id,
				'newUser' => ($user->password ? false : true),
			));
		}
		else
		{
			$this->_processSetPasswordPath($user);

			$this->renderTemplate($url, array(
				'code' => $code,
				'id' => $id,
				'newUser' => ($user->password ? false : true),
			));
		}
	}

	/**
	 * Verifies that a user has access to an email address.
	 *
	 * @throws HttpException|Exception
	 * @return null
	 */
	public function actionVerifyUser()
	{
		$code = craft()->request->getRequiredQuery('code');
		$id = craft()->request->getRequiredQuery('id');
		$userToVerify = craft()->users->getUserByUid($id);
		$isCodeValid = false;

		if ($userToVerify)
		{
			// Fire an 'onBeforeVerifyUser' event
			craft()->users->onBeforeVerifyUser(new Event($this, array(
				'user' => $userToVerify
			)));

			$isCodeValid = craft()->users->isVerificationCodeValidForUser($userToVerify, $code);

			// Fire an 'onVerifyUser' event
			craft()->users->onVerifyUser(new Event($this, array(
				'user' => $userToVerify,
				'isCodeValid' => $isCodeValid
			)));
		}

		if (!$userToVerify || !$isCodeValid)
		{
			if (($url = craft()->config->getLocalized('activateAccountFailurePath')) != '')
			{
				$this->redirect(UrlHelper::getSiteUrl($url));
			}
			else
			{
				if (!$userToVerify)
				{
					throw new HttpException('200', Craft::t('Invalid verification code.'));
				}
				else
				{
					craft()->path->setTemplatesPath(craft()->path->getCpTemplatesPath());

					$this->renderTemplate('_special/expired', array('userId' => $userToVerify->id));
				}
			}
		}
		else
		{
			// If the current user is logged in
			if (($currentUser = craft()->userSession->getUser()) !== null)
			{
				// If they are validating an account that doesn't belong to them,
				// log them out of their current account.
				if ($currentUser->id !== $userToVerify->id)
				{
					craft()->userSession->logout();
				}
			}

			if (craft()->users->activateUser($userToVerify))
			{
				craft()->userSession->processUsernameCookie($userToVerify->username);

				// Successfully activated user, do they require a password reset or is their password empty? If so, send
				// them through the password logic.
				if ($userToVerify->passwordResetRequired || !$userToVerify->password)
				{
					// All users that go through account activation will need to set their password.
					$code = craft()->users->setVerificationCodeOnUser($userToVerify);

					if ($userToVerify->can('accessCp'))
					{
						$url = craft()->config->get('actionTrigger').'/users/'.craft()->config->getCpSetPasswordPath();
					}
					else
					{
						$url = craft()->config->getLocalized('setPasswordPath');
					}
				}
				else
				{
					// Do we need to auto-login?
					if (craft()->config->get('autoLoginAfterAccountActivation') === true)
					{
						craft()->userSession->impersonate($userToVerify->id);
					}

					// If the user can't access the CP, then send them to the front-end activateAccountSuccessPath.
					if (!$userToVerify->can('accessCp'))
					{
						$url = UrlHelper::getUrl(craft()->config->getLocalized('activateAccountSuccessPath'));
						$this->redirect($url);
					}
					else
					{
						craft()->userSession->setNotice(Craft::t('Account activated.'));

						if (craft()->request->getPost('redirect'))
						{
							$this->redirectToPostedUrl();
						}
						else
						{
							$this->redirect(UrlHelper::getCpUrl());
						}
					}
				}
			}
			else
			{
				$url = craft()->config->getLocalized('activateAccountFailurePath');

				if ($url === '')
				{
					// Failed to validate user and there is no custom validation failure path.  Throw an exception.
					throw new HttpException('200', Craft::t('There was a problem activating this account.'));
				}
				else
				{
					// Failed to activate user and there is a custom validate failure path set, so use it.
					$url = UrlHelper::getSiteUrl($url);
				}
			}

			if (craft()->request->isSecureConnection())
			{
				$url = UrlHelper::getUrl($url, array(
					'code' => $code, 'id' => $id
				), 'https');
			}

			$url = UrlHelper::getUrl($url, array(
				'code' => $code, 'id' => $id
			));

			$this->redirect($url);
		}
	}


	/**
	 * Verifies that a user has access to an email address.
	 *
	 * @deprecated Deprecated in 2.3. Use {@link UsersController::verifyUser()} instead.
	 * @return null
	 */
	public function actionValidate()
	{
		craft()->deprecator->log('UsersController::validate()', 'The users/validate action has been deprecated. Use users/verifyUser instead.');
		$this->actionVerifyUser();
	}

	/**
	 * Manually activates a user account.  Only admins have access.
	 *
	 * @return null
	 */
	public function actionActivateUser()
	{
		$this->requireAdmin();
		$this->requirePostRequest();

		$userId = craft()->request->getRequiredPost('userId');
		$user = craft()->users->getUserById($userId);

		if (!$user)
		{
			$this->_noUserExists($userId);
		}

		if (craft()->users->activateUser($user))
		{
			craft()->userSession->setNotice(Craft::t('Successfully activated the user.'));
		}
		else
		{
			craft()->userSession->setError(Craft::t('There was a problem activating the user.'));
		}

		$this->redirectToPostedUrl();
	}

	/**
	 * Edit a user account.
	 *
	 * @param array       $variables
	 * @param string|null $account
	 *
	 * @throws HttpException
	 * @return null
	 */
	public function actionEditUser(array $variables = array(), $account = null)
	{
		$isClientAccount = false;

		// This will be set if there was a validation error.
		if (empty($variables['account']))
		{
			// Are we editing a specific user account?
			if ($account !== null)
			{
				switch ($account)
				{
					case 'current':
					{
						$variables['account'] = craft()->userSession->getUser();

						break;
					}
					case 'client':
					{
						$isClientAccount = true;
						$variables['account'] = craft()->users->getClient();

						if (!$variables['account'])
						{
							// Registering the Client
							$variables['account'] = new UserModel();
							$variables['account']->client = true;
						}

						break;
					}
					default:
					{
						throw new HttpException(404);
					}
				}
			}
			else if (!empty($variables['userId']))
			{
				$variables['account'] = craft()->users->getUserById($variables['userId']);

				if (!$variables['account'])
				{
					throw new HttpException(404);
				}
			}
			else if (craft()->getEdition() == Craft::Pro)
			{
				// Registering a new user
				$variables['account'] = new UserModel();
			}
			else
			{
				// Nada.
				throw new HttpException(404);
			}
		}

		$variables['isNewAccount'] = !$variables['account']->id;

		// Set the appropriate page title
		if (!$variables['isNewAccount'])
		{
			if ($variables['account']->isCurrent())
			{
				$variables['title'] = Craft::t('My Account');
			}
			else
			{
				craft()->userSession->requirePermission('editUsers');

				$variables['title'] = Craft::t("{user}’s Account", array('user' => $variables['account']->name));
			}
		}
		else if ($isClientAccount)
		{
			$variables['title'] = Craft::t('Register the client’s account');
		}
		else
		{
			// New user, make sure we can register.
			craft()->userSession->requirePermission('registerUsers');

			$variables['title'] = Craft::t("Register a new user");
		}

		// Show tabs if they have Craft Pro
		if (craft()->getEdition() == Craft::Pro)
		{
			$variables['selectedTab'] = 'account';

			$variables['tabs'] = array(
				'account' => array(
					'label' => Craft::t('Account'),
					'url'   => '#account',
				)
			);

			// No need to show the Profile tab if it's a new user (can't have an avatar yet) and there's no user fields.
			if (!$variables['isNewAccount'] || $variables['account']->getFieldLayout()->getFields())
			{
				$variables['tabs']['profile'] = array(
					'label' => Craft::t('Profile'),
					'url'   => '#profile',
				);
			}

			// If they can assign user groups and permissions, show the Permissions tab
			if (craft()->userSession->getUser()->can('assignUserPermissions'))
			{
				$variables['tabs']['perms'] = array(
					'label' => Craft::t('Permissions'),
					'url'   => '#perms',
				);
			}
		}
		else
		{
			$variables['tabs'] = array();
		}

		// Ugly.  But Users don't have a real fieldlayout/tabs.
		$accountFields = array('username', 'firstName', 'lastName', 'email', 'password', 'newPassword', 'currentPassword', 'passwordResetRequired', 'preferredLocale');

		if (craft()->getEdition() == Craft::Pro && $variables['account']->hasErrors())
		{
			$errors = $variables['account']->getErrors();

			foreach ($errors as $attribute => $error)
			{
				if (in_array($attribute, $accountFields))
				{
					$variables['tabs']['account']['class'] = 'error';
				}
				else if (isset($variables['tabs']['profile']))
				{
					$variables['tabs']['profile']['class'] = 'error';
				}
			}
		}

		craft()->templates->includeCssResource('css/account.css');
		craft()->templates->includeJsResource('js/AccountSettingsForm.js');
		craft()->templates->includeJs('new Craft.AccountSettingsForm('.($variables['account']->isCurrent() ? 'true' : 'false').');');

		craft()->templates->includeTranslations(
			'Please enter your current password.',
			'Please enter your password.'
		);

		$this->renderTemplate('users/_edit', $variables);
	}

	/**
	 * Registers a new user, or saves an existing user's account settings.
	 *
	 * @throws HttpException|Exception
	 * @return null
	 */
	public function actionSaveUser()
	{
		$this->requirePostRequest();

		$currentUser = craft()->userSession->getUser();
		$thisIsPublicRegistration = false;
<<<<<<< HEAD
		$sendVerificationEmail = false;
=======
		$requireEmailVerification = craft()->systemSettings->getSetting('users', 'requireEmailVerification');
>>>>>>> 19b97baf

		$userId = craft()->request->getPost('userId');
		$isNewUser = !$userId;

		// Are we editing an existing user?
		if ($userId)
		{
			$user = craft()->users->getUserById($userId);

			if (!$user)
			{
				throw new Exception(Craft::t('No user exists with the ID “{id}”.', array('id' => $userId)));
			}

			if (!$user->isCurrent())
			{
				// Make sure they have permission to edit other users
				craft()->userSession->requirePermission('editUsers');
			}
		}
		else if (craft()->getEdition() == Craft::Client)
		{
			// Make sure they're logged in
			craft()->userSession->requireAdmin();

			// Make sure there's no Client user yet
			if (craft()->users->getClient())
			{
				throw new Exception(Craft::t('A client account already exists.'));
			}

			$user = new UserModel();
			$user->client = true;
		}
		else
		{
			// Make sure this is Craft Pro, since that's required for having multiple user accounts
			craft()->requireEdition(Craft::Pro);

			// Is someone logged in?
			if ($currentUser)
			{
				// Make sure they have permission to register users
				craft()->userSession->requirePermission('registerUsers');
			}
			else
			{
				// Make sure public registration is allowed
				if (!craft()->systemSettings->getSetting('users', 'allowPublicRegistration'))
				{
					throw new HttpException(403);
				}

				$thisIsPublicRegistration = true;
			}

			$user = new UserModel();
		}

		// Should we check for a new email and password?
		if ($isNewUser || $user->isCurrent() || craft()->userSession->isAdmin())
		{
			$newEmail    = craft()->request->getPost('email');
			$newPassword = craft()->request->getPost($user->id ? 'newPassword' : 'password');

			if ($user->id && $user->email == $newEmail)
			{
				$newEmail = null;
			}

			// You must pass your current password to change these fields for an existing user
			if (!$isNewUser && ($newEmail || $newPassword))
			{
				// Make sure the correct current password has been submitted
				$currentPassword = craft()->request->getPost('password');
				$currentHashedPassword = $currentUser->password;

				if (!craft()->users->validatePassword($currentHashedPassword, $currentPassword))
				{
					Craft::log('Tried to change the email or password for userId: '.$user->id.', but the current password does not match what the user supplied.', LogLevel::Warning);
					$user->addError('currentPassword', Craft::t('Incorrect current password.'));

					// We'll let the script keep executing in case we find any other validation errors...
				}
			}

			if ($thisIsPublicRegistration || $newPassword)
			{
				// Don't worry about new password validation. That will be taken care of in the service.
				$user->newPassword = $newPassword;
			}

			if ($newEmail)
			{
				// Does that email need to be verified?
<<<<<<< HEAD
				if (craft()->systemSettings->getSetting('users', 'requireEmailVerification'))
=======
				if ($requireEmailVerification && (!craft()->userSession->isAdmin() || craft()->request->getPost('verificationRequired')))
>>>>>>> 19b97baf
				{
					$user->unverifiedEmail = $newEmail;

					if ($isNewUser)
					{
						// Set it as the main email too
						$user->email = $newEmail;
					}
				}
				else
				{
					$user->email = $newEmail;
				}

				if (!craft()->userSession->isAdmin() || craft()->request->getPost('sendVerificationEmail'))
				{
					$sendVerificationEmail = true;
				}
			}
		}

		if (craft()->config->get('useEmailAsUsername'))
		{
			$user->username    =  $user->email;
		}
		else
		{
			$user->username    = craft()->request->getPost('username', ($user->username ? $user->username : $user->email));
		}

		$user->firstName       = craft()->request->getPost('firstName', $user->firstName);
		$user->lastName        = craft()->request->getPost('lastName', $user->lastName);
		$user->preferredLocale = craft()->request->getPost('preferredLocale', $user->preferredLocale);

		if ($isNewUser)
		{
<<<<<<< HEAD
			// Check the global setting here, instead of unverifiedEmail
			if (craft()->systemSettings->getSetting('users', 'requireEmailVerification'))
=======
			if ($requireEmailVerification)
>>>>>>> 19b97baf
			{
				$user->status = UserStatus::Pending;
			}
			else
			{
				$user->status = UserStatus::Active;
			}
		}

		// There are some things only admins can change
		if (craft()->userSession->isAdmin())
		{
			$user->passwordResetRequired = (bool) craft()->request->getPost('passwordResetRequired', $user->passwordResetRequired);
			$user->admin = (bool) craft()->request->getPost('admin', $user->admin);
		}

		// If this is Craft Pro, grab any profile content from post
		if (craft()->getEdition() == Craft::Pro)
		{
			$user->setContentFromPost('fields');
		}

		// Validate and save!
		if (craft()->users->saveUser($user))
		{
			$this->_processUserPhoto($user);

			if ($currentUser)
			{
				$this->_processUserGroupsPermissions($user, $currentUser);
			}

			if ($thisIsPublicRegistration)
			{
				// Assign them to the default user group
				$this->_assignDefaultGroupToUser($user->id);
			}

			if ($sendVerificationEmail)
			{
				// Temporarily set the unverified email on the UserModel so the verification email goes to the
				// right place
				$originalEmail = $user->email;
				$user->email = $user->unverifiedEmail;

				try
				{
					if ($isNewUser)
					{
						craft()->users->sendActivationEmail($user);
					}
					else
					{
						craft()->users->sendNewEmailVerifyEmail($user);
					}
				}
				catch (\phpmailerException $e)
				{
					craft()->userSession->setError(Craft::t('User saved, but couldn’t send verification email. Check your email settings.'));
				}

				$user->email = $originalEmail;
			}

			craft()->userSession->setNotice(Craft::t('User saved.'));

			if (isset($_POST['redirect']) && mb_strpos($_POST['redirect'], '{userId}') !== false)
			{
				craft()->deprecator->log('UsersController::saveUser():userId_redirect', 'The {userId} token within the ‘redirect’ param on users/saveUser requests has been deprecated. Use {id} instead.');
				$_POST['redirect'] = str_replace('{userId}', '{id}', $_POST['redirect']);
			}

			// Is this public registration, and is the user going to be activated automatically?
			if ($thisIsPublicRegistration && $user->status == UserStatus::Active)
			{
				// Do we need to auto-login?
				if (craft()->config->get('autoLoginAfterAccountActivation') === true)
				{
					craft()->userSession->impersonate($user->id);
				}
			}

			$this->redirectToPostedUrl($user);
		}
		else
		{
			craft()->userSession->setError(Craft::t('Couldn’t save user.'));
		}

		// Send the account back to the template
		craft()->urlManager->setRouteVariables(array(
			'account' => $user
		));
	}

	/**
	 * Saves a user's profile.
	 *
	 * @deprecated Deprecated in 2.0. Use {@link UsersController::saveUser()} instead.
	 * @return null
	 */
	public function actionSaveProfile()
	{
		craft()->deprecator->log('UsersController::saveProfile()', 'The users/saveProfile action has been deprecated. Use users/saveUser instead.');
		$this->actionSaveUser();
	}

	/**
	 * Upload a user photo.
	 *
	 * @return null
	 */
	public function actionUploadUserPhoto()
	{
		$this->requireAjaxRequest();
		craft()->userSession->requireLogin();
		$userId = craft()->request->getRequiredPost('userId');

		if ($userId != craft()->userSession->getUser()->id)
		{
			craft()->userSession->requirePermission('editUsers');
		}

		// Upload the file and drop it in the temporary folder
		$file = $_FILES['image-upload'];

		try
		{
			// Make sure a file was uploaded
			if (!empty($file['name']) && !empty($file['size'])  )
			{
				$user = craft()->users->getUserById($userId);
				$userName = AssetsHelper::cleanAssetName($user->username);

				$folderPath = craft()->path->getTempUploadsPath().'userphotos/'.$userName.'/';

				IOHelper::clearFolder($folderPath);

				IOHelper::ensureFolderExists($folderPath);
				$fileName = AssetsHelper::cleanAssetName($file['name']);

				move_uploaded_file($file['tmp_name'], $folderPath.$fileName);

				// Test if we will be able to perform image actions on this image
				if (!craft()->images->checkMemoryForImage($folderPath.$fileName))
				{
					IOHelper::deleteFile($folderPath.$fileName);
					$this->returnErrorJson(Craft::t('The uploaded image is too large'));
				}

				craft()->images->cleanImage($folderPath.$fileName);

				$constraint = 500;
				list ($width, $height) = getimagesize($folderPath.$fileName);

				// If the file is in the format badscript.php.gif perhaps.
				if ($width && $height)
				{
					// Never scale up the images, so make the scaling factor always <= 1
					$factor = min($constraint / $width, $constraint / $height, 1);

					$html = craft()->templates->render('_components/tools/cropper_modal',
						array(
							'imageUrl' => UrlHelper::getResourceUrl('userphotos/temp/'.$userName.'/'.$fileName),
							'width' => round($width * $factor),
							'height' => round($height * $factor),
							'factor' => $factor,
							'constraint' => $constraint
						)
					);

					$this->returnJson(array('html' => $html));
				}
			}
		}
		catch (Exception $exception)
		{
			Craft::log('There was an error uploading the photo: '.$exception->getMessage(), LogLevel::Error);
		}

		$this->returnErrorJson(Craft::t('There was an error uploading your photo.'));
	}

	/**
	 * Crop user photo.
	 *
	 * @return null
	 */
	public function actionCropUserPhoto()
	{
		$this->requireAjaxRequest();
		craft()->userSession->requireLogin();

		$userId = craft()->request->getRequiredPost('userId');

		if ($userId != craft()->userSession->getUser()->id)
		{
			craft()->userSession->requirePermission('editUsers');
		}

		try
		{
			$x1 = craft()->request->getRequiredPost('x1');
			$x2 = craft()->request->getRequiredPost('x2');
			$y1 = craft()->request->getRequiredPost('y1');
			$y2 = craft()->request->getRequiredPost('y2');
			$source = craft()->request->getRequiredPost('source');

			// Strip off any querystring info, if any.
			if (($qIndex = mb_strpos($source, '?')) !== false)
			{
				$source = mb_substr($source, 0, mb_strpos($source, '?'));
			}

			$user = craft()->users->getUserById($userId);
			$userName = AssetsHelper::cleanAssetName($user->username);

			// make sure that this is this user's file
			$imagePath = craft()->path->getTempUploadsPath().'userphotos/'.$userName.'/'.$source;

			if (IOHelper::fileExists($imagePath) && craft()->images->checkMemoryForImage($imagePath))
			{
				craft()->users->deleteUserPhoto($user);

				$image = craft()->images->loadImage($imagePath);
				$image->crop($x1, $x2, $y1, $y2);

				if (craft()->users->saveUserPhoto(IOHelper::getFileName($imagePath), $image, $user))
				{
					IOHelper::clearFolder(craft()->path->getTempUploadsPath().'userphotos/'.$userName);

					$html = craft()->templates->render('users/_userphoto',
						array(
							'account' => $user
						)
					);

					$this->returnJson(array('html' => $html));
				}
			}

			IOHelper::clearFolder(craft()->path->getTempUploadsPath().'userphotos/'.$userName);
		}
		catch (Exception $exception)
		{
			$this->returnErrorJson($exception->getMessage());
		}

		$this->returnErrorJson(Craft::t('Something went wrong when processing the photo.'));
	}

	/**
	 * Delete all the photos for current user.
	 *
	 * @return null
	 */
	public function actionDeleteUserPhoto()
	{
		$this->requireAjaxRequest();
		craft()->userSession->requireLogin();
		$userId = craft()->request->getRequiredPost('userId');

		if ($userId != craft()->userSession->getUser()->id)
		{
			craft()->userSession->requirePermission('editUsers');
		}

		$user = craft()->users->getUserById($userId);
		craft()->users->deleteUserPhoto($user);

		$user->photo = null;
		craft()->users->saveUser($user);

		$html = craft()->templates->render('users/_userphoto',
			array(
				'account' => $user
			)
		);

		$this->returnJson(array('html' => $html));
	}

	/**
	 * Sends a new activation email to a user.
	 *
	 * @return null
	 */
	public function actionSendActivationEmail()
	{
		$this->requirePostRequest();

		$userId = craft()->request->getRequiredPost('userId');
		$user = craft()->users->getUserById($userId);

		if (!$user)
		{
			$this->_noUserExists($userId);
		}

		craft()->users->sendActivationEmail($user);

		if (craft()->request->isAjaxRequest())
		{
			die('great!');
		}
		else
		{
			craft()->userSession->setNotice(Craft::t('Activation email sent.'));
			$this->redirectToPostedUrl();
		}
	}

	/**
	 * Unlocks a user, bypassing the cooldown phase.
	 *
	 * @throws HttpException
	 * @return null
	 */
	public function actionUnlockUser()
	{
		$this->requirePostRequest();
		$this->requireLogin();
		craft()->userSession->requirePermission('administrateUsers');

		$userId = craft()->request->getRequiredPost('userId');
		$user = craft()->users->getUserById($userId);

		if (!$user)
		{
			$this->_noUserExists($userId);
		}

		// Even if you have administrateUsers permissions, only and admin should be able to unlock another admin.
		$currentUser = craft()->userSession->getUser();

		if ($user->admin && !$currentUser->admin)
		{
			throw new HttpException(403);
		}

		craft()->users->unlockUser($user);

		craft()->userSession->setNotice(Craft::t('User activated.'));
		$this->redirectToPostedUrl();
	}

	/**
	 * Suspends a user.
	 *
	 * @throws HttpException
	 * @return null
	 */
	public function actionSuspendUser()
	{
		$this->requirePostRequest();
		$this->requireLogin();
		craft()->userSession->requirePermission('administrateUsers');

		$userId = craft()->request->getRequiredPost('userId');
		$user = craft()->users->getUserById($userId);

		if (!$user)
		{
			$this->_noUserExists($userId);
		}

		// Even if you have administrateUsers permissions, only and admin should be able to suspend another admin.
		$currentUser = craft()->userSession->getUser();

		if ($user->admin && !$currentUser->admin)
		{
			throw new HttpException(403);
		}

		craft()->users->suspendUser($user);

		craft()->userSession->setNotice(Craft::t('User suspended.'));
		$this->redirectToPostedUrl();
	}

	/**
	 * Deletes a user.
	 *
	 * @throws HttpException
	 * @return null
	 */
	public function actionDeleteUser()
	{
		$this->requirePostRequest();
		$this->requireLogin();

		craft()->userSession->requirePermission('deleteUsers');

		$userId = craft()->request->getRequiredPost('userId');
		$user = craft()->users->getUserById($userId);

		if (!$user)
		{
			$this->_noUserExists($userId);
		}

		// Even if you have deleteUser permissions, only and admin should be able to delete another admin.
		$currentUser = craft()->userSession->getUser();

		if ($user->admin && !$currentUser->admin)
		{
			throw new HttpException(403);
		}

		craft()->users->deleteUser($user);

		craft()->userSession->setNotice(Craft::t('User deleted.'));
		$this->redirectToPostedUrl();
	}


	/**
	 * Unsuspends a user.
	 *
	 * @throws HttpException
	 * @return null
	 */
	public function actionUnsuspendUser()
	{
		$this->requirePostRequest();
		$this->requireLogin();
		craft()->userSession->requirePermission('administrateUsers');

		$userId = craft()->request->getRequiredPost('userId');
		$user = craft()->users->getUserById($userId);

		if (!$user)
		{
			$this->_noUserExists($userId);
		}

		// Even if you have administrateUsers permissions, only and admin should be able to un-suspend another admin.
		$currentUser = craft()->userSession->getUser();

		if ($user->admin && !$currentUser->admin)
		{
			throw new HttpException(403);
		}

		craft()->users->unsuspendUser($user);

		craft()->userSession->setNotice(Craft::t('User unsuspended.'));
		$this->redirectToPostedUrl();
	}

	/**
	 * Saves the asset field layout.
	 *
	 * @return null
	 */
	public function actionSaveFieldLayout()
	{
		$this->requirePostRequest();
		craft()->userSession->requireAdmin();

		// Set the field layout
		$fieldLayout = craft()->fields->assembleLayoutFromPost();
		$fieldLayout->type = ElementType::User;
		craft()->fields->deleteLayoutsByType(ElementType::User);

		if (craft()->fields->saveLayout($fieldLayout))
		{
			craft()->userSession->setNotice(Craft::t('User fields saved.'));
			$this->redirectToPostedUrl();
		}
		else
		{
			craft()->userSession->setError(Craft::t('Couldn’t save user fields.'));
		}
	}

	/**
	 * Verifies a password for a user.
	 *
	 * @return bool
	 */
	public function actionVerifyPassword()
	{
		$this->requirePostRequest();
		$this->requireAjaxRequest();

		$password = craft()->request->getRequiredParam('password');
		$user = craft()->userSession->getUser();

		if ($user)
		{
			if (craft()->users->validatePassword($user->password, $password))
			{
				$this->returnJson(array('success' => true));
			}
		}

		$this->returnErrorJson(Craft::t('Invalid password.'));
	}

	// Private Methods
	// =========================================================================

	/**
	 * Redirects the user after a successful login attempt, or if they visited the Login page while they were already
	 * logged in.
	 *
	 * @param bool $setNotice Whether a flash notice should be set, if this isn't an Ajax request.
	 *
	 * @return null
	 */
	private function _handleSuccessfulLogin($setNotice)
	{
		// If this was an Ajax request, just return success:true
		if (craft()->request->isAjaxRequest())
		{
			$this->returnJson(array(
				'success' => true
			));
		}
		else
		{
			if ($setNotice)
			{
				craft()->userSession->setNotice(Craft::t('Logged in.'));
			}

			// Get the current user
			$currentUser = craft()->userSession->getUser();

			// Were they trying to access a URL beforehand?
			$defaultUrl = craft()->userSession->getReturnUrl();

			if ($defaultUrl === null || $defaultUrl == craft()->request->getPath())
			{
				// If this is a CP request and they can access the control panel, send them wherever
				// postCpLoginRedirect tells us
				if (craft()->request->isCpRequest() && $currentUser->can('accessCp'))
				{
					$postCpLoginRedirect = craft()->config->get('postCpLoginRedirect');
					$defaultUrl = UrlHelper::getCpUrl($postCpLoginRedirect);
				}
				else
				{
					// Otherwise send them wherever postLoginRedirect tells us
					$postLoginRedirect = craft()->config->get('postLoginRedirect');
					$defaultUrl = UrlHelper::getSiteUrl($postLoginRedirect);
				}
			}

			$this->redirectToPostedUrl($currentUser, $defaultUrl);
		}
	}

	/**
	 * @param $user
	 *
	 * @return null
	 */
	private function _processSetPasswordPath($user)
	{
		// If the user cannot access the CP
		if (!$user->can('accessCp'))
		{
			// Make sure we're looking at the front-end templates path to start with.
			craft()->path->setTemplatesPath(craft()->path->getSiteTemplatesPath());

			// If they haven't defined a front-end set password template
			if (!craft()->templates->doesTemplateExist(craft()->config->getLocalized('setPasswordPath')))
			{
				// Set PathService to use the CP templates path instead
				craft()->path->setTemplatesPath(craft()->path->getCpTemplatesPath());
			}
		}
		// The user can access the CP, so send them to Craft's set password template in the dashboard.
		else
		{
			craft()->path->setTemplatesPath(craft()->path->getCpTemplatesPath());
		}
	}

	/**
	 * Throws a "no user exists" exception
	 *
	 * @param int $userId
	 *
	 * @throws Exception
	 * @return null
	 */
	private function _noUserExists($userId)
	{
		throw new Exception(Craft::t('No user exists with the ID “{id}”.', array('id' => $userId)));
	}

	/**
	 * @param $userId
	 *
	 * @return null
	 */
	private function _assignDefaultGroupToUser($userId)
	{
		// Assign them to the default user group, if any
		$defaultGroup = craft()->systemSettings->getSetting('users', 'defaultGroup');

		if ($defaultGroup)
		{
			craft()->userGroups->assignUserToGroups($userId, array($defaultGroup));
		}
	}

	/**
	 * @param $user
	 *
	 * @return null
	 */
	private function _processUserPhoto($user)
	{
		// Delete their photo?
		if (craft()->request->getPost('deleteUserPhoto'))
		{
			craft()->users->deleteUserPhoto($user);
		}

		// Did they upload a new one?
		if ($userPhoto = UploadedFile::getInstanceByName('userPhoto'))
		{
			craft()->users->deleteUserPhoto($user);
			$image = craft()->images->loadImage($userPhoto->getTempName());
			$imageWidth = $image->getWidth();
			$imageHeight = $image->getHeight();

			$dimension = min($imageWidth, $imageHeight);
			$horizontalMargin = ($imageWidth - $dimension) / 2;
			$verticalMargin = ($imageHeight - $dimension) / 2;
			$image->crop($horizontalMargin, $imageWidth - $horizontalMargin, $verticalMargin, $imageHeight - $verticalMargin);

			craft()->users->saveUserPhoto($userPhoto->getName(), $image, $user);

			IOHelper::deleteFile($userPhoto->getTempName());
		}
	}

	/**
	 * @param $user
	 * @param $currentUser
	 *
	 * @return null
	 */
	private function _processUserGroupsPermissions($user, $currentUser)
	{
		// Save any user groups
		if (craft()->getEdition() == Craft::Pro && $currentUser->can('assignUserPermissions'))
		{
			// Save any user groups
			$groupIds = craft()->request->getPost('groups');

			if ($groupIds !== null)
			{
				craft()->userGroups->assignUserToGroups($user->id, $groupIds);
			}

			// Save any user permissions
			if ($user->admin)
			{
				$permissions = array();
			}
			else
			{
				$permissions = craft()->request->getPost('permissions');
			}

			if ($permissions !== null)
			{
				craft()->userPermissions->saveUserPermissions($user->id, $permissions);
			}
		}
	}
}<|MERGE_RESOLUTION|>--- conflicted
+++ resolved
@@ -660,11 +660,7 @@
 
 		$currentUser = craft()->userSession->getUser();
 		$thisIsPublicRegistration = false;
-<<<<<<< HEAD
-		$sendVerificationEmail = false;
-=======
 		$requireEmailVerification = craft()->systemSettings->getSetting('users', 'requireEmailVerification');
->>>>>>> 19b97baf
 
 		$userId = craft()->request->getPost('userId');
 		$isNewUser = !$userId;
@@ -760,11 +756,7 @@
 			if ($newEmail)
 			{
 				// Does that email need to be verified?
-<<<<<<< HEAD
-				if (craft()->systemSettings->getSetting('users', 'requireEmailVerification'))
-=======
 				if ($requireEmailVerification && (!craft()->userSession->isAdmin() || craft()->request->getPost('verificationRequired')))
->>>>>>> 19b97baf
 				{
 					$user->unverifiedEmail = $newEmail;
 
@@ -777,11 +769,6 @@
 				else
 				{
 					$user->email = $newEmail;
-				}
-
-				if (!craft()->userSession->isAdmin() || craft()->request->getPost('sendVerificationEmail'))
-				{
-					$sendVerificationEmail = true;
 				}
 			}
 		}
@@ -801,12 +788,8 @@
 
 		if ($isNewUser)
 		{
-<<<<<<< HEAD
 			// Check the global setting here, instead of unverifiedEmail
-			if (craft()->systemSettings->getSetting('users', 'requireEmailVerification'))
-=======
 			if ($requireEmailVerification)
->>>>>>> 19b97baf
 			{
 				$user->status = UserStatus::Pending;
 			}
