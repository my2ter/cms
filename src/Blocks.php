<?php
namespace Blocks;

/**
 *
 */
class Blocks extends \Yii
{
	private static $_storedBlocksInfo;
	private static $_packages;

	/**
	 * Returns the Blocks version number, as defined by the BLOCKS_VERSION constant.
	 *
	 * @static
	 * @return string
	 */
	public static function getVersion()
	{
		return BLOCKS_VERSION;
	}

	/**
	 * Returns the Blocks version number, as defined in the blx_info table.
	 *
	 * @static
	 * @return string
	 */
	public static function getStoredVersion()
	{
		$storedBlocksInfo = static::_getStoredInfo();
		return $storedBlocksInfo ? $storedBlocksInfo->version : null;
	}

	/**
	 * Returns the Blocks build number, as defined by the BLOCKS_BUILD constant.
	 *
	 * @static
	 * @return string
	 */
	public static function getBuild()
	{
		return BLOCKS_BUILD;
	}

	/**
	 *
	 * Returns the Blocks build number, as defined in the blx_info table.
	 *
	 * @static
	 * @return string
	 */
	public static function getStoredBuild()
	{
		$storedBlocksInfo = static::_getStoredInfo();
		return $storedBlocksInfo ? $storedBlocksInfo->build : null;
	}

	/**
	 * Returns the Blocks release date, as defined by the BLOCKS_RELEASE_DATE constant.
	 *
	 * @static
	 * @return string
	 */
	public static function getReleaseDate()
	{
		return BLOCKS_RELEASE_DATE;
	}

	/**
	 * Returns the Blocks release date, as defined in the blx_info table.
	 *
	 * @static
	 * @return string
	 */
	public static function getStoredReleaseDate()
	{
		$storedBlocksInfo = static::_getStoredInfo();
		return $storedBlocksInfo ? $storedBlocksInfo->releaseDate : null;
	}

	/**
	 * Returns the packages in this Blocks install, as defined by the BLOCKS_PACKAGES constant.
	 *
	 * @static
	 * @return string
	 */
	public static function getPackages()
	{
		if (!isset(static::$_packages))
		{
			static::$_packages = ArrayHelper::stringToArray(BLOCKS_PACKAGES);
		}

		return static::$_packages;
	}

	/**
	 * Returns whether a package is included in this Blocks build.
	 *
	 * @param $packageName
	 * @return bool
	 */
	public static function hasPackage($packageName)
	{
		if (in_array($packageName, static::getPackages()))
		{
			return true;
		}

		return false;
	}

	/**
	 * Returns the site name.
	 *
	 * @static
	 * @return string
	 */
	public static function getSiteName()
	{
		$storedBlocksInfo = static::_getStoredInfo();
		return $storedBlocksInfo ? $storedBlocksInfo->siteName : null;
	}

	/**
	 * Returns the site URL.
	 *
	 * @static
	 * @return string
	 */
	public static function getSiteUrl()
	{
		$storedBlocksInfo = static::_getStoredInfo();
		return $storedBlocksInfo ? $storedBlocksInfo->siteUrl : null;
	}

	/**
	 * Returns the site language.
	 *
	 * @static
	 * @return string
	 */
	public static function getLanguage()
	{
		$storedBlocksInfo = static::_getStoredInfo();
		return $storedBlocksInfo ? $storedBlocksInfo->language : null;
	}

	/**
	 * Returns the license key.
	 *
	 * @static
	 * @return string
	 */
	public static function getLicenseKey()
	{
		$storedBlocksInfo = static::_getStoredInfo();
		return $storedBlocksInfo ? $storedBlocksInfo->licenseKey : null;
	}

	/**
	 * Returns whether the system is on.
	 *
	 * @static
	 * @return bool
	 */
	public static function isSystemOn()
	{
		$storedBlocksInfo = static::_getStoredInfo();
		return $storedBlocksInfo ? $storedBlocksInfo->on == 1 : false;
	}

	/**
	 * Turns the system on.
	 *
	 * @static
	 * @return bool
	 */
	public static function turnSystemOn()
	{
		// Don't use the the static property $_storedBlocksInfo.  We want the latest info possible.
		$blocksInfo = InfoRecord::model()->find();

		if ($blocksInfo)
		{
			$blocksInfo->on = true;

			if ($blocksInfo->save())
			{
				return true;
			}
		}

		return false;
	}

	/**
	 * Turns the system off.
	 *
	 * @static
	 * @return bool
	 */
	public static function turnSystemOff()
	{
		// Don't use the the static property $_storedBlocksInfo.  We want the latest info possible.
		$blocksInfo = InfoRecord::model()->find();

		if ($blocksInfo)
		{
			$blocksInfo->on = false;

			if ($blocksInfo->save())
			{
				return true;
			}
		}

		return false;
	}

	/**
	 * Return the saved stored blocks info.  If it's not set, get it from the database and return it.
	 *
	 * @static
	 * @return Info
	 */
	private static function _getStoredInfo()
	{
		if (!isset(static::$_storedBlocksInfo))
		{
			if (blx()->isInstalled())
			{
				static::$_storedBlocksInfo = InfoRecord::model()->find();
			}
			else
			{
				static::$_storedBlocksInfo = false;
			}
		}

		return static::$_storedBlocksInfo;
	}

	/**
	 * Returns the Yii framework version.
	 *
	 * @static
	 * @return mixed
	 */
	public static function getYiiVersion()
	{
		return parent::getVersion();
	}

	/**
	 * @static
	 * @param $target
	 * @return string
	 */
	public static function dump($target)
	{
		\CVarDumper::dump($target, 10, true);
	}

	/**
	 * @static
	 * @param string $alias
	 * @param bool   $forceInclude
	 * @throws \Exception
	 * @return string|void
	 */
	public static function import($alias, $forceInclude = false)
	{
		$segs = explode('.', $alias);

		if (isset($segs[0]))
		{
			switch ($segs[0])
			{
				case 'app':
				{
					$rootPath = BLOCKS_APP_PATH;
					break;
				}
				case 'plugins':
				{
					$rootPath = BLOCKS_PLUGINS_PATH;
					break;
				}
				default:
				{
					throw new \Exception('Unknown alias “'.$alias.'”');
				}
			}
		}
		else
		{
			$rootPath = BLOCKS_APP_PATH;
		}

		$path = $rootPath.implode('/', array_slice($segs, 1));

		$folder = (substr($path, -2) == '/*');

		if ($folder)
		{
			$path = substr($path, 0, -1);
			$files = glob($path."*.php");

			if (is_array($files) && count($files) > 0)
			{
				foreach ($files as $file)
				{
					static::_importFile(realpath($file));
				}
			}
		}
		else
		{
			$file = $path.'.php';
			static::_importFile($file);

			if ($forceInclude)
			{
				require_once $file;
			}
		}
	}

	/**
	 * @static
	 * @param string $category
	 * @param        $msgKey
	 * @param array  $data
	 */
	public static function logActivity($category, $msgKey, $data = array())
	{
		$encodedData = JsonHelper::encode($data);

<<<<<<< HEAD
		if (($currentUser = blx()->account->getCurrentUser()) !== null)
=======
		$currentUser = blx()->account->getCurrentUser();
		if ($currentUser)
>>>>>>> 24702dff
		{
			$userId = $currentUser->id;
		}
		else
		{
			$userId = null;
		}

		$logger = static::getLogger();
		$logger->log($userId.'///'.$msgKey.'///'.$encodedData, 'activity', $category);
	}

	/**
	 * @static
	 * @param string $message
	 * @param array  $params
	 * @param string $source
	 * @param string $language
	 * @param string $category
	 * @return string|null
	 */
	public static function t($message, $params = array(), $source = null, $language = null, $category = 'blocks')
	{
		// Normalize the param keys
		$normalizedParams = array();

		if (is_array($params))
		{
			foreach ($params as $key => $value)
			{
				$key = '{'.trim($key, '{}').'}';
				$normalizedParams[$key] = $value;
			}
		}

		$translation = parent::t($category, $message, $normalizedParams, $source, $language);
		if (blx()->config->translationDebugOutput)
		{
			$translation = '@'.$translation.'@';
		}

		return $translation;
	}

	/**
	 * @static
	 * @param $file
	 */
	private static function _importFile($file)
	{
		$class = __NAMESPACE__.'\\'.pathinfo($file, PATHINFO_FILENAME);
		\Yii::$classMap[$class] = $file;
	}
}

/**
 * Returns the current blx() instance.  This is a wrapper function for the Blocks::app() instance.
 * @return App
 */
function blx()
{
	return Blocks::app();
}<|MERGE_RESOLUTION|>--- conflicted
+++ resolved
@@ -185,7 +185,6 @@
 		if ($blocksInfo)
 		{
 			$blocksInfo->on = true;
-
 			if ($blocksInfo->save())
 			{
 				return true;
@@ -209,7 +208,6 @@
 		if ($blocksInfo)
 		{
 			$blocksInfo->on = false;
-
 			if ($blocksInfo->save())
 			{
 				return true;
@@ -273,7 +271,6 @@
 	public static function import($alias, $forceInclude = false)
 	{
 		$segs = explode('.', $alias);
-
 		if (isset($segs[0]))
 		{
 			switch ($segs[0])
@@ -302,12 +299,10 @@
 		$path = $rootPath.implode('/', array_slice($segs, 1));
 
 		$folder = (substr($path, -2) == '/*');
-
 		if ($folder)
 		{
 			$path = substr($path, 0, -1);
 			$files = glob($path."*.php");
-
 			if (is_array($files) && count($files) > 0)
 			{
 				foreach ($files as $file)
@@ -338,12 +333,8 @@
 	{
 		$encodedData = JsonHelper::encode($data);
 
-<<<<<<< HEAD
-		if (($currentUser = blx()->account->getCurrentUser()) !== null)
-=======
 		$currentUser = blx()->account->getCurrentUser();
 		if ($currentUser)
->>>>>>> 24702dff
 		{
 			$userId = $currentUser->id;
 		}
@@ -369,7 +360,6 @@
 	{
 		// Normalize the param keys
 		$normalizedParams = array();
-
 		if (is_array($params))
 		{
 			foreach ($params as $key => $value)
@@ -381,9 +371,7 @@
 
 		$translation = parent::t($category, $message, $normalizedParams, $source, $language);
 		if (blx()->config->translationDebugOutput)
-		{
 			$translation = '@'.$translation.'@';
-		}
 
 		return $translation;
 	}
